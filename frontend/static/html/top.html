<div id="top">
  <div class="logo">
    <div class="icon">
      <svg
        xmlns="http://www.w3.org/2000/svg"
        xmlns:xlink="http://www.w3.org/1999/xlink"
        style="isolation: isolate"
        viewBox="-680 -1030 300 180"
      >
        <g>
          <path
            d="M -430 -910 L -430 -910 C -424.481 -910 -420 -905.519 -420 -900 L -420 -900 C -420 -894.481 -424.481 -890 -430 -890 L -430 -890 C -435.519 -890 -440 -894.481 -440 -900 L -440 -900 C -440 -905.519 -435.519 -910 -430 -910 Z"
          />
          <path
            d=" M -570 -910 L -510 -910 C -504.481 -910 -500 -905.519 -500 -900 L -500 -900 C -500 -894.481 -504.481 -890 -510 -890 L -570 -890 C -575.519 -890 -580 -894.481 -580 -900 L -580 -900 C -580 -905.519 -575.519 -910 -570 -910 Z "
          />
          <path
            d="M -590 -970 L -590 -970 C -584.481 -970 -580 -965.519 -580 -960 L -580 -940 C -580 -934.481 -584.481 -930 -590 -930 L -590 -930 C -595.519 -930 -600 -934.481 -600 -940 L -600 -960 C -600 -965.519 -595.519 -970 -590 -970 Z"
          />
          <path
            d=" M -639.991 -960.515 C -639.72 -976.836 -626.385 -990 -610 -990 L -610 -990 C -602.32 -990 -595.31 -987.108 -590 -982.355 C -584.69 -987.108 -577.68 -990 -570 -990 L -570 -990 C -553.615 -990 -540.28 -976.836 -540.009 -960.515 C -540.001 -960.345 -540 -960.172 -540 -960 L -540 -960 L -540 -940 C -540 -934.481 -544.481 -930 -550 -930 L -550 -930 C -555.519 -930 -560 -934.481 -560 -940 L -560 -960 L -560 -960 C -560 -965.519 -564.481 -970 -570 -970 C -575.519 -970 -580 -965.519 -580 -960 L -580 -960 L -580 -960 L -580 -940 C -580 -934.481 -584.481 -930 -590 -930 L -590 -930 C -595.519 -930 -600 -934.481 -600 -940 L -600 -960 L -600 -960 L -600 -960 L -600 -960 L -600 -960 L -600 -960 L -600 -960 L -600 -960 C -600 -965.519 -604.481 -970 -610 -970 C -615.519 -970 -620 -965.519 -620 -960 L -620 -960 L -620 -940 C -620 -934.481 -624.481 -930 -630 -930 L -630 -930 C -635.519 -930 -640 -934.481 -640 -940 L -640 -960 L -640 -960 C -640 -960.172 -639.996 -960.344 -639.991 -960.515 Z "
          />
          <path
            d=" M -460 -930 L -460 -900 C -460 -894.481 -464.481 -890 -470 -890 L -470 -890 C -475.519 -890 -480 -894.481 -480 -900 L -480 -930 L -508.82 -930 C -514.99 -930 -520 -934.481 -520 -940 L -520 -940 C -520 -945.519 -514.99 -950 -508.82 -950 L -431.18 -950 C -425.01 -950 -420 -945.519 -420 -940 L -420 -940 C -420 -934.481 -425.01 -930 -431.18 -930 L -460 -930 Z "
          />
          <path
            d="M -470 -990 L -430 -990 C -424.481 -990 -420 -985.519 -420 -980 L -420 -980 C -420 -974.481 -424.481 -970 -430 -970 L -470 -970 C -475.519 -970 -480 -974.481 -480 -980 L -480 -980 C -480 -985.519 -475.519 -990 -470 -990 Z"
          />
          <path
            d=" M -630 -910 L -610 -910 C -604.481 -910 -600 -905.519 -600 -900 L -600 -900 C -600 -894.481 -604.481 -890 -610 -890 L -630 -890 C -635.519 -890 -640 -894.481 -640 -900 L -640 -900 C -640 -905.519 -635.519 -910 -630 -910 Z "
          />
          <path
            d=" M -515 -990 L -510 -990 C -504.481 -990 -500 -985.519 -500 -980 L -500 -980 C -500 -974.481 -504.481 -970 -510 -970 L -515 -970 C -520.519 -970 -525 -974.481 -525 -980 L -525 -980 C -525 -985.519 -520.519 -990 -515 -990 Z "
          />
          <path
            d=" M -660 -910 L -680 -910 L -680 -980 C -680 -1007.596 -657.596 -1030 -630 -1030 L -430 -1030 C -402.404 -1030 -380 -1007.596 -380 -980 L -380 -900 C -380 -872.404 -402.404 -850 -430 -850 L -630 -850 C -657.596 -850 -680 -872.404 -680 -900 L -680 -920 L -660 -920 L -660 -900 C -660 -883.443 -646.557 -870 -630 -870 L -430 -870 C -413.443 -870 -400 -883.443 -400 -900 L -400 -980 C -400 -996.557 -413.443 -1010 -430 -1010 L -630 -1010 C -646.557 -1010 -660 -996.557 -660 -980 L -660 -910 Z "
          />
        </g>
      </svg>
    </div>
    <div class="text">
      <div class="top">monkey see</div>
      monkeytype
    </div>
  </div>
  <div id="menu">
    <a
      id="startTestButton"
      class="textButton view-start"
      tabindex="2"
      href="/"
      onclick="this.blur();"
      router-link
    >
      <div class="icon">
        <i class="fas fa-fw fa-keyboard"></i>
      </div>
    </a>
    <a
      class="textButton view-tribe"
      tabindex="2"
      href="/tribe"
      onclick="this.blur();"
      data-link
    >
      <div class="icon">
        <i class="fas fa-fw fa-satellite"></i>
      </div>
    </a>
    <div
      class="textButton leaderboards view-leaderboards"
      tabindex="2"
      onclick="this.blur();"
    >
      <div class="icon">
        <i class="fas fa-fw fa-crown"></i>
      </div>
    </div>
    <a
      class="textButton view-about"
      tabindex="2"
      href="/about"
      onclick="this.blur();"
      router-link
    >
      <div class="icon">
        <i class="fas fa-fw fa-info"></i>
      </div>
    </a>
    <!-- <a
      class="textButton discord"
      tabindex="2"
      href="https://discord.gg/yENzqcB"
      onclick="this.blur();"
      target="_blank"
      style="text-decoration: none;"
    >
      <div class="icon">
        <i class="fab fa-discord"></i>
      </div>
    </a> -->
    <a
      class="textButton view-settings"
      tabindex="2"
      href="/settings"
      onclick="this.blur();"
      router-link
    >
      <div class="icon">
        <i class="fas fa-fw fa-cog"></i>
      </div>
    </a>
    <div></div>
    <a
      class="textButton hidden account view-account"
      tabindex="2"
      href="/account"
      onclick="this.blur();"
      router-link
    >
      <div class="loading hidden">
        <i class="fas fa-fw fa-spin fa-circle-notch"></i>
      </div>
      <div class="user">
        <i class="fas fa-fw fa-user"></i>
      </div>
      <div class="avatar hidden"></div>
      <div class="text"></div>
      <div class="levelAndBar">
        <div class="level">1</div>
        <div class="xpBar">
          <div class="bar"></div>
          <div class="xpGain"></div>
<<<<<<< HEAD
=======
          <div class="xpBreakdown"></div>
>>>>>>> 7dff50dc
        </div>
      </div>
    </a>
    <a
      class="textButton showAlerts"
      tabindex="2"
      href=""
      onclick="this.blur();"
      data-link
    >
      <div class="icon">
        <i class="fas fa-fw fa-bell"></i>
      </div>
      <div class="notificationBubble hidden">5</div>
    </a>
    <a
      class="textButton signInOut"
      tabindex="2"
      onclick="this.blur();"
      data-link
    >
      <div class="icon">
        <i class="fas fa-fw fa-sign-in-alt"></i>
      </div>
    </a>
  </div>
  <!-- <div
    class="signOut hidden"
    style="grid-column: 3/4; grid-row: 1/2"
    tabindex="0"
  >
    <i class="fas fa-sign-out-alt"></i>
    sign out
  </div> -->
</div><|MERGE_RESOLUTION|>--- conflicted
+++ resolved
@@ -131,10 +131,7 @@
         <div class="xpBar">
           <div class="bar"></div>
           <div class="xpGain"></div>
-<<<<<<< HEAD
-=======
           <div class="xpBreakdown"></div>
->>>>>>> 7dff50dc
         </div>
       </div>
     </a>
