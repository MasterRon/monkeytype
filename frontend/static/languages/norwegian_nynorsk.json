--- conflicted
+++ resolved
@@ -216,19 +216,12 @@
     "innan",
     "langt",
     "skriv",
-<<<<<<< HEAD
-=======
     "dykk",
->>>>>>> 0f51c384
     "hatt",
     "slike",
     "gjerne",
     "kvart",
     "de",
-<<<<<<< HEAD
-    "eitt",
-=======
->>>>>>> 0f51c384
     "heller",
     "grunn",
     "halde",
