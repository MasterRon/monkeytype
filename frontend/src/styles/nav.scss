#menu {
  font-size: 1rem;
  line-height: 1rem;
  color: var(--sub-color);
  display: grid;
  grid-auto-flow: column;
  gap: 0.5rem;
  // margin-bottom: -0.4rem;
  width: fit-content;
  width: -moz-fit-content;

  .textButton {
    .text {
      font-size: 0.65em;
      line-height: 0rem;
      align-self: center;
    }

    .icon,
    .loading,
    .user {
      width: 1.25em;
      height: 1.25em;
      // background: red;
      display: grid;
      place-content: center center;
    }

    &.showAlerts {
      position: relative;
    }

    &.account {
      position: relative;
<<<<<<< HEAD
      .icon,
=======
      align-items: center;
      .loading,
      .user,
>>>>>>> 7dff50dc
      .avatar {
        grid-column: 1/2;
        grid-row: 1/2;
        width: 1.25em;
        height: 1.25em;
      }

      .loading,
      .user {
        // margin-top: 0.1rem;
      }

      .levelAndBar {
        transition: 0.125s;
      }

      .level {
        transition: 0.125s;
        width: max-content;
        font-size: 0.65em;
        line-height: 0.65em;
        align-self: center;
        color: var(--bg-color);
        background: var(--sub-color);
        padding: 0.4em 0.4em;
        border-radius: calc(var(--roundness) / 2);
      }

      .xpBar {
        opacity: 0;
        pointer-events: none;
        position: absolute;
        height: 0.25em;
        bottom: -0.5em;
        width: 100%;
        left: 0;
        background: var(--sub-alt-color);
        border-radius: var(--roundness);
        .bar {
          left: 0;
          width: 0%;
          height: 100%;
          background: var(--main-color);
          border-radius: var(--roundness);
        }
        .xpGain {
          position: absolute;
          left: 100%;
          margin-left: 0.5em;
          top: 0.2em;
          transform: translateY(-50%);
          font-size: 0.75em;
          color: var(--main-color);
        }
        .xpBreakdown {
          position: absolute;
          color: var(--text-color);
          display: grid;
          justify-items: center;
          width: 100%;
          margin-top: 0.75em;
          .text {
            width: max-content;
            font-size: 0.75em;
            position: absolute;
          }
        }
      }
      &:hover .level {
        background-color: var(--text-color);
      }

      .levelAndBar {
        transition: 0.125s;
      }

      .level {
        width: max-content;
        font-size: 0.65rem;
        line-height: 1rem;
        align-self: center;
        margin-left: 0.25rem;
        color: var(--bg-color);
        background: var(--sub-color);
        padding: 0.1rem 0.3rem;
        border-radius: calc(var(--roundness) / 2);
      }

      .xpBar {
        opacity: 0;
        pointer-events: none;
        position: absolute;
        height: 0.25rem;
        bottom: -0.25rem;
        width: 100%;
        left: 0;
        background: var(--sub-alt-color);
        border-radius: var(--roundness);
        .bar {
          left: 0;
          width: 0%;
          height: 100%;
          background: var(--main-color);
          border-radius: var(--roundness);
        }
        .xpGain {
          position: absolute;
          left: 100%;
          margin-left: 0.5rem;
          top: 0;
          transform: translateY(-50%);
          font-size: 0.75rem;
          color: var(--main-color);
        }
      }
    }
  }

  .separator {
    width: 2px;
    height: 1rem;
    background-color: var(--sub-color);
  }
}

#top.focus #menu .textButton.discord::after {
  background: transparent;
}

#top.focus #menu {
  color: transparent !important;
  .notificationBubble {
    opacity: 0 !important;
  }
}

#top.focus #menu .textButton {
  color: transparent !important;
}

#top.focus #menu .textButton.account .avatar {
  opacity: 0 !important;
}

#top.focus #menu .levelAndBar {
  opacity: 0 !important;
}

#top {
  grid-template-areas: "logo menu";
  line-height: 2.3rem;
  font-size: 2.3rem;
  /* text-align: center; */
  // transition: 0.25s;
  padding: 0 5px;
  display: grid;
  grid-auto-flow: column;
  grid-template-columns: auto 1fr;
  z-index: 2;
  align-items: center;
  gap: 0.5rem;
  user-select: none;

  .logo {
    // margin-bottom: 0.6rem;
    cursor: pointer;
    display: grid;
    grid-template-columns: auto 1fr;
    gap: 0.5rem;

    .icon {
      width: 2.5rem;
      display: grid;
      align-items: center;
      background-color: transparent;
      // margin-bottom: 0.15rem;
      svg path {
        transition: 0.25s;
        fill: var(--main-color);
      }
    }
    .text {
      .top {
        position: absolute;
        left: 0.25rem;
        top: -0.1rem;
        font-size: 0.65rem;
        line-height: 0.65rem;
        color: var(--sub-color);
        transition: color 0.25s;
      }
      position: relative;
      font-size: 2rem;
      margin-top: -0.4rem;
      font-family: "Lexend Deca";
      transition: color 0.25s;
    }
    white-space: nowrap;
    user-select: none;

    .bottom {
      margin-left: -0.15rem;
      color: var(--main-color);
      transition: 0.25s;
      cursor: pointer;
    }
  }

  .config {
    grid-area: config;
    transition: 0.125s;
    .mobileConfig {
      display: none;
      .textButton {
        margin-right: -1rem;
        padding: 0.5rem 1rem;
        font-size: 2rem;
      }
    }

    .desktopConfig {
      justify-self: right;
      display: grid;
      // grid-auto-flow: row;
      grid-template-rows: 0.7rem 0.7rem 0.7rem;
      grid-gap: 0.2rem;
      // width: min-content;
      // width: -moz-min-content;
      // transition: 0.25s;
      /*   margin-bottom: 0.1rem; */
      justify-items: self-end;

      .group {
        // transition: 0.25s;

        .title {
          color: var(--sub-color);
          font-size: 0.5rem;
          line-height: 0.5rem;
          margin-bottom: 0.15rem;
        }

        .buttons {
          display: flex;
          .textButton {
            font-size: 0.7rem;
            line-height: 0.7rem;
            padding: 0px 0.15rem;
          }
        }
        &.disabled {
          pointer-events: none;
          opacity: 0.25;
        }
      }

      .punctuationMode {
        margin-bottom: -0.1rem;
      }

      .numbersMode {
        margin-bottom: -0.1rem;
      }
    }
  }
  //top focus
  &.focus {
    color: var(--sub-color) !important;

    .result {
      opacity: 0 !important;
    }

    .icon svg path {
      fill: var(--sub-color) !important;
    }

    .logo .text {
      color: var(--sub-color) !important;
      // opacity: 0 !important;
    }

    .logo .top {
      opacity: 0 !important;
    }

    .config {
      opacity: 0 !important;
    }
  }
}<|MERGE_RESOLUTION|>--- conflicted
+++ resolved
@@ -32,13 +32,9 @@
 
     &.account {
       position: relative;
-<<<<<<< HEAD
-      .icon,
-=======
       align-items: center;
       .loading,
       .user,
->>>>>>> 7dff50dc
       .avatar {
         grid-column: 1/2;
         grid-row: 1/2;
@@ -110,50 +106,6 @@
       &:hover .level {
         background-color: var(--text-color);
       }
-
-      .levelAndBar {
-        transition: 0.125s;
-      }
-
-      .level {
-        width: max-content;
-        font-size: 0.65rem;
-        line-height: 1rem;
-        align-self: center;
-        margin-left: 0.25rem;
-        color: var(--bg-color);
-        background: var(--sub-color);
-        padding: 0.1rem 0.3rem;
-        border-radius: calc(var(--roundness) / 2);
-      }
-
-      .xpBar {
-        opacity: 0;
-        pointer-events: none;
-        position: absolute;
-        height: 0.25rem;
-        bottom: -0.25rem;
-        width: 100%;
-        left: 0;
-        background: var(--sub-alt-color);
-        border-radius: var(--roundness);
-        .bar {
-          left: 0;
-          width: 0%;
-          height: 100%;
-          background: var(--main-color);
-          border-radius: var(--roundness);
-        }
-        .xpGain {
-          position: absolute;
-          left: 100%;
-          margin-left: 0.5rem;
-          top: 0;
-          transform: translateY(-50%);
-          font-size: 0.75rem;
-          color: var(--main-color);
-        }
-      }
     }
   }
 
