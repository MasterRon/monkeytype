--- conflicted
+++ resolved
@@ -1,11 +1,4 @@
-<<<<<<< HEAD
-@import "404", "ads", "about", "account", "animations", "banners", "caret",
-  "commandline", "core", "footer", "inputs", "keymap", "leaderboards", "login",
-  "monkey", "nav", "notifications", "popups", "profile", "scroll", "settings",
-  "test", "z_media-queries", "tribe";
-=======
 @import "fonts", "404", "ads", "about", "account", "animations", "banners",
   "caret", "commandline", "core", "footer", "inputs", "keymap", "leaderboards",
   "login", "monkey", "nav", "notifications", "popups", "profile", "scroll",
-  "settings", "test", "z_media-queries";
->>>>>>> 8f89eedd
+  "settings", "test", "z_media-queries", "tribe";