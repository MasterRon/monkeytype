--- conflicted
+++ resolved
@@ -2,10 +2,7 @@
 import { Auth } from "../firebase";
 import * as Misc from "../utils/misc";
 import { getAll } from "./theme-colors";
-<<<<<<< HEAD
-=======
 import * as SlowTimer from "../states/slow-timer";
->>>>>>> 7dff50dc
 
 let usingAvatar = false;
 
@@ -429,118 +426,7 @@
       "easeOutExpo"
     );
   }
-<<<<<<< HEAD
-}
-
-export async function updateXpBar(
-  currentXp: number,
-  addedXp: number,
-  withDailyBonus: boolean
-): Promise<void> {
-  const startingLevel = Misc.getLevel(currentXp);
-  const endingLevel = Misc.getLevel(currentXp + addedXp);
-  const difference = endingLevel - startingLevel;
-
-  $("#menu .xpBar").stop(true, true).css("opacity", 0);
-
-  $("#menu .xpBar .xpGain").text(
-    `+${addedXp} ${withDailyBonus === true ? "daily bonus" : ""}`
-  );
-
-  await Misc.promiseAnimation(
-    $("#menu .xpBar"),
-    {
-      opacity: "1",
-    },
-    250,
-    "linear"
-  );
-
-  const barEl = $("#menu .xpBar .bar");
-
-  barEl.css("width", `${(startingLevel % 1) * 100}%`);
-
-  if (endingLevel % 1 == 0) {
-    await Misc.promiseAnimation(
-      barEl,
-      {
-        width: "100%",
-      },
-      1000,
-      "easeOutExpo"
-    );
-    flashLevel();
-    barEl.css("width", `0%`);
-  } else if (Math.floor(startingLevel) === Math.floor(endingLevel)) {
-    await Misc.promiseAnimation(
-      barEl,
-      { width: `${(endingLevel % 1) * 100}%` },
-      1000,
-      "easeOutExpo"
-    );
-  } else {
-    // const quickSpeed = Misc.mapRange(difference, 10, 2000, 200, 1);
-    const quickSpeed = Math.min(1000 / difference, 200);
-    let toAnimate = difference;
-
-    let firstOneDone = false;
-
-    while (toAnimate > 1) {
-      if (toAnimate - 1 < 1) {
-        if (firstOneDone) {
-          flashLevel();
-          barEl.css("width", "0%");
-        }
-        await Misc.promiseAnimation(
-          barEl,
-          {
-            width: "100%",
-          },
-          Misc.mapRange(toAnimate - 1, 0, 0.5, 1000, 200),
-          "easeOutQuad"
-        );
-        toAnimate--;
-      } else {
-        if (firstOneDone) {
-          flashLevel();
-          barEl.css("width", "0%");
-        }
-        await Misc.promiseAnimation(
-          barEl,
-          {
-            width: "100%",
-          },
-          quickSpeed,
-          "linear"
-        );
-        toAnimate--;
-      }
-      firstOneDone = true;
-    }
-
-    flashLevel();
-    barEl.css("width", "0%");
-    await Misc.promiseAnimation(
-      barEl,
-      {
-        width: `${(toAnimate % 1) * 100}%`,
-      },
-      1000,
-      "easeOutExpo"
-    );
-  }
-  setTimeout(() => {
-    $("#menu .level").text(Math.floor(Misc.getLevel(getSnapshot().xp)));
-    $("#menu .xpBar")
-      .stop(true, true)
-      .css("opacity", 1)
-      .animate({ opacity: 0 }, 250, () => {
-        $("#menu .xpBar .xpGain").text(``);
-      });
-  }, 3000);
-=======
   return;
->>>>>>> 7dff50dc
 }
 
 async function flashLevel(): Promise<void> {
