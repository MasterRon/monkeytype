--- conflicted
+++ resolved
@@ -2,20 +2,12 @@
 import Config, * as UpdateConfig from "../config";
 import * as Focus from "../test/focus";
 import * as CommandlineLists from "./commandline-lists";
-import * as Leaderboards from "../elements/leaderboards";
 import * as TestUI from "../test/test-ui";
 import * as DB from "../db";
 import * as Notifications from "../elements/notifications";
 import * as AnalyticsController from "../controllers/analytics-controller";
 import * as PageTransition from "../states/page-transition";
 import { Auth } from "../firebase";
-import * as PractiseWords from "../test/practise-words";
-import * as SimplePopups from "../popups/simple-popups";
-import * as CustomWordAmountPopup from "../popups/custom-word-amount-popup";
-import * as CustomTestDurationPopup from "../popups/custom-test-duration-popup";
-import * as CustomTextPopup from "../popups/custom-text-popup";
-import * as QuoteSearchPopupWrapper from "../popups/quote-search-popup";
-import * as TribeStartRacePopup from "../popups/tribe-start-race-popup";
 import { isAnyPopupVisible } from "../utils/misc";
 
 let commandLineMouseMode = false;
@@ -422,55 +414,11 @@
       const popupVisible = isAnyPopupVisible();
 
       if (popupVisible) return;
-<<<<<<< HEAD
-      if (!$("#leaderboardsWrapper").hasClass("hidden")) {
-        //maybe add more condition for closing other dialogs in the future as well
-        event.preventDefault();
-        Leaderboards.hide();
-      } else if (!$("#practiseWordsPopupWrapper").hasClass("hidden")) {
-        event.preventDefault();
-        PractiseWords.hidePopup();
-      } else if (!$("#simplePopupWrapper").hasClass("hidden")) {
-        event.preventDefault();
-        SimplePopups.hide();
-      } else if (!$("#customWordAmountPopupWrapper").hasClass("hidden")) {
-        event.preventDefault();
-        CustomWordAmountPopup.hide();
-      } else if (!$("#customTestDurationPopupWrapper").hasClass("hidden")) {
-        event.preventDefault();
-        CustomTestDurationPopup.hide();
-      } else if (!$("#customTextPopupWrapper").hasClass("hidden")) {
-        event.preventDefault();
-        CustomTextPopup.hide();
-      } else if (!$("#quoteSearchPopupWrapper").hasClass("hidden")) {
-        event.preventDefault();
-        QuoteSearchPopupWrapper.hide();
-      } else if (!$("#tribeStartRacePopupWrapper").hasClass("hidden")) {
-        event.preventDefault();
-        TribeStartRacePopup.hide();
-      } else if (!$("#commandLineWrapper").hasClass("hidden")) {
-        if (CommandlineLists.current.length > 1) {
-          CommandlineLists.current.pop();
-          $("#commandLine").removeClass("allCommands");
-          show();
-        } else {
-          hide();
-        }
-        UpdateConfig.setFontFamily(Config.fontFamily, true);
-      } else if (event.key === "Tab" || !Config.swapEscAndTab) {
-        if (Config.singleListCommandLine == "on") {
-          useSingleListCommandLine(false);
-        } else {
-          CommandlineLists.setCurrent([CommandlineLists.defaultCommands]);
-        }
-        show();
-=======
 
       if (Config.singleListCommandLine == "on") {
         useSingleListCommandLine(false);
       } else {
         CommandlineLists.setCurrent([CommandlineLists.defaultCommands]);
->>>>>>> bca69b6f
       }
       show();
     }
