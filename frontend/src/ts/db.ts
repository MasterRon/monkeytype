--- conflicted
+++ resolved
@@ -96,11 +96,8 @@
     snap.addedAt = userData.addedAt;
     snap.inventory = userData.inventory;
     snap.xp = userData.xp ?? 0;
-<<<<<<< HEAD
+    snap.inboxUnreadSize = userData.inboxUnreadSize ?? 0;
     snap.streak = userData?.streak?.length ?? 0;
-=======
-    snap.inboxUnreadSize = userData.inboxUnreadSize ?? 0;
->>>>>>> 808c34e6
 
     if (userData.lbMemory?.time15 || userData.lbMemory?.time60) {
       //old memory format
@@ -819,11 +816,6 @@
   setSnapshot(snapshot);
 }
 
-<<<<<<< HEAD
-export function setStreak(streak: number): void {
-  const snapshot = getSnapshot();
-  snapshot.streak = streak;
-=======
 export function addBadge(badge: MonkeyTypes.Badge): void {
   const snapshot = getSnapshot();
   if (snapshot.inventory === undefined) {
@@ -832,7 +824,12 @@
     };
   }
   snapshot.inventory.badges.push(badge);
->>>>>>> 808c34e6
+  setSnapshot(snapshot);
+}
+
+export function setStreak(streak: number): void {
+  const snapshot = getSnapshot();
+  snapshot.streak = streak;
   setSnapshot(snapshot);
 }
 
