--- conflicted
+++ resolved
@@ -49,13 +49,8 @@
       word = word.replace(/I/g, "İ");
     }
 
-<<<<<<< HEAD
-    if (currentLanguage == "spanish" || currentLanguage == "catalan") {
+    if (currentLanguage === "spanish" || currentLanguage === "catalan") {
       const rand = Random.get();
-=======
-    if (currentLanguage === "spanish" || currentLanguage === "catalan") {
-      const rand = Math.random();
->>>>>>> 245daed4
       if (rand > 0.9) {
         word = "¿" + word;
         spanishSentenceTracker = "?";
@@ -65,19 +60,11 @@
       }
     }
   } else if (
-<<<<<<< HEAD
     (Random.get() < 0.1 &&
-      lastChar != "." &&
-      lastChar != "," &&
-      index != maxindex - 2) ||
-    index == maxindex - 1
-=======
-    (Math.random() < 0.1 &&
       lastChar !== "." &&
       lastChar !== "," &&
       index !== maxindex - 2) ||
     index === maxindex - 1
->>>>>>> 245daed4
   ) {
     if (currentLanguage === "spanish" || currentLanguage === "catalan") {
       if (spanishSentenceTracker === "?" || spanishSentenceTracker === "!") {
@@ -118,42 +105,24 @@
       }
     }
   } else if (
-<<<<<<< HEAD
     Random.get() < 0.01 &&
-    lastChar != "," &&
-    lastChar != "." &&
-=======
-    Math.random() < 0.01 &&
     lastChar !== "," &&
     lastChar !== "." &&
->>>>>>> 245daed4
     currentLanguage !== "russian"
   ) {
     word = `"${word}"`;
   } else if (
-<<<<<<< HEAD
     Random.get() < 0.011 &&
-    lastChar != "," &&
-    lastChar != "." &&
-=======
-    Math.random() < 0.011 &&
     lastChar !== "," &&
     lastChar !== "." &&
->>>>>>> 245daed4
     currentLanguage !== "russian" &&
     currentLanguage !== "ukrainian" &&
     currentLanguage !== "slovak"
   ) {
     word = `'${word}'`;
-<<<<<<< HEAD
-  } else if (Random.get() < 0.012 && lastChar != "," && lastChar != ".") {
-    if (currentLanguage == "code") {
+  } else if (Random.get() < 0.012 && lastChar !== "," && lastChar !== ".") {
+    if (currentLanguage === "code") {
       const r = Random.get();
-=======
-  } else if (Math.random() < 0.012 && lastChar !== "," && lastChar !== ".") {
-    if (currentLanguage === "code") {
-      const r = Math.random();
->>>>>>> 245daed4
       if (r < 0.25) {
         word = `(${word})`;
       } else if (r < 0.5) {
@@ -167,21 +136,12 @@
       word = `(${word})`;
     }
   } else if (
-<<<<<<< HEAD
     Random.get() < 0.013 &&
-    lastChar != "," &&
-    lastChar != "." &&
-    lastChar != ";" &&
-    lastChar != "؛" &&
-    lastChar != ":"
-=======
-    Math.random() < 0.013 &&
     lastChar !== "," &&
     lastChar !== "." &&
     lastChar !== ";" &&
     lastChar !== "؛" &&
     lastChar !== ":"
->>>>>>> 245daed4
   ) {
     if (currentLanguage === "french") {
       word = ":";
@@ -191,35 +151,19 @@
       word += ":";
     }
   } else if (
-<<<<<<< HEAD
     Random.get() < 0.014 &&
-    lastChar != "," &&
-    lastChar != "." &&
-    previousWord != "-"
+    lastChar !== "," &&
+    lastChar !== "." &&
+    previousWord !== "-"
   ) {
     word = "-";
   } else if (
     Random.get() < 0.015 &&
-    lastChar != "," &&
-    lastChar != "." &&
-    lastChar != ";" &&
-    lastChar != "؛" &&
-    lastChar != ":"
-=======
-    Math.random() < 0.014 &&
-    lastChar !== "," &&
-    lastChar !== "." &&
-    previousWord !== "-"
-  ) {
-    word = "-";
-  } else if (
-    Math.random() < 0.015 &&
     lastChar !== "," &&
     lastChar !== "." &&
     lastChar !== ";" &&
     lastChar !== "؛" &&
     lastChar !== ":"
->>>>>>> 245daed4
   ) {
     if (currentLanguage === "french") {
       word = ";";
@@ -230,11 +174,7 @@
     } else {
       word += ";";
     }
-<<<<<<< HEAD
-  } else if (Random.get() < 0.2 && lastChar != ",") {
-=======
-  } else if (Math.random() < 0.2 && lastChar !== ",") {
->>>>>>> 245daed4
+  } else if (Random.get() < 0.2 && lastChar !== ",") {
     if (
       currentLanguage === "arabic" ||
       currentLanguage === "urdu" ||
@@ -245,11 +185,7 @@
     } else {
       word += ",";
     }
-<<<<<<< HEAD
-  } else if (Random.get() < 0.25 && currentLanguage == "code") {
-=======
-  } else if (Math.random() < 0.25 && currentLanguage === "code") {
->>>>>>> 245daed4
+  } else if (Random.get() < 0.25 && currentLanguage === "code") {
     const specials = ["{", "}", "[", "]", "(", ")", ";", "=", "+", "%", "/"];
     const specialsC = [
       "{",
