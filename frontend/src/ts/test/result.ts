--- conflicted
+++ resolved
@@ -757,7 +757,6 @@
         TestUI.toggleResultWords();
       }
       Keymap.hide();
-<<<<<<< HEAD
 
       //tribe
       $("#result .bottom .buttons div").addClass("hidden");
@@ -782,8 +781,6 @@
       $("#result #showWordHistoryButton").removeClass("hidden");
       $("#result #saveScreenshotButton").removeClass("hidden");
 
-=======
->>>>>>> 7dff50dc
       AdController.updateTestPageAds(true);
     }
   );
