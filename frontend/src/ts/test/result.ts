import {
  Chart,
  type PluginChartOptions,
  type ScaleChartOptions,
} from "chart.js";
import Config from "../config";
import * as AdController from "../controllers/ad-controller";
import * as ChartController from "../controllers/chart-controller";
import QuotesController from "../controllers/quotes-controller";
import * as DB from "../db";
import * as Keymap from "../elements/keymap";
import * as Loader from "../elements/loader";
import * as Notifications from "../elements/notifications";
import * as ThemeColors from "../elements/theme-colors";
import { Auth } from "../firebase";
import * as QuoteRatePopup from "../popups/quote-rate-popup";
import * as GlarsesMode from "../states/glarses-mode";
import * as SlowTimer from "../states/slow-timer";
import * as Misc from "../utils/misc";
import { get as getTypingSpeedUnit } from "../utils/typing-speed-units";
import * as FunboxList from "./funbox/funbox-list";
import * as PbCrown from "./pb-crown";
import * as TestConfig from "./test-config";
import * as TestInput from "./test-input";
import * as TestStats from "./test-stats";
import * as TestUI from "./test-ui";
import * as TodayTracker from "./today-tracker";
<<<<<<< HEAD
import Ape from "../ape";
import * as TribeState from "../tribe/tribe-state";
import * as TribeResults from "../tribe/tribe-results";
import * as TribeUserList from "../tribe/tribe-user-list";
import * as TribeButtons from "../tribe/tribe-buttons";
import * as TribeChat from "../tribe/tribe-chat";
import * as TribeChartController from "../tribe/tribe-chart-controller";
=======
import * as ConfigEvent from "../observables/config-event";
>>>>>>> 00863980

import confetti from "canvas-confetti";
import type { AnnotationOptions } from "chartjs-plugin-annotation";

let result: MonkeyTypes.Result<MonkeyTypes.Mode>;
let maxChartVal: number;

let useUnsmoothedRaw = false;

let quoteLang = "";
let quoteId = "";

export function toggleUnsmoothedRaw(): void {
  useUnsmoothedRaw = !useUnsmoothedRaw;
  Notifications.add(useUnsmoothedRaw ? "on" : "off", 1);
}

let resultAnnotation: AnnotationOptions<"line">[] = [];
let resultScaleOptions = (
  ChartController.result.options as ScaleChartOptions<"line" | "scatter">
).scales;

async function updateGraph(): Promise<void> {
  const typingSpeedUnit = getTypingSpeedUnit(Config.typingSpeedUnit);
  const labels = [];

  for (let i = 1; i <= TestInput.wpmHistory.length; i++) {
    if (TestStats.lastSecondNotRound && i === TestInput.wpmHistory.length) {
      labels.push(Misc.roundTo2(result.testDuration).toString());
    } else {
      labels.push(i.toString());
    }
  }
  resultScaleOptions["wpm"].title.text = typingSpeedUnit.fullUnitString;

  const chartData1 = [
    ...TestInput.wpmHistory.map((a) =>
      Misc.roundTo2(typingSpeedUnit.fromWpm(a))
    ),
  ];

  if (result.chartData === "toolong") return;

  const chartData2 = [
    ...result.chartData.raw.map((a) =>
      Misc.roundTo2(typingSpeedUnit.fromWpm(a))
    ),
  ];

  if (
    Config.mode !== "time" &&
    TestStats.lastSecondNotRound &&
    result.testDuration % 1 < 0.5
  ) {
    labels.pop();
    chartData1.pop();
    chartData2.pop();
  }

  let smoothedRawData = chartData2;
  if (!useUnsmoothedRaw) {
    smoothedRawData = Misc.smooth(smoothedRawData, 1);
    smoothedRawData = smoothedRawData.map((a) => Math.round(a));
  }

  ChartController.result.data.labels = labels;
  ChartController.result.data.datasets[0].data = chartData1;
  ChartController.result.data.datasets[1].data = smoothedRawData;
  ChartController.result.data.datasets[0].label = Config.typingSpeedUnit;

  maxChartVal = Math.max(
    ...[Math.max(...smoothedRawData), Math.max(...chartData1)]
  );

  if (!Config.startGraphsAtZero) {
    const minChartVal = Math.min(
      ...[Math.min(...smoothedRawData), Math.min(...chartData1)]
    );
    resultScaleOptions["wpm"].min = minChartVal;
    resultScaleOptions["raw"].min = minChartVal;
  } else {
    resultScaleOptions["wpm"].min = 0;
    resultScaleOptions["raw"].min = 0;
  }

  ChartController.result.data.datasets[2].data = result.chartData.err;

  const fc = await ThemeColors.get("sub");
  if (Config.funbox !== "none") {
    let content = "";
    for (const f of FunboxList.get(Config.funbox)) {
      content += f.name;
      if (f.functions?.getResultContent) {
        content += "(" + f.functions.getResultContent() + ")";
      }
      content += " ";
    }
    content = content.trimEnd();
    resultAnnotation.push({
      display: true,
      id: "funbox-label",
      type: "line",
      scaleID: "wpm",
      value: resultScaleOptions["wpm"].min,
      borderColor: "transparent",
      borderWidth: 1,
      borderDash: [2, 2],
      label: {
        backgroundColor: "transparent",
        font: {
          family: Config.fontFamily.replace(/_/g, " "),
          size: 11,
          style: "normal",
          weight: Chart.defaults.font.weight as string,
          lineHeight: Chart.defaults.font.lineHeight as number,
        },
        color: fc,
        padding: 3,
        borderRadius: 3,
        position: "start",
        enabled: true,
        content: `${content}`,
      },
    });
  }

  resultScaleOptions["wpm"].max = maxChartVal;
  resultScaleOptions["raw"].max = maxChartVal;
  resultScaleOptions["error"].max = Math.max(...result.chartData.err);
}

export async function updateGraphPBLine(): Promise<void> {
  const themecolors = await ThemeColors.getAll();
  const lpb = await DB.getLocalPB(
    result.mode,
    result.mode2,
    result.punctuation ?? false,
    result.language,
    result.difficulty,
    result.lazyMode ?? false,
    result.funbox ?? "none"
  );
  if (lpb === 0) return;
  const typingSpeedUnit = getTypingSpeedUnit(Config.typingSpeedUnit);
  const chartlpb = Misc.roundTo2(typingSpeedUnit.fromWpm(lpb)).toFixed(2);
  resultAnnotation.push({
    display: true,
    type: "line",
    id: "lpb",
    scaleID: "wpm",
    value: chartlpb,
    borderColor: themecolors["sub"],
    borderWidth: 1,
    borderDash: [2, 2],
    label: {
      backgroundColor: themecolors["sub"],
      font: {
        family: Config.fontFamily.replace(/_/g, " "),
        size: 11,
        style: "normal",
        weight: Chart.defaults.font.weight as string,
        lineHeight: Chart.defaults.font.lineHeight as number,
      },
      color: themecolors["bg"],
      padding: 3,
      borderRadius: 3,
      position: "center",
      enabled: true,
      content: `PB: ${chartlpb}`,
    },
  });
  const lpbRange = typingSpeedUnit.fromWpm(20);
  if (
    maxChartVal >= parseFloat(chartlpb) - lpbRange &&
    maxChartVal <= parseFloat(chartlpb) + lpbRange
  ) {
    maxChartVal = Math.round(parseFloat(chartlpb) + lpbRange);
  }
  resultScaleOptions["wpm"].max = maxChartVal;
  resultScaleOptions["raw"].max = maxChartVal;
}

function updateWpmAndAcc(): void {
  let inf = false;
  const typingSpeedUnit = getTypingSpeedUnit(Config.typingSpeedUnit);
  if (result.wpm >= 1000) {
    inf = true;
  }

  if (Config.alwaysShowDecimalPlaces) {
    $("#result .stats .wpm .top .text").text(Config.typingSpeedUnit);
    if (inf) {
      $("#result .stats .wpm .bottom").text("Infinite");
    } else {
      $("#result .stats .wpm .bottom").text(
        Misc.roundTo2(typingSpeedUnit.fromWpm(result.wpm)).toFixed(2)
      );
    }
    $("#result .stats .raw .bottom").text(
      Misc.roundTo2(typingSpeedUnit.fromWpm(result.rawWpm)).toFixed(2)
    );

    if (Config.typingSpeedUnit != "wpm") {
      $("#result .stats .wpm .bottom").attr(
        "aria-label",
        result.wpm.toFixed(2) + " wpm"
      );
      $("#result .stats .raw .bottom").attr(
        "aria-label",
        result.rawWpm.toFixed(2) + " wpm"
      );
    } else {
      $("#result .stats .wpm .bottom").removeAttr("aria-label");
      $("#result .stats .raw .bottom").removeAttr("aria-label");
    }

    $("#result .stats .acc .bottom").text(
      result.acc === 100 ? "100%" : Misc.roundTo2(result.acc).toFixed(2) + "%"
    );
    let time = Misc.roundTo2(result.testDuration).toFixed(2) + "s";
    if (result.testDuration > 61) {
      time = Misc.secondsToString(Misc.roundTo2(result.testDuration));
    }
    $("#result .stats .time .bottom .text").text(time);
    // $("#result .stats .acc .bottom").removeAttr("aria-label");

    $("#result .stats .acc .bottom").attr(
      "aria-label",
      `${TestInput.accuracy.correct} correct / ${TestInput.accuracy.incorrect} incorrect`
    );
  } else {
    //not showing decimal places
    let wpmHover = typingSpeedUnit.convertWithUnitSuffix(result.wpm);
    let rawWpmHover = typingSpeedUnit.convertWithUnitSuffix(result.rawWpm);
    if (Config.typingSpeedUnit != "wpm") {
      wpmHover += " (" + result.wpm.toFixed(2) + " wpm)";
      rawWpmHover += " (" + result.rawWpm.toFixed(2) + " wpm)";
    }

    $("#result .stats .wpm .top .text").text(Config.typingSpeedUnit);
    $("#result .stats .wpm .bottom").attr("aria-label", wpmHover);
    if (inf) {
      $("#result .stats .wpm .bottom").text("Infinite");
    } else {
      $("#result .stats .wpm .bottom").text(
        Math.round(typingSpeedUnit.fromWpm(result.wpm))
      );
    }
    $("#result .stats .raw .bottom").text(
      Math.round(typingSpeedUnit.fromWpm(result.rawWpm))
    );
    $("#result .stats .raw .bottom").attr("aria-label", rawWpmHover);

    $("#result .stats .acc .bottom").text(Math.floor(result.acc) + "%");
    $("#result .stats .acc .bottom").attr(
      "aria-label",
      `${result.acc === 100 ? "100" : Misc.roundTo2(result.acc).toFixed(2)}% (${
        TestInput.accuracy.correct
      } correct / ${TestInput.accuracy.incorrect} incorrect)`
    );
  }
}

function updateConsistency(): void {
  if (Config.alwaysShowDecimalPlaces) {
    $("#result .stats .consistency .bottom").text(
      Misc.roundTo2(result.consistency).toFixed(2) + "%"
    );
    $("#result .stats .consistency .bottom").attr(
      "aria-label",
      `${result.keyConsistency.toFixed(2)}% key`
    );
  } else {
    $("#result .stats .consistency .bottom").text(
      Math.round(result.consistency) + "%"
    );
    $("#result .stats .consistency .bottom").attr(
      "aria-label",
      `${result.consistency}% (${result.keyConsistency}% key)`
    );
  }
}

function updateTime(): void {
  const afkSecondsPercent = Misc.roundTo2(
    (result.afkDuration / result.testDuration) * 100
  );
  $("#result .stats .time .bottom .afk").text("");
  if (afkSecondsPercent > 0) {
    $("#result .stats .time .bottom .afk").text(afkSecondsPercent + "% afk");
  }
  $("#result .stats .time .bottom").attr(
    "aria-label",
    `${result.afkDuration}s afk ${afkSecondsPercent}%`
  );
  if (Config.alwaysShowDecimalPlaces) {
    let time = Misc.roundTo2(result.testDuration).toFixed(2) + "s";
    if (result.testDuration > 61) {
      time = Misc.secondsToString(Misc.roundTo2(result.testDuration));
    }
    $("#result .stats .time .bottom .text").text(time);
  } else {
    let time = Math.round(result.testDuration) + "s";
    if (result.testDuration > 61) {
      time = Misc.secondsToString(Math.round(result.testDuration));
    }
    $("#result .stats .time .bottom .text").text(time);
    $("#result .stats .time .bottom").attr(
      "aria-label",
      `${Misc.roundTo2(result.testDuration)}s (${
        result.afkDuration
      }s afk ${afkSecondsPercent}%)`
    );
  }
}

export function updateTodayTracker(): void {
  $("#result .stats .time .bottom .timeToday").text(TodayTracker.getString());
}

function updateKey(): void {
  $("#result .stats .key .bottom").text(
    result.charStats[0] +
      "/" +
      result.charStats[1] +
      "/" +
      result.charStats[2] +
      "/" +
      result.charStats[3]
  );
}

export function showCrown(): void {
  PbCrown.show();
}

export function showConfetti(): void {
  if (SlowTimer.get()) return;
  const style = getComputedStyle(document.body);
  const colors = [
    style.getPropertyValue("--main-color"),
    style.getPropertyValue("--text-color"),
    style.getPropertyValue("--sub-color"),
  ];
  const duration = Date.now() + 125;

  (function f(): void {
    confetti({
      particleCount: 5,
      angle: 60,
      spread: 75,
      origin: { x: 0 },
      colors: colors,
    });
    confetti({
      particleCount: 5,
      angle: 120,
      spread: 75,
      origin: { x: 1 },
      colors: colors,
    });

    if (Date.now() < duration) {
      requestAnimationFrame(f);
    }
  })();
}

export function hideCrown(): void {
  PbCrown.hide();
  $("#result .stats .wpm .crown").attr("aria-label", "");
}

export async function updateCrown(): Promise<void> {
  let pbDiff = 0;
  const lpb = await DB.getLocalPB(
    Config.mode,
    result.mode2,
    Config.punctuation,
    Config.language,
    Config.difficulty,
    Config.lazyMode,
    Config.funbox
  );
  const typingSpeedUnit = getTypingSpeedUnit(Config.typingSpeedUnit);
  pbDiff = Math.abs(result.wpm - lpb);
  $("#result .stats .wpm .crown").attr(
    "aria-label",
    "+" + Misc.roundTo2(typingSpeedUnit.fromWpm(pbDiff))
  );
}

async function updateTags(dontSave: boolean): Promise<void> {
  const activeTags: MonkeyTypes.Tag[] = [];
  const userTagsCount = DB.getSnapshot()?.tags?.length ?? 0;
  try {
    DB.getSnapshot()?.tags?.forEach((tag) => {
      if (tag.active === true) {
        activeTags.push(tag);
      }
    });
  } catch (e) {}

  if (userTagsCount === 0) {
    $("#result .stats .tags").addClass("hidden");
  } else {
    $("#result .stats .tags").removeClass("hidden");
  }
  if (activeTags.length === 0) {
    $("#result .stats .tags .bottom").html("<div class='noTags'>no tags</div>");
  } else {
    $("#result .stats .tags .bottom").text("");
  }
  $("#result .stats .tags .editTagsButton").attr("result-id", "");
  $("#result .stats .tags .editTagsButton").attr(
    "active-tag-ids",
    activeTags.map((t) => t._id).join(",")
  );
  $("#result .stats .tags .editTagsButton").addClass("invisible");

  const funboxes = result.funbox?.split("#") ?? [];

  const funboxObjects = await Promise.all(
    funboxes.map(async (f) => Misc.getFunbox(f))
  );

  const allFunboxesCanGetPb = funboxObjects.every((f) => f?.canGetPb);

  let annotationSide = "start";
  let labelAdjust = 15;
  activeTags.forEach(async (tag) => {
    const tpb = await DB.getLocalTagPB(
      tag._id,
      Config.mode,
      result.mode2,
      Config.punctuation,
      Config.language,
      Config.difficulty,
      Config.lazyMode
    );
    $("#result .stats .tags .bottom").append(`
      <div tagid="${tag._id}" aria-label="PB: ${tpb}" data-balloon-pos="up">${tag.display}<i class="fas fa-crown hidden"></i></div>
    `);
    const typingSpeedUnit = getTypingSpeedUnit(Config.typingSpeedUnit);
    if (
      Config.mode !== "quote" &&
      !dontSave &&
      (result.funbox === "none" || funboxes.length === 0 || allFunboxesCanGetPb)
    ) {
      if (tpb < result.wpm) {
        //new pb for that tag
        DB.saveLocalTagPB(
          tag._id,
          Config.mode,
          result.mode2,
          Config.punctuation,
          Config.language,
          Config.difficulty,
          Config.lazyMode,
          result.wpm,
          result.acc,
          result.rawWpm,
          result.consistency
        );
        $(
          `#result .stats .tags .bottom div[tagid="${tag._id}"] .fas`
        ).removeClass("hidden");
        $(`#result .stats .tags .bottom div[tagid="${tag._id}"]`).attr(
          "aria-label",
          "+" + Misc.roundTo2(result.wpm - tpb)
        );
        // console.log("new pb for tag " + tag.display);
      } else {
        const themecolors = await ThemeColors.getAll();
        resultAnnotation.push({
          display: true,
          type: "line",
          id: "tpb",
          scaleID: "wpm",
          value: typingSpeedUnit.fromWpm(tpb),
          borderColor: themecolors["sub"],
          borderWidth: 1,
          borderDash: [2, 2],
          label: {
            backgroundColor: themecolors["sub"],
            font: {
              family: Config.fontFamily.replace(/_/g, " "),
              size: 11,
              style: "normal",
              weight: Chart.defaults.font.weight as string,
              lineHeight: Chart.defaults.font.lineHeight as number,
            },
            color: themecolors["bg"],
            padding: 3,
            borderRadius: 3,
            position: annotationSide,
            xAdjust: labelAdjust,
            enabled: true,
            content: `${tag.display} PB: ${Misc.roundTo2(
              typingSpeedUnit.fromWpm(tpb)
            ).toFixed(2)}`,
          },
        });
        if (annotationSide === "start") {
          annotationSide = "end";
          labelAdjust = -15;
        } else {
          annotationSide = "start";
          labelAdjust = 15;
        }
      }
    }
  });
}

function updateTestType(randomQuote: MonkeyTypes.Quote): void {
  let testType = "";

  testType += Config.mode;

  if (Config.mode === "time") {
    testType += " " + Config.time;
  } else if (Config.mode === "words") {
    testType += " " + Config.words;
  } else if (Config.mode === "quote") {
    if (randomQuote.group !== undefined) {
      testType += " " + ["short", "medium", "long", "thicc"][randomQuote.group];
    }
  }
  const ignoresLanguage =
    FunboxList.get(Config.funbox).find((f) =>
      f.properties?.includes("ignoresLanguage")
    ) !== undefined;
  if (Config.mode !== "custom" && !ignoresLanguage) {
    testType += "<br>" + result.language.replace(/_/g, " ");
  }
  if (Config.punctuation) {
    testType += "<br>punctuation";
  }
  if (Config.numbers) {
    testType += "<br>numbers";
  }
  if (Config.blindMode) {
    testType += "<br>blind";
  }
  if (Config.lazyMode) {
    testType += "<br>lazy";
  }
  if (Config.funbox !== "none") {
    testType += "<br>" + Config.funbox.replace(/_/g, " ").replace(/#/g, ", ");
  }
  if (Config.difficulty === "expert") {
    testType += "<br>expert";
  } else if (Config.difficulty === "master") {
    testType += "<br>master";
  }
  if (Config.stopOnError !== "off") {
    testType += `<br>stop on ${Config.stopOnError}`;
  }

  $("#result .stats .testType .bottom").html(testType);
}

function updateOther(
  difficultyFailed: boolean,
  failReason: string,
  afkDetected: boolean,
  isRepeated: boolean,
  tooShort: boolean
): void {
  let otherText = "";
  if (difficultyFailed) {
    otherText += `<br>failed (${failReason})`;
  }
  if (afkDetected) {
    otherText += "<br>afk detected";
  }
  if (TestStats.invalid) {
    otherText += "<br>invalid";
    const extra: string[] = [];
    if (
      result.wpm < 0 ||
      (result.wpm > 350 && result.mode !== "words" && result.mode2 !== "10") ||
      (result.wpm > 420 && result.mode === "words" && result.mode2 === "10")
    ) {
      extra.push("wpm");
    }
    if (
      result.rawWpm < 0 ||
      (result.rawWpm > 350 &&
        result.mode !== "words" &&
        result.mode2 !== "10") ||
      (result.rawWpm > 420 && result.mode === "words" && result.mode2 === "10")
    ) {
      extra.push("raw");
    }
    if (result.acc < 75 || result.acc > 100) {
      extra.push("accuracy");
    }
    if (extra.length > 0) {
      otherText += ` (${extra.join(",")})`;
    }
  }
  if (isRepeated) {
    otherText += "<br>repeated";
  }
  if (result.bailedOut) {
    otherText += "<br>bailed out";
  }
  if (tooShort) {
    otherText += "<br>too short";
  }

  if (otherText === "") {
    $("#result .stats .info").addClass("hidden");
  } else {
    $("#result .stats .info").removeClass("hidden");
    otherText = otherText.substring(4);
    $("#result .stats .info .bottom").html(otherText);
  }
}

export function updateRateQuote(randomQuote: MonkeyTypes.Quote): void {
  if (Config.mode === "quote") {
    const userqr =
      DB.getSnapshot()?.quoteRatings?.[randomQuote.language]?.[randomQuote.id];
    if (userqr) {
      $(".pageTest #result #rateQuoteButton .icon")
        .removeClass("far")
        .addClass("fas");
    }
    QuoteRatePopup.getQuoteStats(randomQuote).then((quoteStats) => {
      $(".pageTest #result #rateQuoteButton .rating").text(
        quoteStats?.average?.toFixed(1) ?? ""
      );
      $(".pageTest #result #rateQuoteButton")
        .css({ opacity: 0 })
        .removeClass("hidden")
        .css({ opacity: 1 });
    });
  }
}

function updateQuoteFavorite(randomQuote: MonkeyTypes.Quote): void {
  quoteLang = Config.mode === "quote" ? randomQuote.language : "";
  quoteId = Config.mode === "quote" ? randomQuote.id.toString() : "";

  const icon = $(".pageTest #result #favoriteQuoteButton .icon");

  if (Config.mode === "quote" && Auth?.currentUser) {
    const userFav = QuotesController.isQuoteFavorite(randomQuote);

    icon.removeClass(userFav ? "far" : "fas").addClass(userFav ? "fas" : "far");
    icon.parent().removeClass("hidden");
  } else {
    icon.parent().addClass("hidden");
  }
}

function updateQuoteSource(randomQuote: MonkeyTypes.Quote): void {
  if (Config.mode === "quote") {
    $("#result .stats .source").removeClass("hidden");
    $("#result .stats .source .bottom").html(randomQuote.source);
  } else {
    $("#result .stats .source").addClass("hidden");
  }
}

export async function update(
  res: MonkeyTypes.Result<MonkeyTypes.Mode>,
  difficultyFailed: boolean,
  failReason: string,
  afkDetected: boolean,
  isRepeated: boolean,
  tooShort: boolean,
  randomQuote: MonkeyTypes.Quote,
  dontSave: boolean
): Promise<void> {
  resultScaleOptions = (
    ChartController.result.options as ScaleChartOptions<"line" | "scatter">
  ).scales;
  resultAnnotation = [];
  result = Object.assign({}, res);
  $("#result #resultWordsHistory").addClass("hidden");
  $("#retrySavingResultButton").addClass("hidden");
  $(".pageTest #result #rateQuoteButton .icon")
    .removeClass("fas")
    .addClass("far");
  $(".pageTest #result #rateQuoteButton .rating").text("");
  $(".pageTest #result #rateQuoteButton").addClass("hidden");
  $("#testModesNotice").css("opacity", 0);
  $("#words").removeClass("blurred");
  $("#wordsInput").blur();
  $("#result .stats .time .bottom .afk").text("");
  if (Auth?.currentUser) {
    $("#result .loginTip").addClass("hidden");
  } else {
    $("#result .loginTip").removeClass("hidden");
  }
  if (Config.ads === "off" || Config.ads === "result") {
    $("#result #watchVideoAdButton").addClass("hidden");
  } else {
    $("#result #watchVideoAdButton").removeClass("hidden");
  }
  updateWpmAndAcc();
  updateConsistency();
  updateTime();
  updateKey();
  updateTestType(randomQuote);
  updateQuoteSource(randomQuote);
  updateQuoteFavorite(randomQuote);
  await updateGraph();
  await updateGraphPBLine();
  await updateTags(dontSave);
  updateOther(difficultyFailed, failReason, afkDetected, isRepeated, tooShort);

  ((ChartController.result.options as PluginChartOptions<"line" | "scatter">)
    .plugins.annotation.annotations as AnnotationOptions<"line">[]) =
    resultAnnotation;
  ChartController.result.updateColors();
  ChartController.result.resize();

  if (
    $("#result .stats .tags").hasClass("hidden") &&
    $("#result .stats .info").hasClass("hidden")
  ) {
    $("#result .stats .infoAndTags").addClass("hidden");
  } else {
    $("#result .stats .infoAndTags").removeClass("hidden");
  }

  if (GlarsesMode.get()) {
    $("#middle #result .noStressMessage").remove();
    $("#middle #result").prepend(`

      <div class='noStressMessage' style="
        text-align: center;
        grid-column: 1/3;
        font-size: 2rem;
        padding-bottom: 2rem;
      ">
      <i class="fas fa-check"></i>
      </div>

    `);
    $("#middle #result .stats").addClass("hidden");
    $("#middle #result .chart").addClass("hidden");
    $("#middle #result #resultWordsHistory").addClass("hidden");
    $("#middle #result #resultReplay").addClass("hidden");
    $("#middle #result .loginTip").addClass("hidden");
    $("#middle #result #showWordHistoryButton").addClass("hidden");
    $("#middle #result #watchReplayButton").addClass("hidden");
    $("#middle #result #saveScreenshotButton").addClass("hidden");

    console.log(
      `Test Completed: ${result.wpm} wpm ${result.acc}% acc ${result.rawWpm} raw ${result.consistency}% consistency`
    );
  } else {
    $("#middle #result .stats").removeClass("hidden");
    $("#middle #result .chart").removeClass("hidden");
    // $("#middle #result #resultWordsHistory").removeClass("hidden");
    if (!Auth?.currentUser) {
      $("#middle #result .loginTip").removeClass("hidden");
    }
    $("#middle #result #showWordHistoryButton").removeClass("hidden");
    $("#middle #result #watchReplayButton").removeClass("hidden");
    $("#middle #result #saveScreenshotButton").removeClass("hidden");
  }

  if (window.scrollY > 0) {
    $([document.documentElement, document.body])
      .stop()
      .animate({ scrollTop: 0 }, 250);
  }

  TestConfig.hide();

  Misc.swapElements(
    $("#typingTest"),
    $("#result"),
    250,
    async () => {
      AdController.renderResult();
      TestUI.setResultCalculating(false);
      $("#words").empty();
      ChartController.result.resize();

      $("#result").trigger("focus");
      window.scrollTo({ top: 0 });
      TribeChat.scrollChat();
      $("#testModesNotice").addClass("hidden");
      const room = TribeState.getRoom();
      if (room?.users) {
        for (const userId of Object.keys(room.users)) {
          if (userId === TribeState.getSelf()?.id) continue;
          if (room.users[userId].isFinished) {
            TribeChartController.drawChart(userId);
          }
        }
      }
    },
    async () => {
      $("#resultExtraButtons").removeClass("hidden").css("opacity", 0).animate(
        {
          opacity: 1,
        },
        125
      );
      if (Config.alwaysShowWordsHistory && !GlarsesMode.get()) {
        TestUI.toggleResultWords(true);
      }
      Keymap.hide();

      //tribe
      $("#result .bottom .buttons div").addClass("hidden");
      $("#result #tribeResultBottom").addClass("hidden");
      if (TribeState.getState() >= 12) {
        $("#result #tribeResultBottom").removeClass("hidden");
        if (TribeState.getSelf()?.isLeader) {
          $("#result #nextTestButton").removeClass("hidden");
          $("#result #backToLobbyButton").removeClass("hidden");
        } else {
          $("#result #readyButton").removeClass("hidden");
        }
        TribeResults.update("result");
        TribeUserList.update("result");
        TribeButtons.update("result");
      } else {
        $("#result #nextTestButton").removeClass("hidden");
        $("#result #restartTestButtonWithSameWordset").removeClass("hidden");
        $("#result #practiseWordsButton").removeClass("hidden");
        $("#result #watchReplayButton").removeClass("hidden");
      }
      $("#result #showWordHistoryButton").removeClass("hidden");
      $("#result #saveScreenshotButton").removeClass("hidden");

      AdController.updateTestPageAds(true);
    }
  );
}

$(".pageTest #favoriteQuoteButton").on("click", async () => {
  if (quoteLang === "" || quoteId === "") {
    Notifications.add("Could not get quote stats!", -1);
    return;
  }

  const $button = $(".pageTest #favoriteQuoteButton .icon");
  const dbSnapshot = DB.getSnapshot();
  if (!dbSnapshot) return;

  if ($button.hasClass("fas")) {
    // Remove from favorites
    Loader.show();
    const response = await Ape.users.removeQuoteFromFavorites(
      quoteLang,
      quoteId
    );
    Loader.hide();

    Notifications.add(response.message, response.status === 200 ? 1 : -1);

    if (response.status === 200) {
      $button.removeClass("fas").addClass("far");
      const quoteIndex = dbSnapshot.favoriteQuotes[quoteLang]?.indexOf(quoteId);
      dbSnapshot.favoriteQuotes[quoteLang]?.splice(quoteIndex, 1);
    }
  } else {
    // Add to favorites
    Loader.show();
    const response = await Ape.users.addQuoteToFavorites(quoteLang, quoteId);
    Loader.hide();

    Notifications.add(response.message, response.status === 200 ? 1 : -1);

    if (response.status === 200) {
      $button.removeClass("far").addClass("fas");
      if (!dbSnapshot.favoriteQuotes[quoteLang]) {
        dbSnapshot.favoriteQuotes[quoteLang] = [];
      }
      dbSnapshot.favoriteQuotes[quoteLang]?.push(quoteId);
    }
  }
});

ConfigEvent.subscribe(async (eventKey) => {
  if (eventKey === "typingSpeedUnit" && TestUI.resultVisible) {
    resultScaleOptions = (
      ChartController.result.options as ScaleChartOptions<"line" | "scatter">
    ).scales;
    resultAnnotation = [];

    updateWpmAndAcc();
    await updateGraph();
    await updateGraphPBLine();
    TestUI.applyBurstHeatmap();

    ((ChartController.result.options as PluginChartOptions<"line" | "scatter">)
      .plugins.annotation.annotations as AnnotationOptions<"line">[]) =
      resultAnnotation;
    ChartController.result.updateColors();
    ChartController.result.resize();
  }
});<|MERGE_RESOLUTION|>--- conflicted
+++ resolved
@@ -25,7 +25,6 @@
 import * as TestStats from "./test-stats";
 import * as TestUI from "./test-ui";
 import * as TodayTracker from "./today-tracker";
-<<<<<<< HEAD
 import Ape from "../ape";
 import * as TribeState from "../tribe/tribe-state";
 import * as TribeResults from "../tribe/tribe-results";
@@ -33,9 +32,7 @@
 import * as TribeButtons from "../tribe/tribe-buttons";
 import * as TribeChat from "../tribe/tribe-chat";
 import * as TribeChartController from "../tribe/tribe-chart-controller";
-=======
 import * as ConfigEvent from "../observables/config-event";
->>>>>>> 00863980
 
 import confetti from "canvas-confetti";
 import type { AnnotationOptions } from "chartjs-plugin-annotation";
