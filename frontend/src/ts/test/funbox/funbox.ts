--- conflicted
+++ resolved
@@ -510,21 +510,13 @@
   });
 }
 
-<<<<<<< HEAD
 export function setFunbox(funbox: string, tribeOverride = false): boolean {
   if (!TribeState.canChangeConfig(tribeOverride)) return false;
+  if (funbox === "none") {
+    FunboxList.get(Config.funbox).forEach((f) => f.functions?.clearGlobal?.());
+  }
   FunboxMemory.load(tribeOverride);
   UpdateConfig.setFunbox(funbox, false, tribeOverride);
-  if (funbox === "none") FunboxMemory.load();
-  if (!tribeOverride) TribeConfigSyncEvent.dispatch();
-=======
-export function setFunbox(funbox: string): boolean {
-  if (funbox === "none") {
-    FunboxList.get(Config.funbox).forEach((f) => f.functions?.clearGlobal?.());
-  }
-  FunboxMemory.load();
-  UpdateConfig.setFunbox(funbox, false);
->>>>>>> 00863980
   return true;
 }
 
