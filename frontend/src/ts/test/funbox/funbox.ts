--- conflicted
+++ resolved
@@ -19,11 +19,8 @@
   areFunboxesCompatible,
   checkFunboxForcedConfigs,
 } from "./funbox-validation";
-<<<<<<< HEAD
 import * as TribeConfigSyncEvent from "../../observables/tribe-config-sync-event";
-=======
 import { Wordset } from "../wordset";
->>>>>>> b7d7cac9
 
 const prefixSize = 2;
 
