import * as TestWords from "./test-words";
import * as Notifications from "../elements/notifications";
import * as Misc from "../utils/misc";
import * as ManualRestart from "./manual-restart-tracker";
import Config, * as UpdateConfig from "../config";
import * as TTS from "./tts";
import * as ModesNotice from "../elements/modes-notice";
import * as TribeConfig from "../tribe/tribe-config";

let modeSaved: MonkeyTypes.FunboxObjectType | null = null;
let memoryTimer: number | null = null;
let memoryInterval: NodeJS.Timeout | null = null;

type SetFunction = (...params: any[]) => any;

let settingsMemory: {
  [key: string]: { value: any; setFunction: SetFunction };
} = {};

function rememberSetting(
  settingName: string,
  value: any,
  setFunction: SetFunction
): void {
  settingsMemory[settingName] ??= {
    value,
    setFunction,
  };
}

function loadMemory(): void {
<<<<<<< HEAD
  if (Object.keys(settingsMemory).length === 0) return;
  Notifications.add("Reverting funbox settings", 0);
=======
>>>>>>> f6c10e65
  Object.keys(settingsMemory).forEach((setting) => {
    settingsMemory[setting].setFunction(settingsMemory[setting].value, true);
  });
  settingsMemory = {};
}

function showMemoryTimer(): void {
  $("#typingTest #memoryTimer").stop(true, true).animate(
    {
      opacity: 1,
    },
    125
  );
}

function hideMemoryTimer(): void {
  $("#typingTest #memoryTimer").stop(true, true).animate(
    {
      opacity: 0,
    },
    125
  );
}

export function resetMemoryTimer(): void {
  if (memoryInterval !== null) {
    clearInterval(memoryInterval);
    memoryInterval = null;
  }
  memoryTimer = null;
  hideMemoryTimer();
}

function updateMemoryTimer(sec: number): void {
  $("#typingTest #memoryTimer").text(
    `Timer left to memorise all words: ${sec}s`
  );
}

export function startMemoryTimer(): void {
  resetMemoryTimer();
  memoryTimer = Math.round(Math.pow(TestWords.words.length, 1.2));
  updateMemoryTimer(memoryTimer);
  showMemoryTimer();
  memoryInterval = setInterval(() => {
    if (memoryTimer === null) return;
    memoryTimer -= 1;
    memoryTimer == 0 ? hideMemoryTimer() : updateMemoryTimer(memoryTimer);
    if (memoryTimer <= 0) {
      resetMemoryTimer();
      $("#wordsWrapper").addClass("hidden");
    }
  }, 1000);
}

export function reset(): void {
  resetMemoryTimer();
}

export function toggleScript(...params: string[]): void {
  if (Config.funbox === "tts") {
    TTS.speak(params[0]);
  }
}

export function setFunbox(
  funbox: string,
  mode: MonkeyTypes.FunboxObjectType | null,
  tribeOverride = false
): boolean {
  if (!TribeConfig.canChange(tribeOverride)) return false;
  modeSaved = mode;
<<<<<<< HEAD
  UpdateConfig.setFunbox(funbox, false, tribeOverride);
  if (funbox === "none") loadMemory();
  if (!tribeOverride) TribeConfig.sync();
=======
  loadMemory();
  UpdateConfig.setFunbox(funbox, false);
>>>>>>> f6c10e65
  return true;
}

export async function clear(): Promise<boolean> {
  $("#funBoxTheme").attr("href", ``);
  $("#words").removeClass("nospace");
  $("#words").removeClass("arrows");
  reset();
  $("#wordsWrapper").removeClass("hidden");
  ManualRestart.set();
  ModesNotice.update();
  return true;
}

export async function activate(funbox?: string): Promise<boolean | undefined> {
  let mode = modeSaved;

  if (funbox === undefined || funbox === null) {
    funbox = Config.funbox;
  }

  const funboxInfo = await Misc.getFunbox(funbox);

  $("#funBoxTheme").attr("href", ``);
  $("#words").removeClass("nospace");
  $("#words").removeClass("arrows");
  if ((await Misc.getCurrentLanguage(Config.language)).ligatures) {
    if (funbox == "choo_choo" || funbox == "earthquake") {
      Notifications.add(
        "Current language does not support this funbox mode",
        0
      );
      UpdateConfig.setFunbox("none", true);
      await clear();
      return;
    }
  }
  if (funbox !== "none" && (Config.mode === "zen" || Config.mode == "quote")) {
    if (funboxInfo?.affectsWordGeneration === true) {
      Notifications.add(
        `${Misc.capitalizeFirstLetterOfEachWord(
          Config.mode
        )} mode does not support the ${funbox} funbox`,
        0
      );
      UpdateConfig.setFunbox("none", true);
      await clear();
      return;
    }
  }
  // if (funbox === "none") {

  reset();

  $("#wordsWrapper").removeClass("hidden");
  // }
  if (funbox === "none" && mode === undefined) {
    mode = null;
  } else if (
    (funbox !== "none" && mode === undefined) ||
    (funbox !== "none" && mode === null)
  ) {
    const list = await Misc.getFunboxList();
    mode = list.filter((f) => f.name === funbox)[0].type;
  }

  ManualRestart.set();
  if (mode === "style") {
    if (funbox != undefined) {
      $("#funBoxTheme").attr("href", `funbox/${funbox}.css`);
    }

    if (funbox === "simon_says") {
      UpdateConfig.setKeymapMode("next", true);
    }

    if (
      funbox === "read_ahead" ||
      funbox === "read_ahead_easy" ||
      funbox === "read_ahead_hard"
    ) {
      UpdateConfig.setHighlightMode("letter", true);
    }
  } else if (mode === "script") {
    if (funbox === "tts") {
      $("#funBoxTheme").attr("href", `funbox/simon_says.css`);
      UpdateConfig.setKeymapMode("off", true);
      UpdateConfig.setHighlightMode("letter", true);
    } else if (funbox === "layoutfluid") {
      UpdateConfig.setLayout(
        Config.customLayoutfluid
          ? Config.customLayoutfluid.split("#")[0]
          : "qwerty",
        true
      );
      UpdateConfig.setKeymapLayout(
        Config.customLayoutfluid
          ? Config.customLayoutfluid.split("#")[0]
          : "qwerty",
        true
      );
    } else if (funbox === "memory") {
      UpdateConfig.setMode("words", true);
      UpdateConfig.setShowAllLines(true, true);
      if (Config.keymapMode === "next") {
        UpdateConfig.setKeymapMode("react", true);
      }
    } else if (funbox === "nospace") {
      $("#words").addClass("nospace");
      UpdateConfig.setHighlightMode("letter", true);
    } else if (funbox === "arrows") {
      $("#words").addClass("arrows");
      UpdateConfig.setHighlightMode("letter", true);
    }
  }
  // ModesNotice.update();
  return true;
}

export async function rememberSettings(): Promise<void> {
  const funbox = Config.funbox;
  let mode = modeSaved;
  if (funbox === "none" && mode === undefined) {
    mode = null;
  } else if (
    (funbox !== "none" && mode === undefined) ||
    (funbox !== "none" && mode === null)
  ) {
    const list = await Misc.getFunboxList();
    mode = list.filter((f) => f.name === funbox)[0].type;
  }
  if (mode === "style") {
    if (funbox === "simon_says") {
      rememberSetting(
        "keymapMode",
        Config.keymapMode,
        UpdateConfig.setKeymapMode
      );
    }

    if (
      funbox === "read_ahead" ||
      funbox === "read_ahead_easy" ||
      funbox === "read_ahead_hard"
    ) {
      rememberSetting(
        "highlightMode",
        Config.highlightMode,
        UpdateConfig.setHighlightMode
      );
    }
  } else if (mode === "script") {
    if (funbox === "tts") {
      rememberSetting(
        "keymapMode",
        Config.keymapMode,
        UpdateConfig.setKeymapMode
      );
    } else if (funbox === "layoutfluid") {
      rememberSetting(
        "keymapMode",
        Config.keymapMode,
        UpdateConfig.setKeymapMode
      );
      rememberSetting("layout", Config.layout, UpdateConfig.setLayout);
      rememberSetting(
        "keymapLayout",
        Config.keymapLayout,
        UpdateConfig.setKeymapLayout
      );
    } else if (funbox === "memory") {
      rememberSetting("mode", Config.mode, UpdateConfig.setMode);
      rememberSetting(
        "showAllLines",
        Config.showAllLines,
        UpdateConfig.setShowAllLines
      );
      if (Config.keymapMode === "next") {
        rememberSetting(
          "keymapMode",
          Config.keymapMode,
          UpdateConfig.setKeymapMode
        );
      }
    } else if (funbox === "nospace") {
      rememberSetting(
        "highlightMode",
        Config.highlightMode,
        UpdateConfig.setHighlightMode
      );
    } else if (funbox === "arrows") {
      rememberSetting(
        "highlightMode",
        Config.highlightMode,
        UpdateConfig.setHighlightMode
      );
    } else if (funbox === "58008") {
      rememberSetting("numbers", Config.numbers, UpdateConfig.setNumbers);
    }
  }
}<|MERGE_RESOLUTION|>--- conflicted
+++ resolved
@@ -29,11 +29,6 @@
 }
 
 function loadMemory(): void {
-<<<<<<< HEAD
-  if (Object.keys(settingsMemory).length === 0) return;
-  Notifications.add("Reverting funbox settings", 0);
-=======
->>>>>>> f6c10e65
   Object.keys(settingsMemory).forEach((setting) => {
     settingsMemory[setting].setFunction(settingsMemory[setting].value, true);
   });
@@ -106,14 +101,9 @@
 ): boolean {
   if (!TribeConfig.canChange(tribeOverride)) return false;
   modeSaved = mode;
-<<<<<<< HEAD
   UpdateConfig.setFunbox(funbox, false, tribeOverride);
   if (funbox === "none") loadMemory();
   if (!tribeOverride) TribeConfig.sync();
-=======
-  loadMemory();
-  UpdateConfig.setFunbox(funbox, false);
->>>>>>> f6c10e65
   return true;
 }
 
