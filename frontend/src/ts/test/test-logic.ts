--- conflicted
+++ resolved
@@ -495,15 +495,9 @@
   $("#restartTestButton").blur();
   MemoryFunboxTimer.reset();
   QuoteRatePopup.clearQuoteStats();
-<<<<<<< HEAD
-  if (ActivePage.get() === "test" && window.scrollY > 0) {
-    window.scrollTo({ top: 0, behavior: "smooth" });
-  }
-=======
   // if (ActivePage.get() == "test" && window.scrollY > 0) {
   // window.scrollTo({ top: 0, behavior: "smooth" });
   // }
->>>>>>> 00646da6
   $("#wordsInput").val(" ");
 
   TestUI.reset();
