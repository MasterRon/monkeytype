--- conflicted
+++ resolved
@@ -1480,11 +1480,7 @@
 }
 
 export async function finish(difficultyFailed = false): Promise<void> {
-<<<<<<< HEAD
-  if (!TestActive.get()) return;
-=======
   if (!TestState.isActive) return;
->>>>>>> badcba75
   if (TestInput.input.current.length !== 0) {
     TestInput.input.pushHistory();
     TestInput.corrected.pushHistory();
