import Ape from "../ape";
import * as TestUI from "./test-ui";
import * as ManualRestart from "./manual-restart-tracker";
import Config, * as UpdateConfig from "../config";
import * as Misc from "../utils/misc";

import * as Notifications from "../elements/notifications";
import * as CustomText from "./custom-text";
import * as CustomTextState from "../states/custom-text-name";
import * as TestStats from "./test-stats";
import * as PractiseWords from "./practise-words";
import * as ShiftTracker from "./shift-tracker";
import * as Focus from "./focus";
import * as Funbox from "./funbox/funbox";
import * as Keymap from "../elements/keymap";
import * as ThemeController from "../controllers/theme-controller";
import * as PaceCaret from "./pace-caret";
import * as Caret from "./caret";
import * as LiveWpm from "./live-wpm";
import * as LiveAcc from "./live-acc";
import * as LiveBurst from "./live-burst";
import * as TimerProgress from "./timer-progress";
import * as QuoteSearchPopup from "../popups/quote-search-popup";

import * as PbCrown from "./pb-crown";
import * as TestTimer from "./test-timer";
import * as OutOfFocus from "./out-of-focus";
import * as AccountButton from "../elements/account-button";
import * as DB from "../db";
import * as Replay from "./replay";
import * as TodayTracker from "./today-tracker";
import * as ChallengeContoller from "../controllers/challenge-controller";
import * as QuoteRatePopup from "../popups/quote-rate-popup";
import * as Result from "./result";
import * as MonkeyPower from "../elements/monkey-power";
import * as ActivePage from "../states/active-page";
import * as TestInput from "./test-input";
import * as TestWords from "./test-words";
import * as WordsGenerator from "./words-generator";
import * as TestState from "./test-state";
import * as ModesNotice from "../elements/modes-notice";
import * as PageTransition from "../states/page-transition";
import * as ConfigEvent from "../observables/config-event";
import * as TimerEvent from "../observables/timer-event";
import * as Last10Average from "../elements/last-10-average";
import * as Monkey from "./monkey";
import objectHash from "object-hash";
import * as AnalyticsController from "../controllers/analytics-controller";
import { Auth } from "../firebase";
import * as AdController from "../controllers/ad-controller";
import * as TestConfig from "./test-config";
import * as TribeResults from "../tribe/tribe-results";
import * as TribeDelta from "../tribe/tribe-delta";
import * as Random from "../utils/random";
import * as TribeState from "../tribe/tribe-state";
import * as Tribe from "../tribe/tribe";

export const glarsesMode = false;

let resolve: TribeTypes.ResultResolve = {};
import * as ConnectionState from "../states/connection";
import * as FunboxList from "./funbox/funbox-list";
import * as MemoryFunboxTimer from "./funbox/memory-funbox-timer";
import * as KeymapEvent from "../observables/keymap-event";
import * as LayoutfluidFunboxTimer from "../test/funbox/layoutfluid-funbox-timer";
<<<<<<< HEAD
import tribeSocket from "../tribe/tribe-socket";
=======
import * as Wordset from "./wordset";
>>>>>>> b7d7cac9

let failReason = "";
const koInputVisual = document.getElementById("koInputVisual") as HTMLElement;

export let notSignedInLastResult: MonkeyTypes.Result<MonkeyTypes.Mode> | null =
  null;

export function clearNotSignedInResult(): void {
  notSignedInLastResult = null;
}

export function setNotSignedInUid(uid: string): void {
  if (notSignedInLastResult === null) return;
  notSignedInLastResult.uid = uid;
  delete notSignedInLastResult.hash;
  notSignedInLastResult.hash = objectHash(notSignedInLastResult);
}

<<<<<<< HEAD
function shouldCapitalize(lastChar: string): boolean {
  return /[?!.؟]/.test(lastChar);
}

let spanishSentenceTracker = "";
export async function punctuateWord(
  previousWord: string,
  currentWord: string,
  index: number,
  maxindex: number
): Promise<string> {
  let word = currentWord;

  const currentLanguage = Config.language.split("_")[0];

  const lastChar = Misc.getLastChar(previousWord);

  const funbox = FunboxList.get(Config.funbox).find(
    (f) => f.functions?.punctuateWord
  );
  if (funbox?.functions?.punctuateWord) {
    return funbox.functions.punctuateWord(word);
  }
  if (
    currentLanguage != "code" &&
    currentLanguage != "georgian" &&
    (index == 0 || shouldCapitalize(lastChar))
  ) {
    //always capitalise the first word or if there was a dot unless using a code alphabet or the Georgian language

    word = Misc.capitalizeFirstLetterOfEachWord(word);

    if (currentLanguage == "turkish") {
      word = word.replace(/I/g, "İ");
    }

    if (currentLanguage == "spanish" || currentLanguage == "catalan") {
      const rand = Random.get();
      if (rand > 0.9) {
        word = "¿" + word;
        spanishSentenceTracker = "?";
      } else if (rand > 0.8) {
        word = "¡" + word;
        spanishSentenceTracker = "!";
      }
    }
  } else if (
    (Random.get() < 0.1 &&
      lastChar != "." &&
      lastChar != "," &&
      index != maxindex - 2) ||
    index == maxindex - 1
  ) {
    if (currentLanguage == "spanish" || currentLanguage == "catalan") {
      if (spanishSentenceTracker == "?" || spanishSentenceTracker == "!") {
        word += spanishSentenceTracker;
        spanishSentenceTracker = "";
      }
    } else {
      const rand = Random.get();
      if (rand <= 0.8) {
        if (currentLanguage == "kurdish") {
          word += ".";
        } else if (currentLanguage === "nepali") {
          word += "।";
        } else {
          word += ".";
        }
      } else if (rand > 0.8 && rand < 0.9) {
        if (currentLanguage == "french") {
          word = "?";
        } else if (
          currentLanguage == "arabic" ||
          currentLanguage == "persian" ||
          currentLanguage == "urdu" ||
          currentLanguage == "kurdish"
        ) {
          word += "؟";
        } else if (currentLanguage == "greek") {
          word += ";";
        } else {
          word += "?";
        }
      } else {
        if (currentLanguage == "french") {
          word = "!";
        } else {
          word += "!";
        }
      }
    }
  } else if (
    Random.get() < 0.01 &&
    lastChar != "," &&
    lastChar != "." &&
    currentLanguage !== "russian"
  ) {
    word = `"${word}"`;
  } else if (
    Random.get() < 0.011 &&
    lastChar != "," &&
    lastChar != "." &&
    currentLanguage !== "russian" &&
    currentLanguage !== "ukrainian" &&
    currentLanguage !== "slovak"
  ) {
    word = `'${word}'`;
  } else if (Random.get() < 0.012 && lastChar != "," && lastChar != ".") {
    if (currentLanguage == "code") {
      const r = Random.get();
      if (r < 0.25) {
        word = `(${word})`;
      } else if (r < 0.5) {
        word = `{${word}}`;
      } else if (r < 0.75) {
        word = `[${word}]`;
      } else {
        word = `<${word}>`;
      }
    } else {
      word = `(${word})`;
    }
  } else if (
    Random.get() < 0.013 &&
    lastChar != "," &&
    lastChar != "." &&
    lastChar != ";" &&
    lastChar != "؛" &&
    lastChar != ":"
  ) {
    if (currentLanguage == "french") {
      word = ":";
    } else if (currentLanguage == "greek") {
      word = "·";
    } else {
      word += ":";
    }
  } else if (
    Random.get() < 0.014 &&
    lastChar != "," &&
    lastChar != "." &&
    previousWord != "-"
  ) {
    word = "-";
  } else if (
    Random.get() < 0.015 &&
    lastChar != "," &&
    lastChar != "." &&
    lastChar != ";" &&
    lastChar != "؛" &&
    lastChar != ":"
  ) {
    if (currentLanguage == "french") {
      word = ";";
    } else if (currentLanguage == "greek") {
      word = "·";
    } else if (currentLanguage == "arabic" || currentLanguage == "kurdish") {
      word += "؛";
    } else {
      word += ";";
    }
  } else if (Random.get() < 0.2 && lastChar != ",") {
    if (
      currentLanguage == "arabic" ||
      currentLanguage == "urdu" ||
      currentLanguage == "persian" ||
      currentLanguage == "kurdish"
    ) {
      word += "،";
    } else {
      word += ",";
    }
  } else if (Random.get() < 0.25 && currentLanguage == "code") {
    const specials = ["{", "}", "[", "]", "(", ")", ";", "=", "+", "%", "/"];
    const specialsC = [
      "{",
      "}",
      "[",
      "]",
      "(",
      ")",
      ";",
      "=",
      "+",
      "%",
      "/",
      "/*",
      "*/",
      "//",
      "!=",
      "==",
      "<=",
      ">=",
      "||",
      "&&",
      "<<",
      ">>",
      "%=",
      "&=",
      "*=",
      "++",
      "+=",
      "--",
      "-=",
      "/=",
      "^=",
      "|=",
    ];

    if (
      (Config.language.startsWith("code_c") &&
        !Config.language.startsWith("code_css")) ||
      Config.language.startsWith("code_arduino")
    ) {
      word = Misc.randomElementFromArray(specialsC);
    } else {
      word = Misc.randomElementFromArray(specials);
    }
  } else if (
    Random.get() < 0.5 &&
    currentLanguage === "english" &&
    (await EnglishPunctuation.check(word))
  ) {
    word = await applyEnglishPunctuationToWord(word);
  }
  return word;
}

async function applyEnglishPunctuationToWord(word: string): Promise<string> {
  return EnglishPunctuation.replace(word);
}

=======
>>>>>>> b7d7cac9
export function startTest(now: number): boolean {
  if (PageTransition.get()) {
    return false;
  }
  if (!UpdateConfig.dbConfigLoaded) {
    UpdateConfig.setChangedBeforeDb(true);
  }

  if (Auth?.currentUser) {
    AnalyticsController.log("testStarted");
  } else {
    AnalyticsController.log("testStartedNoLogin");
  }

  TestState.setActive(true);
  Replay.startReplayRecording();
  Replay.replayGetWordsList(TestWords.words.list);
  TestInput.resetKeypressTimings();
  TimerProgress.restart();
  TimerProgress.show();
  $("#liveWpm").text("0");
  LiveWpm.show();
  TribeDelta.show();
  LiveAcc.show();
  LiveBurst.show();
  TimerProgress.update();
  TestTimer.clear();
  Monkey.show();

  for (const f of FunboxList.get(Config.funbox)) {
    if (f.functions?.start) f.functions.start();
  }

  try {
    if (
      Config.paceCaret !== "off" ||
      (Config.repeatedPace && TestState.isPaceRepeat)
    ) {
      PaceCaret.start();
    }
  } catch (e) {}
  //use a recursive self-adjusting timer to avoid time drift
  TestStats.setStart(now);
  TestTimer.start();
  return true;
}

interface RestartOptions {
  withSameWordset?: boolean;
  nosave?: boolean;
  event?: JQuery.KeyDownEvent;
  practiseMissed?: boolean;
  noAnim?: boolean;
  tribeOverride?: boolean;
}

// withSameWordset = false,
// _?: boolean, // this is nosave and should be renamed to nosave when needed
// event?: JQuery.KeyDownEvent,
// practiseMissed = false,
// noAnim = false

export function restart(options = {} as RestartOptions): void {
  const defaultOptions = {
    withSameWordset: false,
    practiseMissed: false,
    noAnim: false,
    nosave: false,
    tribeOverride: false,
  };

  options = { ...defaultOptions, ...options };

  if (
    TestUI.testRestarting ||
    TestUI.resultCalculating ||
    (TribeState.getState() > 5 && !options.tribeOverride)
  ) {
    event?.preventDefault();
    return;
  }
  if (ActivePage.get() == "test" && !TestUI.resultVisible) {
    if (!ManualRestart.get()) {
      if (Config.mode !== "zen") event?.preventDefault();
      if (
        !Misc.canQuickRestart(
          Config.mode,
          Config.words,
          Config.time,
          CustomText,
          CustomTextState.isCustomTextLong() ?? false
        )
      ) {
        let message = "Use your mouse to confirm.";
        if (Config.quickRestart === "tab") {
          message = "Press shift + tab or use your mouse to confirm.";
        } else if (Config.quickRestart === "esc") {
          message = "Press shift + escape or use your mouse to confirm.";
        }
        Notifications.add(
          `Quick restart disabled in long tests. ${message}`,
          0,
          {
            duration: 4,
            important: true,
          }
        );
        return;
      }
      // }else{
      //   return;
      // }
    }
  }
  if (TestState.isActive) {
    if (
      Config.repeatQuotes === "typing" &&
      Config.mode === "quote" &&
      Config.language.startsWith(TestWords.randomQuote.language)
    ) {
      options.withSameWordset = true;
    }
    if (TestState.isRepeated) {
      options.withSameWordset = true;
    }

    if (TestState.savingEnabled) {
      TestInput.pushKeypressesToHistory();
      const testSeconds = TestStats.calculateTestSeconds(performance.now());
      const afkseconds = TestStats.calculateAfkSeconds(testSeconds);
      let tt = Misc.roundTo2(testSeconds - afkseconds);
      if (tt < 0) tt = 0;
      TestStats.incrementIncompleteSeconds(tt);
      TestStats.incrementRestartCount();
      const acc = Misc.roundTo2(TestStats.calculateAccuracy());
      TestStats.pushIncompleteTest(acc, tt);
    }
  }

  if (Config.mode == "zen") {
    $("#words").empty();
  }

  if (Config.language.startsWith("korean")) {
    koInputVisual.innerText = " ";
    Config.mode !== "zen"
      ? $("#koInputVisualContainer").show()
      : $("#koInputVisualContainer").hide();
  } else {
    $("#koInputVisualContainer").hide();
  }

  if (
    PractiseWords.before.mode !== null &&
    !options.withSameWordset &&
    !options.practiseMissed
  ) {
    Notifications.add("Reverting to previous settings.", 0);
    if (PractiseWords.before.punctuation !== null) {
      UpdateConfig.setPunctuation(PractiseWords.before.punctuation);
    }
    if (PractiseWords.before.numbers !== null) {
      UpdateConfig.setNumbers(PractiseWords.before.numbers);
    }

    if (PractiseWords.before.customText) {
      CustomText.setText(PractiseWords.before.customText.text);
      CustomText.setIsTimeRandom(PractiseWords.before.customText.isTimeRandom);
      CustomText.setIsWordRandom(PractiseWords.before.customText.isWordRandom);
      CustomText.setWord(PractiseWords.before.customText.word);
      CustomText.setTime(PractiseWords.before.customText.time);
      CustomText.setPopupTextareaState(
        PractiseWords.before.customText.text.join(CustomText.delimiter)
      );
    }

    UpdateConfig.setMode(PractiseWords.before.mode);
    PractiseWords.resetBefore();
  }

  let repeatWithPace = false;
  if (TestUI.resultVisible && Config.repeatedPace && options.withSameWordset) {
    repeatWithPace = true;
  }

  $("#words").stop(true, true);
  $("#words .smoothScroller").stop(true, true).remove();

  testReinitCount = 0;
  ManualRestart.reset();
  TestTimer.clear();
  TestStats.restart();
  TestInput.restart();
  TestInput.corrected.reset();
  ShiftTracker.reset();
  Caret.hide();
  TestState.setActive(false);
  Replay.stopReplayRecording();
  LiveWpm.hide();
  TribeDelta.hide();
  LiveAcc.hide();
  LiveBurst.hide();
  TimerProgress.hide();
  Replay.pauseReplay();
  TestInput.setBailout(false);
  PaceCaret.reset();
  Monkey.hide();
  TestInput.input.setKoreanStatus(false);
  LayoutfluidFunboxTimer.hide();

  $("#showWordHistoryButton").removeClass("loaded");
  $("#restartTestButton").blur();
  MemoryFunboxTimer.reset();
  QuoteRatePopup.clearQuoteStats();
  // if (ActivePage.get() == "test" && window.scrollY > 0) {
  // window.scrollTo({ top: 0, behavior: "smooth" });
  // }
  $("#wordsInput").val(" ");

  TestUI.reset();

  $("#timerNumber").css("opacity", 0);
  let el = null;
  if (TestUI.resultVisible) {
    //results are being displayed
    el = $("#result");
  } else {
    //words are being displayed
    el = $("#typingTest");
  }
  if (TestUI.resultVisible) {
    if (
      Config.randomTheme !== "off" &&
      !PageTransition.get()
      // && Config.customThemeId === ""
    ) {
      ThemeController.randomizeTheme();
    }
    AccountButton.skipXpBreakdown();
  }
  TestUI.setResultVisible(false);
  PageTransition.set(true);
  TestUI.setTestRestarting(true);
  el.stop(true, true).animate(
    {
      opacity: 0,
    },
    options.noAnim ? 0 : 125,
    async () => {
      if (ActivePage.get() == "test") {
        AdController.updateTestPageAds(false);
        if (TribeState.getState() < 5) {
          Focus.set(false);
        } else {
          Focus.set(true);
        }
      }
      if (TribeState.getState() > 5) {
        TestConfig.hide();
      } else {
        TestConfig.show();
      }
      TestUI.focusWords();
      $("#monkey .fast").stop(true, true).css("opacity", 0);
      $("#monkey").stop(true, true).css({ animationDuration: "0s" });
      $("#typingTest").css("opacity", 0).removeClass("hidden");
      $("#wordsInput").val(" ");
      AdController.destroyResult();
      $("#resultWordsHistory .words").empty();
      $("#resultReplay #replayWords").empty();
      let shouldQuoteRepeat = false;
      if (
        Config.mode === "quote" &&
        Config.repeatQuotes === "typing" &&
        failReason !== ""
      ) {
        shouldQuoteRepeat = true;
      }

      await Funbox.rememberSettings();

      if (options.withSameWordset) {
        const funboxToPush = FunboxList.get(Config.funbox)
          .find((f) => f.properties?.find((fp) => fp.startsWith("toPush")))
          ?.properties?.find((fp) => fp.startsWith("toPush:"));
        if (funboxToPush) {
          const toPushCount = +funboxToPush.split(":")[1];
          const toPush = [];
          for (let i = 0; i < toPushCount; i++) {
            toPush.push(TestWords.words.get(i));
          }
          TestWords.words.reset();
          toPush.forEach((word) => TestWords.words.push(word));
        }
      }
      if (!options.withSameWordset && !shouldQuoteRepeat) {
        TestState.setRepeated(false);
        TestState.setPaceRepeat(repeatWithPace);
        TestWords.setHasTab(false);
        await init();
        await PaceCaret.init();
      } else {
        TestState.setRepeated(true);
        TestState.setPaceRepeat(repeatWithPace);
        TestState.setActive(false);
        Replay.stopReplayRecording();
        TestWords.words.resetCurrentIndex();
        TestInput.input.reset();
        TestUI.showWords();
        if (Config.keymapMode === "next" && Config.mode !== "zen") {
          KeymapEvent.highlight(
            TestWords.words
              .getCurrent()
              .substring(
                TestInput.input.current.length,
                TestInput.input.current.length + 1
              )
              .toString()
          );
        }
        Funbox.toggleScript(TestWords.words.getCurrent());
        await PaceCaret.init();
      }
      failReason = "";
      if (Config.mode === "quote") {
        TestState.setRepeated(false);
      }
      if (Config.keymapMode !== "off") {
        Keymap.show();
      } else {
        Keymap.hide();
      }
      (<HTMLElement>(
        document.querySelector("#miniTimerAndLiveWpm .wpm")
      )).innerHTML = "0";
      (<HTMLElement>(
        document.querySelector("#miniTimerAndLiveWpm .acc")
      )).innerHTML = "100%";
      (<HTMLElement>(
        document.querySelector("#miniTimerAndLiveWpm .burst")
      )).innerHTML = "0";
      (<HTMLElement>document.querySelector("#liveWpm")).innerHTML = "0";
      (<HTMLElement>document.querySelector("#liveAcc")).innerHTML = "100%";
      (<HTMLElement>document.querySelector("#liveBurst")).innerHTML = "0";

      for (const f of FunboxList.get(Config.funbox)) {
        if (f.functions?.restart) f.functions.restart();
      }

      if (Config.showAverage !== "off") {
        Last10Average.update().then(() => {
          ModesNotice.update();
        });
      }

      const mode2 = Misc.getMode2(Config, TestWords.randomQuote);
      let fbtext = "";
      if (Config.funbox !== "none") {
        fbtext = " " + Config.funbox.split("#").join(" ");
      }
      $(".pageTest #premidTestMode").text(
        `${Config.mode} ${mode2} ${Config.language.replace(/_/g, " ")}${fbtext}`
      );
      $(".pageTest #premidSecondsLeft").text(Config.time);

      $("#result").addClass("hidden");
      $("#testModesNotice").removeClass("hidden").css({
        opacity: 1,
      });
      // resetPaceCaret();
      ModesNotice.update();
      ManualRestart.reset();
      $("#typingTest")
        .css("opacity", 0)
        .removeClass("hidden")
        .stop(true, true)
        .animate(
          {
            opacity: 1,
          },
          options.noAnim ? 0 : 125,
          () => {
            TestUI.setTestRestarting(false);
            // resetPaceCaret();
            PbCrown.hide();
            TestTimer.clear();
            if (!Misc.isPopupVisible("commandLineWrapper")) {
              TestUI.focusWords();
            }
            // ChartController.result.update();
            PageTransition.set(false);
          }
        );
    }
  );
}

<<<<<<< HEAD
function getFunboxWordsFrequency():
  | MonkeyTypes.FunboxWordsFrequency
  | undefined {
  const wordFunbox = FunboxList.get(Config.funbox).find(
    (f) => f.functions?.getWordsFrequencyMode
  );
  if (wordFunbox?.functions?.getWordsFrequencyMode) {
    return wordFunbox.functions.getWordsFrequencyMode();
  }
  return undefined;
}

function getFunboxWord(
  word: string,
  wordIndex: number,
  wordset?: Misc.Wordset
): string {
  const wordFunbox = FunboxList.get(Config.funbox).find(
    (f) => f.functions?.getWord
  );
  if (wordFunbox?.functions?.getWord) {
    word = wordFunbox.functions.getWord(wordset, wordIndex);
  }
  return word;
}

function applyFunboxesToWord(word: string): string {
  for (const f of FunboxList.get(Config.funbox)) {
    if (f.functions?.alterText) {
      word = f.functions.alterText(word);
    }
  }
  return word;
}

async function applyBritishEnglishToWord(word: string): Promise<string> {
  if (Config.britishEnglish && /english/.test(Config.language)) {
    word = await BritishEnglish.replace(word);
  }
  return word;
}

function applyLazyModeToWord(
  word: string,
  language: MonkeyTypes.LanguageObject
): string {
  if (Config.lazyMode === true && !language.noLazyMode) {
    word = LazyMode.replaceAccents(word, language.accents);
  }
  return word;
}

async function getNextWord(
  wordset: Misc.Wordset,
  wordIndex: number,
  language: MonkeyTypes.LanguageObject,
  wordsBound: number
): Promise<string> {
  const funboxFrequency = getFunboxWordsFrequency() ?? "normal";

  let randomWord = wordset.randomWord(funboxFrequency);
  const previousWord = TestWords.words.get(TestWords.words.length - 1, true);
  const previousWord2 = TestWords.words.get(TestWords.words.length - 2, true);
  if (Config.mode === "quote") {
    randomWord =
      TestWords.randomQuote.textSplit?.[TestWords.words.length] ?? "";
  } else if (
    Config.mode == "custom" &&
    !CustomText.isWordRandom &&
    !CustomText.isTimeRandom
  ) {
    randomWord = CustomText.text[TestWords.words.length];
  } else if (
    Config.mode == "custom" &&
    (CustomText.isWordRandom || CustomText.isTimeRandom) &&
    (wordset.length < 4 || PractiseWords.before.mode !== null)
  ) {
    randomWord = wordset.randomWord(funboxFrequency);
  } else {
    let regenarationCount = 0; //infinite loop emergency stop button
    while (
      regenarationCount < 100 &&
      (previousWord == randomWord ||
        previousWord2 == randomWord ||
        (Config.mode !== "custom" &&
          !Config.punctuation &&
          randomWord == "I") ||
        (Config.mode !== "custom" &&
          !Config.punctuation &&
          !Config.language.startsWith("code") &&
          /[-=_+[\]{};'\\:"|,./<>?]/i.test(randomWord)) ||
        (Config.mode !== "custom" &&
          !Config.numbers &&
          /[0-9]/i.test(randomWord)))
    ) {
      regenarationCount++;
      randomWord = wordset.randomWord(funboxFrequency);
    }
  }

  if (randomWord === undefined) {
    randomWord = wordset.randomWord(funboxFrequency);
  }

  if (
    Config.mode !== "custom" &&
    Config.mode !== "quote" &&
    /[A-Z]/.test(randomWord) &&
    !Config.punctuation &&
    !Config.language.startsWith("german") &&
    !Config.language.startsWith("swiss_german") &&
    !Config.language.startsWith("code")
  ) {
    randomWord = randomWord.toLowerCase();
  }

  randomWord = randomWord.replace(/ +/gm, " ");
  randomWord = randomWord.replace(/(^ )|( $)/gm, "");
  randomWord = applyLazyModeToWord(randomWord, language);
  randomWord = getFunboxWord(randomWord, wordIndex, wordset);
  randomWord = await applyBritishEnglishToWord(randomWord);

  if (Config.punctuation && !language.originalPunctuation === true) {
    randomWord = await punctuateWord(
      TestWords.words.get(TestWords.words.length - 1),
      randomWord,
      TestWords.words.length,
      wordsBound
    );
  }
  if (Config.numbers) {
    if (Random.get() < 0.1) {
      randomWord = Misc.getNumbers(4);

      if (Config.language.startsWith("kurdish")) {
        randomWord = Misc.convertNumberToArabic(randomWord);
      } else if (Config.language.startsWith("nepali")) {
        randomWord = Misc.convertNumberToNepali(randomWord);
=======
let rememberLazyMode: boolean;
let testReinitCount = 0;
export async function init(): Promise<void> {
  testReinitCount++;
  if (testReinitCount >= 5) {
    TestUI.setTestRestarting(false);
    Notifications.add(
      "Too many test reinitialization attempts. Something is going very wrong. Please contact support.",
      -1,
      {
        important: true,
>>>>>>> b7d7cac9
      }
    );
    return;
  }

<<<<<<< HEAD
  randomWord = applyFunboxesToWord(randomWord);

  return randomWord;
}

let rememberLazyMode: boolean;
export async function init(): Promise<void> {
  if (TribeState.getState() > 5 && TribeState.getRoom()) {
    Random.setSeed(TribeState.getRoom()?.seed.toString() ?? "");
  }
=======
>>>>>>> b7d7cac9
  TestState.setActive(false);
  MonkeyPower.reset();
  Replay.stopReplayRecording();
  TestWords.words.reset();
  TestUI.setCurrentWordElementIndex(0);
  TestInput.input.resetHistory();
  TestInput.input.resetCurrent();

  let language;
  try {
    language = await Misc.getLanguage(Config.language);
  } catch (e) {
    Notifications.add(
      Misc.createErrorMessage(e, "Failed to load language"),
      -1
    );
  }

  if (!language || (language && language.name !== Config.language)) {
    UpdateConfig.setLanguage("english");
    await init();
    return;
  }

  if (ActivePage.get() == "test") {
    await Funbox.activate();
  }

  if (Config.mode === "quote") {
    if (Config.quoteLength.includes(-3) && !Auth?.currentUser) {
      UpdateConfig.setQuoteLength(-1);
    }
    let group;
    try {
      group = await Misc.findCurrentGroup(Config.language);
    } catch (e) {
      console.error(
        Misc.createErrorMessage(e, "Failed to find current language group")
      );
      return;
    }
    if (
      group &&
      group.name !== "code" &&
      group.name !== "other" &&
      group.name !== Config.language
    ) {
      UpdateConfig.setLanguage(group.name);
    }
  }

  if (Config.tapeMode !== "off" && language.rightToLeft === true) {
    Notifications.add("This language does not support tape mode.", 0, {
      important: true,
    });
    UpdateConfig.setTapeMode("off");
  }

  if (Config.lazyMode === true && language.noLazyMode) {
    rememberLazyMode = true;
    Notifications.add("This language does not support lazy mode.", 0, {
      important: true,
    });
    UpdateConfig.setLazyMode(false, true);
  } else if (rememberLazyMode === true && !language.noLazyMode) {
    UpdateConfig.setLazyMode(true, true);
  }

  if (Config.lazyMode === false && !language.noLazyMode) {
    rememberLazyMode = false;
  }

<<<<<<< HEAD
  let wordsBound = 100;

  const funboxToPush = FunboxList.get(Config.funbox)
    .find((f) => f.properties?.find((fp) => fp.startsWith("toPush")))
    ?.properties?.find((fp) => fp.startsWith("toPush:"));
  if (funboxToPush) {
    wordsBound = +funboxToPush.split(":")[1];
    if (Config.mode === "words" && Config.words < wordsBound) {
      wordsBound = Config.words;
    }
    if (
      Config.mode === "custom" &&
      !CustomText.isTimeRandom &&
      CustomText.isWordRandom &&
      CustomText.word < wordsBound
    ) {
      wordsBound = CustomText.word;
    }
    if (
      Config.mode === "custom" &&
      !CustomText.isTimeRandom &&
      !CustomText.isWordRandom &&
      CustomText.text.length < wordsBound
    ) {
      wordsBound = CustomText.text.length;
    }
  } else if (Config.showAllLines) {
    if (Config.mode === "quote") {
      wordsBound = 100;
    } else if (Config.mode === "custom") {
      if (CustomText.isWordRandom) {
        wordsBound = CustomText.word;
      } else if (CustomText.isTimeRandom) {
        wordsBound = 100;
      } else {
        wordsBound = CustomText.text.length;
      }
    } else if (Config.mode != "time") {
      wordsBound = Config.words;
    }
  } else {
    if (Config.mode === "words" && Config.words < wordsBound) {
      wordsBound = Config.words;
    }
    if (
      Config.mode == "custom" &&
      CustomText.isWordRandom &&
      CustomText.word < wordsBound
    ) {
      wordsBound = CustomText.word;
    }
    if (Config.mode == "custom" && CustomText.isTimeRandom) {
      wordsBound = 100;
    }
    if (
      Config.mode == "custom" &&
      !CustomText.isWordRandom &&
      !CustomText.isTimeRandom &&
      CustomText.text.length < wordsBound
    ) {
      wordsBound = CustomText.text.length;
    }
  }

  if (
    (Config.mode === "custom" &&
      CustomText.isWordRandom &&
      CustomText.word == 0) ||
    (Config.mode === "custom" &&
      CustomText.isTimeRandom &&
      CustomText.time == 0)
  ) {
    wordsBound = 100;
  }

  if (Config.mode === "words" && Config.words === 0) {
    wordsBound = 100;
  }

  if (
    Config.mode == "time" ||
    Config.mode == "words" ||
    Config.mode == "custom"
  ) {
    let wordList = language.words;
    if (Config.mode == "custom") {
      wordList = CustomText.text;
    }
    const wordset = await Wordset.withWords(wordList);
    let wordCount = 0;

    const sectionFunbox = FunboxList.get(Config.funbox).find(
      (f) => f.functions?.pullSection
    );
    if (sectionFunbox?.functions?.pullSection) {
      while (
        (Config.mode == "words" && Config.words >= wordCount) ||
        (Config.mode === "time" && wordCount < 100)
      ) {
        const section = await sectionFunbox.functions.pullSection(
          Config.language
        );

        if (section === false) {
          Notifications.add(
            "Error while getting section. Please try again later",
            -1
          );
          UpdateConfig.toggleFunbox(sectionFunbox.name);
          restart();
          return;
        }

        if (section === undefined) continue;

        for (const word of section.words) {
          if (wordCount >= Config.words && Config.mode == "words") {
            wordCount++;
            break;
          }
          wordCount++;
          TestWords.words.push(word);
        }
      }
    }

    if (wordCount == 0) {
      for (let i = 0; i < wordsBound; i++) {
        const randomWord = await getNextWord(wordset, i, language, wordsBound);

        if (/\t/g.test(randomWord)) {
          TestWords.setHasTab(true);
        }

        const te = randomWord.replace(/\n/g, "\n ").replace(/ $/g, "");

        if (/ +/.test(te)) {
          const randomList = te.split(" ");
          let id = 0;
          while (id < randomList.length) {
            TestWords.words.push(randomList[id]);
            id++;

            if (
              TestWords.words.length == wordsBound &&
              Config.mode == "custom" &&
              CustomText.isWordRandom
            ) {
              break;
            }
          }
          if (
            Config.mode == "custom" &&
            !CustomText.isWordRandom &&
            !CustomText.isTimeRandom
          ) {
            //
          } else {
            i = TestWords.words.length - 1;
          }
        } else {
          TestWords.words.push(randomWord);
        }
      }
    }
  } else if (Config.mode === "quote") {
    const languageToGet = Config.language.startsWith("swiss_german")
      ? "german"
      : Config.language;

    const quotesCollection = await QuotesController.getQuotes(
      languageToGet,
      Config.quoteLength,
      TribeState.getState() >= 5
    );

    if (quotesCollection.length === 0) {
      TestUI.setTestRestarting(false);
=======
  let generatedWords: string[];
  try {
    generatedWords = await WordsGenerator.generateWords(language);
  } catch (e) {
    console.error(e);
    if (e instanceof WordsGenerator.WordGenError) {
      Notifications.add(e.message, 0, {
        important: true,
      });
    } else {
>>>>>>> b7d7cac9
      Notifications.add(
        Misc.createErrorMessage(e, "Failed to generate words"),
        -1,
        {
          important: true,
        }
      );
    }

<<<<<<< HEAD
    let rq: MonkeyTypes.Quote | undefined = undefined;
    if (Config.quoteLength.includes(-2) && Config.quoteLength.length === 1) {
      const targetQuote = QuotesController.getQuoteById(
        QuoteSearchPopup.selectedId
      );
      if (targetQuote === undefined) {
        rq = <MonkeyTypes.Quote>quotesCollection.groups[0][0];
        Notifications.add("Quote Id Does Not Exist", 0, { important: true });
      } else {
        rq = targetQuote;
      }
    } else if (Config.quoteLength.includes(-3)) {
      const randomQuote = QuotesController.getRandomFavoriteQuote(
        Config.language
      );

      if (randomQuote === null) {
        Notifications.add("No favorite quotes found", 0, { important: true });
        UpdateConfig.setQuoteLength(-1);
        restart();
        return;
      }

      rq = randomQuote;
    } else {
      const randomQuote = QuotesController.getRandomQuote(
        TribeState.getState() >= 5
      );
      if (randomQuote === null) {
        Notifications.add("No quotes found for selected quote length", 0, {
          important: true,
        });
        TestUI.setTestRestarting(false);
        return;
      }
=======
    await init();
    return;
  }
>>>>>>> b7d7cac9

  for (const word of generatedWords) {
    if (/\t/g.test(word)) {
      TestWords.setHasTab(true);
    }
  }

  for (const word of generatedWords) {
    TestWords.words.push(word);
  }

  if (Config.keymapMode === "next" && Config.mode !== "zen") {
    KeymapEvent.highlight(TestWords.words.getCurrent().at(0) as string);
  }
  Funbox.toggleScript(TestWords.words.getCurrent());
  TestUI.setRightToLeft(language.rightToLeft);
  TestUI.setLigatures(language.ligatures ?? false);
  TestUI.showWords();
}

//add word during the test
export async function addWord(): Promise<void> {
  let bound = 100;
  const funboxToPush = FunboxList.get(Config.funbox)
    .find((f) => f.properties?.find((fp) => fp.startsWith("toPush")))
    ?.properties?.find((fp) => fp.startsWith("toPush:"));
  const toPushCount: string | undefined = funboxToPush?.split(":")[1];
  if (toPushCount) bound = +toPushCount - 1;
  if (
    TestWords.words.length - TestInput.input.history.length > bound ||
    (Config.mode === "words" &&
      TestWords.words.length >= Config.words &&
      Config.words > 0) ||
    (Config.mode === "custom" &&
      CustomText.isWordRandom &&
      TestWords.words.length >= CustomText.word &&
      CustomText.word != 0) ||
    (Config.mode === "custom" &&
      !CustomText.isWordRandom &&
      !CustomText.isTimeRandom &&
      TestWords.words.length >= CustomText.text.length) ||
    (Config.mode === "quote" &&
      TestWords.words.length >= (TestWords.randomQuote.textSplit?.length ?? 0))
  ) {
    return;
  }

  const sectionFunbox = FunboxList.get(Config.funbox).find(
    (f) => f.functions?.pullSection
  );
  if (sectionFunbox?.functions?.pullSection) {
    if (TestWords.words.length - TestWords.words.currentIndex < 20) {
      const section = await sectionFunbox.functions.pullSection(
        Config.language
      );

      if (section === false) {
        Notifications.add(
          "Error while getting section. Please try again later",
          -1
        );
        UpdateConfig.toggleFunbox(sectionFunbox.name);
        restart();
        return;
      }

      if (section === undefined) return;

      let wordCount = 0;
      for (const word of section.words) {
        if (wordCount >= Config.words && Config.mode == "words") {
          break;
        }
        wordCount++;
        TestWords.words.push(word);
        TestUI.addWord(word);
      }
    }
  }

  const language: MonkeyTypes.LanguageObject =
    Config.mode !== "custom"
      ? await Misc.getCurrentLanguage(Config.language)
      : {
          //borrow the direction of the current language
          ...(await Misc.getCurrentLanguage(Config.language)),
          words: CustomText.text,
        };
  const wordset = await Wordset.withWords(language.words);

  const randomWord = await WordsGenerator.getNextWord(
    wordset,
    TestWords.words.length,
    language,
    bound,
    TestWords.words.get(TestWords.words.length - 1, true),
    TestWords.words.get(TestWords.words.length - 2, true)
  );

  const split = randomWord.split(" ");
  if (split.length > 1) {
    split.forEach((word) => {
      TestWords.words.push(word);
      TestUI.addWord(word);
    });
  } else {
    TestWords.words.push(randomWord);
    TestUI.addWord(randomWord);
  }
}

interface CompletedEvent extends MonkeyTypes.Result<MonkeyTypes.Mode> {
  keySpacing: number[] | "toolong";
  keyDuration: number[] | "toolong";
  customText: MonkeyTypes.CustomText;
  wpmConsistency: number;
  lang: string;
  challenge?: string | null;
  keyOverlap: number;
  lastKeyToEnd: number;
  startToFirstKey: number;
  charTotal: number;
}

type PartialCompletedEvent = Omit<Partial<CompletedEvent>, "chartData"> & {
  chartData: Partial<MonkeyTypes.ChartData>;
};

interface RetrySaving {
  completedEvent: CompletedEvent | null;
  canRetry: boolean;
}

const retrySaving: RetrySaving = {
  completedEvent: null,
  canRetry: false,
};

export async function retrySavingResult(): Promise<void> {
  const { completedEvent } = retrySaving;

  if (completedEvent === null) {
    Notifications.add(
      "Could not retry saving the result as the result no longer exists.",
      0,
      {
        duration: 5,
        important: true,
      }
    );

    return;
  }

  if (!retrySaving.canRetry) {
    return;
  }

  retrySaving.canRetry = false;
  $("#retrySavingResultButton").addClass("hidden");

  AccountButton.loading(true);

  Notifications.add("Retrying to save...");

  const tribeChartData = {
    wpm: [...(completedEvent.chartData as MonkeyTypes.ChartData).wpm],
    raw: [...(completedEvent.chartData as MonkeyTypes.ChartData).raw],
    err: [...(completedEvent.chartData as MonkeyTypes.ChartData).err],
  };

  saveResult(completedEvent, tribeChartData, true);
}

function buildCompletedEvent(difficultyFailed: boolean): CompletedEvent {
  //build completed event object
  const completedEvent: PartialCompletedEvent = {
    wpm: undefined,
    rawWpm: undefined,
    charStats: undefined,
    charTotal: undefined,
    acc: undefined,
    mode: Config.mode,
    mode2: undefined,
    quoteLength: -1,
    punctuation: Config.punctuation,
    numbers: Config.numbers,
    lazyMode: Config.lazyMode,
    timestamp: Date.now(),
    language: Config.language,
    restartCount: TestStats.restartCount,
    incompleteTests: TestStats.incompleteTests,
    incompleteTestSeconds:
      TestStats.incompleteSeconds < 0
        ? 0
        : Misc.roundTo2(TestStats.incompleteSeconds),
    difficulty: Config.difficulty,
    blindMode: Config.blindMode,
    tags: undefined,
    keySpacing: TestInput.keypressTimings.spacing.array,
    keyDuration: TestInput.keypressTimings.duration.array,
    keyOverlap: Misc.roundTo2(TestInput.keyOverlap.total),
    lastKeyToEnd: undefined,
    startToFirstKey: undefined,
    consistency: undefined,
    keyConsistency: undefined,
    funbox: Config.funbox,
    bailedOut: TestInput.bailout,
    chartData: {
      wpm: TestInput.wpmHistory,
      raw: undefined,
      err: undefined,
    },
    customText: undefined,
    testDuration: undefined,
    afkDuration: undefined,
  };

  const stfk = Misc.roundTo2(
    TestInput.keypressTimings.spacing.first - TestStats.start
  );

  if (stfk < 0) {
    completedEvent.startToFirstKey = 0;
  } else {
    completedEvent.startToFirstKey = stfk;
  }

  const lkte = Misc.roundTo2(
    TestStats.end - TestInput.keypressTimings.spacing.last
  );

  if (lkte < 0 || Config.mode === "zen") {
    completedEvent.lastKeyToEnd = 0;
  } else {
    completedEvent.lastKeyToEnd = lkte;
  }

  // stats
  const stats = TestStats.calculateStats();
  if (stats.time % 1 != 0 && Config.mode !== "time") {
    TestStats.setLastSecondNotRound();
  }
  TestStats.setLastTestWpm(stats.wpm);
  completedEvent.wpm = stats.wpm;
  completedEvent.rawWpm = stats.wpmRaw;
  completedEvent.charStats = [
    stats.correctChars + stats.correctSpaces,
    stats.incorrectChars,
    stats.extraChars,
    stats.missedChars,
  ];
  completedEvent.charTotal = stats.allChars;
  completedEvent.acc = stats.acc;

  // if the last second was not rounded, add another data point to the history
  if (TestStats.lastSecondNotRound && !difficultyFailed) {
    const wpmAndRaw = TestStats.calculateWpmAndRaw();
    TestInput.pushToWpmHistory(wpmAndRaw.wpm);
    TestInput.pushToRawHistory(wpmAndRaw.raw);
    TestInput.pushKeypressesToHistory();
  }

  //consistency
  const rawPerSecond = TestInput.keypressPerSecond.map((f) =>
    Math.round((f.count / 5) * 60)
  );

  //adjust last second if last second is not round
  // if (TestStats.lastSecondNotRound && stats.time % 1 >= 0.1) {
  if (
    Config.mode !== "time" &&
    TestStats.lastSecondNotRound &&
    stats.time % 1 >= 0.5
  ) {
    const timescale = 1 / (stats.time % 1);

    //multiply last element of rawBefore by scale, and round it
    rawPerSecond[rawPerSecond.length - 1] = Math.round(
      rawPerSecond[rawPerSecond.length - 1] * timescale
    );
  }

  const stddev = Misc.stdDev(rawPerSecond);
  const avg = Misc.mean(rawPerSecond);
  let consistency = Misc.roundTo2(Misc.kogasa(stddev / avg));
  let keyConsistencyArray = TestInput.keypressTimings.spacing.array.slice();
  if (keyConsistencyArray.length > 0) {
    keyConsistencyArray = keyConsistencyArray.slice(
      0,
      keyConsistencyArray.length - 1
    );
  }
  let keyConsistency = Misc.roundTo2(
    Misc.kogasa(
      Misc.stdDev(keyConsistencyArray) / Misc.mean(keyConsistencyArray)
    )
  );
  if (!consistency || isNaN(consistency)) {
    consistency = 0;
  }
  if (!keyConsistency || isNaN(keyConsistency)) {
    keyConsistency = 0;
  }
  completedEvent.keyConsistency = keyConsistency;
  completedEvent.consistency = consistency;
  completedEvent.chartData.raw = rawPerSecond;

  //wpm consistency
  const stddev3 = Misc.stdDev(completedEvent.chartData.wpm ?? []);
  const avg3 = Misc.mean(completedEvent.chartData.wpm ?? []);
  const wpmConsistency = Misc.roundTo2(Misc.kogasa(stddev3 / avg3));
  completedEvent.wpmConsistency = isNaN(wpmConsistency) ? 0 : wpmConsistency;

  completedEvent.testDuration = parseFloat(stats.time.toString());
  completedEvent.afkDuration = TestStats.calculateAfkSeconds(
    completedEvent.testDuration
  );

  completedEvent.chartData.err = [];
  for (let i = 0; i < TestInput.keypressPerSecond.length; i++) {
    completedEvent.chartData.err.push(TestInput.keypressPerSecond[i].errors);
  }

  if (Config.mode === "quote") {
    completedEvent.quoteLength = TestWords.randomQuote.group;
    completedEvent.language = Config.language.replace(/_\d*k$/g, "");
  } else {
    delete completedEvent.quoteLength;
  }

  // @ts-ignore TODO fix this
  completedEvent.mode2 = Misc.getMode2(Config, TestWords.randomQuote);

  if (Config.mode === "custom") {
    completedEvent.customText = <MonkeyTypes.CustomText>{};
    completedEvent.customText.textLen = CustomText.text.length;
    completedEvent.customText.isWordRandom = CustomText.isWordRandom;
    completedEvent.customText.isTimeRandom = CustomText.isTimeRandom;
    completedEvent.customText.word = CustomText.word;
    completedEvent.customText.time = CustomText.time;
  } else {
    delete completedEvent.customText;
  }

  //tags
  const activeTagsIds: string[] = [];
  try {
    DB.getSnapshot()?.tags?.forEach((tag) => {
      if (tag.active === true) {
        activeTagsIds.push(tag._id);
      }
    });
  } catch (e) {}
  completedEvent.tags = activeTagsIds;

  if (completedEvent.mode != "custom") delete completedEvent.customText;

  return <CompletedEvent>completedEvent;
}

let resolveTestSavePromise: (value: TribeTypes.ResultResolve) => void;
let testSavePromise: Promise<TribeTypes.ResultResolve> = new Promise(
  (resolve) => {
    resolveTestSavePromise = resolve;
  }
);

export async function finish(difficultyFailed = false): Promise<void> {
  if (!TestState.isActive) return;
  TestUI.setResultCalculating(true);
  const now = performance.now();
  TestStats.setEnd(now);

  await Misc.sleep(1); //this is needed to make sure the last keypress is registered
  if (TestInput.input.current.length != 0) {
    TestInput.input.pushHistory();
    TestInput.corrected.pushHistory();
    Replay.replayGetWordsList(TestInput.input.history);
  }

  testSavePromise = new Promise((resolve) => {
    resolveTestSavePromise = resolve;
  });

  testSavePromise = new Promise((resolve) => {
    resolveTestSavePromise = resolve;
  });

  TestInput.forceKeyup(now); //this ensures that the last keypress(es) are registered

  const endAfkSeconds = (now - TestInput.keypressTimings.spacing.last) / 1000;
  if ((Config.mode == "zen" || TestInput.bailout) && endAfkSeconds < 7) {
    TestStats.setEnd(TestInput.keypressTimings.spacing.last);
  }

  TestUI.setResultVisible(true);
  TestState.setActive(false);
  Replay.stopReplayRecording();
  Focus.set(false);
  Caret.hide();
  LiveWpm.hide();
  TribeDelta.hide();
  TribeDelta.hideBar();
  PbCrown.hide();
  LiveAcc.hide();
  LiveBurst.hide();
  TimerProgress.hide();
  OutOfFocus.hide();
  TestTimer.clear();
  Funbox.clear();
  Monkey.hide();
  ModesNotice.update();

  //need one more calculation for the last word if test auto ended
  if (TestInput.burstHistory.length !== TestInput.input.getHistory().length) {
    const burst = TestStats.calculateBurst();
    TestInput.pushBurstToHistory(burst);
  }

  //remove afk from zen
  if (Config.mode == "zen" || TestInput.bailout) {
    TestStats.removeAfkData();
  }

  const ce = buildCompletedEvent(difficultyFailed);

  function countUndefined(input: unknown): number {
    if (typeof input === "number") {
      return isNaN(input) ? 1 : 0;
    } else if (typeof input === "undefined") {
      return 1;
    } else if (typeof input === "object" && input !== null) {
      return Object.values(input).reduce(
        (a, b) => a + countUndefined(b),
        0
      ) as number;
    } else {
      return 0;
    }
  }

  let dontSave = false;

  if (countUndefined(ce) > 0) {
    console.log(ce);
    Notifications.add(
      "Failed to build result object: One of the fields is undefined or NaN",
      -1
    );
    dontSave = true;
  }

  const completedEvent = JSON.parse(JSON.stringify(ce));

  ///////// completed event ready

  //afk check
  const kps = TestInput.keypressPerSecond.slice(-5);
  let afkDetected = kps.every((second) => second.afk);
  if (TestInput.bailout) afkDetected = false;

  resolve = {};

  let tooShort = false;
  //fail checks
  if (difficultyFailed) {
    Notifications.add(`Test failed - ${failReason}`, 0, {
      duration: 1,
    });
    dontSave = true;
    resolve.failed = true;
    resolve.failedReason = failReason;
    // resolveTestSavePromise({
    //   failed: true,
    //   failedReason: failReason,
    // });
  } else if (afkDetected) {
    Notifications.add("Test invalid - AFK detected", 0);
    dontSave = true;
    resolve.afk = true;
    TribeState.setAutoReady(false);
    // resolveTestSavePromise({
    //   afk: true,
    // });
  } else if (TestState.isRepeated) {
    Notifications.add("Test invalid - repeated", 0);
    dontSave = true;
    resolve.repeated = true;
    // resolveTestSavePromise({
    //   repeated: true,
    // });
  } else if (
    (Config.mode === "time" &&
      completedEvent.mode2 < 15 &&
      completedEvent.mode2 > 0) ||
    (Config.mode === "time" &&
      completedEvent.mode2 == 0 &&
      completedEvent.testDuration < 15) ||
    (Config.mode === "words" &&
      completedEvent.mode2 < 10 &&
      completedEvent.mode2 > 0) ||
    (Config.mode === "words" &&
      completedEvent.mode2 == 0 &&
      completedEvent.testDuration < 15) ||
    (Config.mode === "custom" &&
      !CustomText.isWordRandom &&
      !CustomText.isTimeRandom &&
      CustomText.text.length < 10) ||
    (Config.mode === "custom" &&
      CustomText.isWordRandom &&
      !CustomText.isTimeRandom &&
      CustomText.word < 10) ||
    (Config.mode === "custom" &&
      !CustomText.isWordRandom &&
      CustomText.isTimeRandom &&
      CustomText.time < 15) ||
    (Config.mode === "zen" && completedEvent.testDuration < 15)
  ) {
    Notifications.add("Test invalid - too short", 0);
    tooShort = true;
    dontSave = true;
    resolve.tooShort = true;
  } else if (
    completedEvent.wpm < 0 ||
    (completedEvent.wpm > 350 &&
      completedEvent.mode != "words" &&
      completedEvent.mode2 != "10") ||
    (completedEvent.wpm > 420 &&
      completedEvent.mode == "words" &&
      completedEvent.mode2 == "10")
  ) {
    Notifications.add("Test invalid - wpm", 0);
    TestStats.setInvalid();
    dontSave = true;
    resolve.valid = false;
  } else if (
    completedEvent.rawWpm < 0 ||
    (completedEvent.rawWpm > 350 &&
      completedEvent.mode != "words" &&
      completedEvent.mode2 != "10") ||
    (completedEvent.rawWpm > 420 &&
      completedEvent.mode == "words" &&
      completedEvent.mode2 == "10")
  ) {
    Notifications.add("Test invalid - raw", 0);
    TestStats.setInvalid();
    dontSave = true;
    resolve.valid = false;
  } else if (completedEvent.acc < 75 || completedEvent.acc > 100) {
    Notifications.add("Test invalid - accuracy", 0);
    TestStats.setInvalid();
    dontSave = true;
    resolve.valid = false;
    // resolveTestSavePromise({
    //   valid: false,
    // });
  }

  // test is valid

  if (TestState.isRepeated) {
    const testSeconds = completedEvent.testDuration;
    const afkseconds = completedEvent.afkDuration;
    let tt = Misc.roundTo2(testSeconds - afkseconds);
    if (tt < 0) tt = 0;
    const acc = completedEvent.acc;
    TestStats.incrementIncompleteSeconds(tt);
    TestStats.pushIncompleteTest(acc, tt);
  }

  const customTextName = CustomTextState.getCustomTextName();
  const isLong = CustomTextState.isCustomTextLong();
  if (Config.mode === "custom" && customTextName !== "" && isLong) {
    // Let's update the custom text progress
    if (TestInput.bailout || TestInput.input.length < TestWords.words.length) {
      // They bailed out
      const newProgress =
        CustomText.getCustomTextLongProgress(customTextName) +
        TestInput.input.getHistory().length;
      CustomText.setCustomTextLongProgress(customTextName, newProgress);
      Notifications.add("Long custom text progress saved", 1, {
        duration: 5,
        important: true,
      });

      let newText = CustomText.getCustomText(customTextName, true);
      newText = newText.slice(newProgress);
      CustomText.setPopupTextareaState(newText.join(CustomText.delimiter));
      CustomText.setText(newText);
    } else {
      // They finished the test
      CustomText.setCustomTextLongProgress(customTextName, 0);
      const text = CustomText.getCustomText(customTextName, true);
      CustomText.setPopupTextareaState(text.join(CustomText.delimiter));
      CustomText.setText(text);
      Notifications.add("Long custom text completed", 1, {
        duration: 5,
        important: true,
      });
    }
  }

  if (!dontSave) {
    TodayTracker.addSeconds(
      completedEvent.testDuration +
        (TestStats.incompleteSeconds < 0
          ? 0
          : Misc.roundTo2(TestStats.incompleteSeconds)) -
        completedEvent.afkDuration
    );
    Result.updateTodayTracker();
  }

  if (completedEvent.bailedOut === true) {
    resolve.bailedOut = true;
  }

  if (!Auth?.currentUser) {
    $(".pageTest #result #rateQuoteButton").addClass("hidden");
    $(".pageTest #result #reportQuoteButton").addClass("hidden");
    AnalyticsController.log("testCompletedNoLogin");
    if (!dontSave) notSignedInLastResult = completedEvent;
    dontSave = true;
    // resolveTestSavePromise({
    //   login: false,
    // });
    resolve.login = false;
  } else {
    $(".pageTest #result #reportQuoteButton").removeClass("hidden");
  }

  $("#result .stats .dailyLeaderboard").addClass("hidden");

  TestStats.setLastResult(JSON.parse(JSON.stringify(completedEvent)));

  await Result.update(
    completedEvent,
    difficultyFailed,
    failReason,
    afkDetected,
    TestState.isRepeated,
    tooShort,
    TestWords.randomQuote,
    dontSave
  );

  if (completedEvent.chartData !== "toolong") {
    delete completedEvent.chartData.unsmoothedRaw;
  }

  const tribeChartData = {
    wpm: [...(completedEvent.chartData as MonkeyTypes.ChartData).wpm],
    raw: [...(completedEvent.chartData as MonkeyTypes.ChartData).raw],
    err: [...(completedEvent.chartData as MonkeyTypes.ChartData).err],
  };

  if (completedEvent.testDuration > 122) {
    completedEvent.chartData = "toolong";
    completedEvent.keySpacing = "toolong";
    completedEvent.keyDuration = "toolong";
  }

  if (dontSave) {
    AnalyticsController.log("testCompletedInvalid");
    resolveTestSavePromise(resolve);
    TribeResults.send({
      wpm: completedEvent.wpm,
      raw: completedEvent.rawWpm,
      acc: completedEvent.acc,
      consistency: completedEvent.consistency,
      testDuration: completedEvent.testDuration,
      charStats: completedEvent.charStats,
      chartData: tribeChartData,
      resolve: await testSavePromise,
    });
    return;
  }

  // user is logged in

  TestStats.resetIncomplete();

  completedEvent.uid = Auth?.currentUser?.uid as string;
  Result.updateRateQuote(TestWords.randomQuote);

  AccountButton.loading(true);
  if (completedEvent.bailedOut !== true) {
    completedEvent.challenge = ChallengeContoller.verify(completedEvent);
  }

  if (completedEvent.challenge === null) delete completedEvent?.challenge;

  completedEvent.hash = objectHash(completedEvent);

  saveResult(completedEvent, tribeChartData, false);
}

async function saveResult(
  completedEvent: CompletedEvent,
  tribeChartData: MonkeyTypes.ChartData,
  isRetrying: boolean
): Promise<void> {
  if (!TestState.savingEnabled) {
    Notifications.add("Result not saved: disabled by user", -1, {
      duration: 3,
      customTitle: "Notice",
      important: true,
    });
    AccountButton.loading(false);
    resolve.saved = false;
    resolve.saveFailedMessage = "Disabled by user";
    resolveTestSavePromise(resolve);
    TribeResults.send({
      wpm: completedEvent.wpm,
      raw: completedEvent.rawWpm,
      acc: completedEvent.acc,
      consistency: completedEvent.consistency,
      testDuration: completedEvent.testDuration,
      charStats: completedEvent.charStats,
      chartData: tribeChartData,
      resolve: await testSavePromise,
    });
    return;
  }

  if (!ConnectionState.get()) {
    Notifications.add("Result not saved: offline", -1, {
      duration: 2,
      customTitle: "Notice",
      important: true,
    });
    AccountButton.loading(false);
    resolve.saved = false;
    resolve.saveFailedMessage = "Offline";
    resolveTestSavePromise(resolve);
    TribeResults.send({
      wpm: completedEvent.wpm,
      raw: completedEvent.rawWpm,
      acc: completedEvent.acc,
      consistency: completedEvent.consistency,
      testDuration: completedEvent.testDuration,
      charStats: completedEvent.charStats,
      chartData: tribeChartData,
      resolve: await testSavePromise,
    });
    retrySaving.canRetry = true;
    $("#retrySavingResultButton").removeClass("hidden");
    if (!isRetrying) {
      retrySaving.completedEvent = completedEvent;
    }
    return;
  }

  const response = await Ape.results.save(completedEvent);

  AccountButton.loading(false);
  Result.hideCrown();

  if (response.status !== 200) {
    //only allow retry if status is not in this list
    if (
      ![460, 461, 463, 464, 465].includes(response.status) &&
      TribeState.getState() < 5
    ) {
      retrySaving.canRetry = true;
      $("#retrySavingResultButton").removeClass("hidden");
      if (!isRetrying) {
        retrySaving.completedEvent = completedEvent;
      }
    }
    resolve.login = true;
    resolve.saved = false;
    resolve.saveFailedMessage = response.message;
    resolveTestSavePromise(resolve);
    TribeResults.send({
      wpm: completedEvent.wpm,
      raw: completedEvent.rawWpm,
      acc: completedEvent.acc,
      consistency: completedEvent.consistency,
      testDuration: completedEvent.testDuration,
      charStats: completedEvent.charStats,
      chartData: tribeChartData,
      resolve: await testSavePromise,
    });
    console.log("Error saving result", completedEvent);
    if (response.message === "Old key data format") {
      response.message =
        "Old key data format. Please refresh the page to download the new update. If the problem persists, please contact support.";
    }
    return Notifications.add("Failed to save result: " + response.message, -1);
  }

  $("#result .stats .tags .editTagsButton").attr(
    "result-id",
    response.data.insertedId
  );
  $("#result .stats .tags .editTagsButton").removeClass("invisible");

  if (response?.data?.xp) {
    const snapxp = DB.getSnapshot()?.xp ?? 0;
    AccountButton.updateXpBar(
      snapxp,
      response.data.xp,
      response.data.xpBreakdown
    );
    DB.addXp(response.data.xp);
  }

  if (response?.data?.streak) {
    DB.setStreak(response.data.streak);
  }

  if (response?.data?.insertedId) {
    completedEvent._id = response.data.insertedId;
    if (response?.data?.isPb) {
      completedEvent.isPb = true;
    }
    DB.saveLocalResult(completedEvent);
    DB.updateLocalStats(
      completedEvent.incompleteTests.length + 1,
      completedEvent.testDuration +
        completedEvent.incompleteTestSeconds -
        completedEvent.afkDuration
    );
  }

  AnalyticsController.log("testCompleted");

  if (response?.data?.isPb) {
    //new pb
    if (
      DB.getSnapshot()?.personalBests?.[Config.mode]?.[completedEvent.mode2]
    ) {
      Result.showConfetti();
    }
    Result.showCrown();
    await Result.updateCrown();
    DB.saveLocalPB(
      Config.mode,
      completedEvent.mode2,
      Config.punctuation,
      Config.language,
      Config.difficulty,
      Config.lazyMode,
      completedEvent.wpm,
      completedEvent.acc,
      completedEvent.rawWpm,
      completedEvent.consistency
    );
  }

  // if (response.data.dailyLeaderboardRank) {
  //   Notifications.add(
  //     `New ${completedEvent.language} ${completedEvent.mode} ${completedEvent.mode2} rank: ` +
  //       Misc.getPositionString(response.data.dailyLeaderboardRank),
  //     1,
  //     10,
  //     "Daily Leaderboard",
  //     "list-ol"
  //   );
  // }

  if (!response?.data?.dailyLeaderboardRank) {
    $("#result .stats .dailyLeaderboard").addClass("hidden");
  } else {
    $("#result .stats .dailyLeaderboard")
      .css({
        maxWidth: "13rem",
        opacity: 0,
      })
      .removeClass("hidden")
      .animate(
        {
          // maxWidth: "10rem",
          opacity: 1,
        },
        500
      );
    $("#result .stats .dailyLeaderboard .bottom").html(
      Misc.getPositionString(response.data.dailyLeaderboardRank)
    );
  }

  resolve.login = true;
  resolve.saved = true;
  resolve.isPb = response?.data?.isPb ?? false;

  resolveTestSavePromise(resolve);

  $("#retrySavingResultButton").addClass("hidden");
  if (isRetrying) {
    Notifications.add("Result saved", 1, { important: true });
  }

  TribeResults.send({
    wpm: completedEvent.wpm,
    raw: completedEvent.rawWpm,
    acc: completedEvent.acc,
    consistency: completedEvent.consistency,
    testDuration: completedEvent.testDuration,
    charStats: completedEvent.charStats,
    chartData: tribeChartData,
    resolve: await testSavePromise,
  });
}

export function fail(reason: string): void {
  failReason = reason;
  // input.pushHistory();
  // corrected.pushHistory();
  TestInput.pushKeypressesToHistory();
  finish(true);
  if (!TestState.savingEnabled) return;
  const testSeconds = TestStats.calculateTestSeconds(performance.now());
  const afkseconds = TestStats.calculateAfkSeconds(testSeconds);
  let tt = Misc.roundTo2(testSeconds - afkseconds);
  if (tt < 0) tt = 0;
  TestStats.incrementIncompleteSeconds(tt);
  TestStats.incrementRestartCount();
  const acc = Misc.roundTo2(TestStats.calculateAccuracy());
  TestStats.pushIncompleteTest(acc, tt);
}

$(".pageTest").on("click", "#testModesNotice .textButton.restart", () => {
  restart();
});

$(document).on("keypress", "#restartTestButton", (event) => {
  if (event.key === "Enter") {
    restart();
  }
});

$(".pageTest").on("click", "#restartTestButton", () => {
  if (TribeState.getState() >= 5) return;
  ManualRestart.set();
  if (TestUI.resultCalculating) return;
  if (
    TestState.isActive &&
    Config.repeatQuotes === "typing" &&
    Config.mode === "quote"
  ) {
    restart({
      withSameWordset: true,
    });
  } else {
    restart();
  }
});

$(".pageTest").on("click", "#retrySavingResultButton", retrySavingResult);

$(document).on("keypress", "#nextTestButton", (event) => {
  if (event.key === "Enter") {
    if (TribeState.getRoom()) {
      Tribe.initRace();
    } else {
      restart();
    }
  }
});

$(".pageTest").on("click", "#nextTestButton", () => {
  if (TribeState.getRoom()) {
    Tribe.initRace();
  } else {
    ManualRestart.set();
    restart();
  }
});

$(document).on("keypress", "#readyButton", (event) => {
  if (event.key === "Enter") {
    tribeSocket.out.room.readyUpdate();
  }
});

$(".pageTest").on("click", "#readyButton", () => {
  tribeSocket.out.room.readyUpdate();
});

$(".pageTest").on("click", "#restartTestButtonWithSameWordset", () => {
  if (Config.mode == "zen") {
    Notifications.add("Repeat test disabled in zen mode");
    return;
  }
  ManualRestart.set();
  restart({
    withSameWordset: true,
  });
});

$(document).on("keypress", "#restartTestButtonWithSameWordset", (event) => {
  if (Config.mode == "zen") {
    Notifications.add("Repeat test disabled in zen mode");
    return;
  }
  if (event.key === "Enter") {
    restart({
      withSameWordset: true,
    });
  }
});

$(".pageTest").on("click", "#testConfig .mode .textButton", (e) => {
  if (TestUI.testRestarting) return;
  if ($(e.currentTarget).hasClass("active")) return;
  const mode = ($(e.currentTarget).attr("mode") ?? "time") as MonkeyTypes.Mode;
  if (mode === undefined) return;
  UpdateConfig.setMode(mode);
  ManualRestart.set();
  restart();
});

$(".pageTest").on("click", "#testConfig .wordCount .textButton", (e) => {
  if (TestUI.testRestarting) return;
  const wrd = $(e.currentTarget).attr("wordCount") ?? "15";
  if (wrd != "custom") {
    UpdateConfig.setWordCount(parseInt(wrd));
    ManualRestart.set();
    restart();
  }
});

$(".pageTest").on("click", "#testConfig .time .textButton", (e) => {
  if (TestUI.testRestarting) return;
  const mode = $(e.currentTarget).attr("timeConfig") ?? "10";
  if (mode != "custom") {
    UpdateConfig.setTimeConfig(parseInt(mode));
    ManualRestart.set();
    restart();
  }
});

$(".pageTest").on("click", "#testConfig .quoteLength .textButton", (e) => {
  if (TestUI.testRestarting) return;
  let len: MonkeyTypes.QuoteLength | MonkeyTypes.QuoteLength[] = <
    MonkeyTypes.QuoteLength
  >parseInt($(e.currentTarget).attr("quoteLength") ?? "1");
  if (len != -2) {
    if (len == -1) {
      len = [0, 1, 2, 3];
    }
    UpdateConfig.setQuoteLength(len, false, e.shiftKey);
    ManualRestart.set();
    restart();
  }
});

$(".pageTest").on("click", "#testConfig .punctuationMode.textButton", () => {
  if (TestUI.testRestarting) return;
  UpdateConfig.setPunctuation(!Config.punctuation);
  ManualRestart.set();
  restart();
});

$(".pageTest").on("click", "#testConfig .numbersMode.textButton", () => {
  if (TestUI.testRestarting) return;
  UpdateConfig.setNumbers(!Config.numbers);
  ManualRestart.set();
  restart();
});

$("#popups").on("click", "#practiseWordsPopup .button.missed", () => {
  if (PractiseWords.init(true, false)) {
    PractiseWords.hidePopup();
    restart({
      practiseMissed: true,
    });
  }
});

$("#popups").on("click", "#practiseWordsPopup .button.slow", () => {
  if (PractiseWords.init(false, true)) {
    PractiseWords.hidePopup();
    restart({
      practiseMissed: true,
    });
  }
});

$("#popups").on("click", "#practiseWordsPopup .button.both", () => {
  if (PractiseWords.init(true, true)) {
    PractiseWords.hidePopup();
    restart({
      practiseMissed: true,
    });
  }
});

$("#popups").on(
  "click",
  "#quoteSearchPopup #quoteSearchResults .searchResult",
  (e) => {
    if (
      e.target.classList.contains("report") ||
      e.target.classList.contains("favorite")
    ) {
      return;
    }
    const sid = parseInt($(e.currentTarget).attr("id") ?? "");
    QuoteSearchPopup.setSelectedId(sid);
    if (QuoteSearchPopup.apply(sid) === true) restart();
  }
);

$("#top").on("click", "#menu #startTestButton, .logo", () => {
  if (ActivePage.get() === "test") restart();
});

// ===============================

ConfigEvent.subscribe((eventKey, eventValue, nosave) => {
  if (ActivePage.get() === "test") {
    if (eventKey === "difficulty" && !nosave) restart();
    if (eventKey === "showAllLines" && !nosave) restart();
    if (eventKey === "keymapMode" && !nosave) restart();
    if (eventKey === "tapeMode" && !nosave) restart();
    if (
      eventKey === "customLayoutFluid" &&
      Config.funbox.includes("layoutfluid")
    ) {
      restart();
    }
  }
  if (eventKey === "lazyMode" && eventValue === false && !nosave) {
    rememberLazyMode = false;
  }
});

TimerEvent.subscribe((eventKey, eventValue) => {
  if (eventKey === "start") startTest();
  if (eventKey === "fail" && eventValue !== undefined) fail(eventValue);
  if (eventKey === "finish") finish();
});<|MERGE_RESOLUTION|>--- conflicted
+++ resolved
@@ -63,11 +63,8 @@
 import * as MemoryFunboxTimer from "./funbox/memory-funbox-timer";
 import * as KeymapEvent from "../observables/keymap-event";
 import * as LayoutfluidFunboxTimer from "../test/funbox/layoutfluid-funbox-timer";
-<<<<<<< HEAD
 import tribeSocket from "../tribe/tribe-socket";
-=======
 import * as Wordset from "./wordset";
->>>>>>> b7d7cac9
 
 let failReason = "";
 const koInputVisual = document.getElementById("koInputVisual") as HTMLElement;
@@ -86,241 +83,6 @@
   notSignedInLastResult.hash = objectHash(notSignedInLastResult);
 }
 
-<<<<<<< HEAD
-function shouldCapitalize(lastChar: string): boolean {
-  return /[?!.؟]/.test(lastChar);
-}
-
-let spanishSentenceTracker = "";
-export async function punctuateWord(
-  previousWord: string,
-  currentWord: string,
-  index: number,
-  maxindex: number
-): Promise<string> {
-  let word = currentWord;
-
-  const currentLanguage = Config.language.split("_")[0];
-
-  const lastChar = Misc.getLastChar(previousWord);
-
-  const funbox = FunboxList.get(Config.funbox).find(
-    (f) => f.functions?.punctuateWord
-  );
-  if (funbox?.functions?.punctuateWord) {
-    return funbox.functions.punctuateWord(word);
-  }
-  if (
-    currentLanguage != "code" &&
-    currentLanguage != "georgian" &&
-    (index == 0 || shouldCapitalize(lastChar))
-  ) {
-    //always capitalise the first word or if there was a dot unless using a code alphabet or the Georgian language
-
-    word = Misc.capitalizeFirstLetterOfEachWord(word);
-
-    if (currentLanguage == "turkish") {
-      word = word.replace(/I/g, "İ");
-    }
-
-    if (currentLanguage == "spanish" || currentLanguage == "catalan") {
-      const rand = Random.get();
-      if (rand > 0.9) {
-        word = "¿" + word;
-        spanishSentenceTracker = "?";
-      } else if (rand > 0.8) {
-        word = "¡" + word;
-        spanishSentenceTracker = "!";
-      }
-    }
-  } else if (
-    (Random.get() < 0.1 &&
-      lastChar != "." &&
-      lastChar != "," &&
-      index != maxindex - 2) ||
-    index == maxindex - 1
-  ) {
-    if (currentLanguage == "spanish" || currentLanguage == "catalan") {
-      if (spanishSentenceTracker == "?" || spanishSentenceTracker == "!") {
-        word += spanishSentenceTracker;
-        spanishSentenceTracker = "";
-      }
-    } else {
-      const rand = Random.get();
-      if (rand <= 0.8) {
-        if (currentLanguage == "kurdish") {
-          word += ".";
-        } else if (currentLanguage === "nepali") {
-          word += "।";
-        } else {
-          word += ".";
-        }
-      } else if (rand > 0.8 && rand < 0.9) {
-        if (currentLanguage == "french") {
-          word = "?";
-        } else if (
-          currentLanguage == "arabic" ||
-          currentLanguage == "persian" ||
-          currentLanguage == "urdu" ||
-          currentLanguage == "kurdish"
-        ) {
-          word += "؟";
-        } else if (currentLanguage == "greek") {
-          word += ";";
-        } else {
-          word += "?";
-        }
-      } else {
-        if (currentLanguage == "french") {
-          word = "!";
-        } else {
-          word += "!";
-        }
-      }
-    }
-  } else if (
-    Random.get() < 0.01 &&
-    lastChar != "," &&
-    lastChar != "." &&
-    currentLanguage !== "russian"
-  ) {
-    word = `"${word}"`;
-  } else if (
-    Random.get() < 0.011 &&
-    lastChar != "," &&
-    lastChar != "." &&
-    currentLanguage !== "russian" &&
-    currentLanguage !== "ukrainian" &&
-    currentLanguage !== "slovak"
-  ) {
-    word = `'${word}'`;
-  } else if (Random.get() < 0.012 && lastChar != "," && lastChar != ".") {
-    if (currentLanguage == "code") {
-      const r = Random.get();
-      if (r < 0.25) {
-        word = `(${word})`;
-      } else if (r < 0.5) {
-        word = `{${word}}`;
-      } else if (r < 0.75) {
-        word = `[${word}]`;
-      } else {
-        word = `<${word}>`;
-      }
-    } else {
-      word = `(${word})`;
-    }
-  } else if (
-    Random.get() < 0.013 &&
-    lastChar != "," &&
-    lastChar != "." &&
-    lastChar != ";" &&
-    lastChar != "؛" &&
-    lastChar != ":"
-  ) {
-    if (currentLanguage == "french") {
-      word = ":";
-    } else if (currentLanguage == "greek") {
-      word = "·";
-    } else {
-      word += ":";
-    }
-  } else if (
-    Random.get() < 0.014 &&
-    lastChar != "," &&
-    lastChar != "." &&
-    previousWord != "-"
-  ) {
-    word = "-";
-  } else if (
-    Random.get() < 0.015 &&
-    lastChar != "," &&
-    lastChar != "." &&
-    lastChar != ";" &&
-    lastChar != "؛" &&
-    lastChar != ":"
-  ) {
-    if (currentLanguage == "french") {
-      word = ";";
-    } else if (currentLanguage == "greek") {
-      word = "·";
-    } else if (currentLanguage == "arabic" || currentLanguage == "kurdish") {
-      word += "؛";
-    } else {
-      word += ";";
-    }
-  } else if (Random.get() < 0.2 && lastChar != ",") {
-    if (
-      currentLanguage == "arabic" ||
-      currentLanguage == "urdu" ||
-      currentLanguage == "persian" ||
-      currentLanguage == "kurdish"
-    ) {
-      word += "،";
-    } else {
-      word += ",";
-    }
-  } else if (Random.get() < 0.25 && currentLanguage == "code") {
-    const specials = ["{", "}", "[", "]", "(", ")", ";", "=", "+", "%", "/"];
-    const specialsC = [
-      "{",
-      "}",
-      "[",
-      "]",
-      "(",
-      ")",
-      ";",
-      "=",
-      "+",
-      "%",
-      "/",
-      "/*",
-      "*/",
-      "//",
-      "!=",
-      "==",
-      "<=",
-      ">=",
-      "||",
-      "&&",
-      "<<",
-      ">>",
-      "%=",
-      "&=",
-      "*=",
-      "++",
-      "+=",
-      "--",
-      "-=",
-      "/=",
-      "^=",
-      "|=",
-    ];
-
-    if (
-      (Config.language.startsWith("code_c") &&
-        !Config.language.startsWith("code_css")) ||
-      Config.language.startsWith("code_arduino")
-    ) {
-      word = Misc.randomElementFromArray(specialsC);
-    } else {
-      word = Misc.randomElementFromArray(specials);
-    }
-  } else if (
-    Random.get() < 0.5 &&
-    currentLanguage === "english" &&
-    (await EnglishPunctuation.check(word))
-  ) {
-    word = await applyEnglishPunctuationToWord(word);
-  }
-  return word;
-}
-
-async function applyEnglishPunctuationToWord(word: string): Promise<string> {
-  return EnglishPunctuation.replace(word);
-}
-
-=======
->>>>>>> b7d7cac9
 export function startTest(now: number): boolean {
   if (PageTransition.get()) {
     return false;
@@ -718,176 +480,27 @@
   );
 }
 
-<<<<<<< HEAD
-function getFunboxWordsFrequency():
-  | MonkeyTypes.FunboxWordsFrequency
-  | undefined {
-  const wordFunbox = FunboxList.get(Config.funbox).find(
-    (f) => f.functions?.getWordsFrequencyMode
-  );
-  if (wordFunbox?.functions?.getWordsFrequencyMode) {
-    return wordFunbox.functions.getWordsFrequencyMode();
-  }
-  return undefined;
-}
-
-function getFunboxWord(
-  word: string,
-  wordIndex: number,
-  wordset?: Misc.Wordset
-): string {
-  const wordFunbox = FunboxList.get(Config.funbox).find(
-    (f) => f.functions?.getWord
-  );
-  if (wordFunbox?.functions?.getWord) {
-    word = wordFunbox.functions.getWord(wordset, wordIndex);
-  }
-  return word;
-}
-
-function applyFunboxesToWord(word: string): string {
-  for (const f of FunboxList.get(Config.funbox)) {
-    if (f.functions?.alterText) {
-      word = f.functions.alterText(word);
-    }
-  }
-  return word;
-}
-
-async function applyBritishEnglishToWord(word: string): Promise<string> {
-  if (Config.britishEnglish && /english/.test(Config.language)) {
-    word = await BritishEnglish.replace(word);
-  }
-  return word;
-}
-
-function applyLazyModeToWord(
-  word: string,
-  language: MonkeyTypes.LanguageObject
-): string {
-  if (Config.lazyMode === true && !language.noLazyMode) {
-    word = LazyMode.replaceAccents(word, language.accents);
-  }
-  return word;
-}
-
-async function getNextWord(
-  wordset: Misc.Wordset,
-  wordIndex: number,
-  language: MonkeyTypes.LanguageObject,
-  wordsBound: number
-): Promise<string> {
-  const funboxFrequency = getFunboxWordsFrequency() ?? "normal";
-
-  let randomWord = wordset.randomWord(funboxFrequency);
-  const previousWord = TestWords.words.get(TestWords.words.length - 1, true);
-  const previousWord2 = TestWords.words.get(TestWords.words.length - 2, true);
-  if (Config.mode === "quote") {
-    randomWord =
-      TestWords.randomQuote.textSplit?.[TestWords.words.length] ?? "";
-  } else if (
-    Config.mode == "custom" &&
-    !CustomText.isWordRandom &&
-    !CustomText.isTimeRandom
-  ) {
-    randomWord = CustomText.text[TestWords.words.length];
-  } else if (
-    Config.mode == "custom" &&
-    (CustomText.isWordRandom || CustomText.isTimeRandom) &&
-    (wordset.length < 4 || PractiseWords.before.mode !== null)
-  ) {
-    randomWord = wordset.randomWord(funboxFrequency);
-  } else {
-    let regenarationCount = 0; //infinite loop emergency stop button
-    while (
-      regenarationCount < 100 &&
-      (previousWord == randomWord ||
-        previousWord2 == randomWord ||
-        (Config.mode !== "custom" &&
-          !Config.punctuation &&
-          randomWord == "I") ||
-        (Config.mode !== "custom" &&
-          !Config.punctuation &&
-          !Config.language.startsWith("code") &&
-          /[-=_+[\]{};'\\:"|,./<>?]/i.test(randomWord)) ||
-        (Config.mode !== "custom" &&
-          !Config.numbers &&
-          /[0-9]/i.test(randomWord)))
-    ) {
-      regenarationCount++;
-      randomWord = wordset.randomWord(funboxFrequency);
-    }
-  }
-
-  if (randomWord === undefined) {
-    randomWord = wordset.randomWord(funboxFrequency);
-  }
-
-  if (
-    Config.mode !== "custom" &&
-    Config.mode !== "quote" &&
-    /[A-Z]/.test(randomWord) &&
-    !Config.punctuation &&
-    !Config.language.startsWith("german") &&
-    !Config.language.startsWith("swiss_german") &&
-    !Config.language.startsWith("code")
-  ) {
-    randomWord = randomWord.toLowerCase();
-  }
-
-  randomWord = randomWord.replace(/ +/gm, " ");
-  randomWord = randomWord.replace(/(^ )|( $)/gm, "");
-  randomWord = applyLazyModeToWord(randomWord, language);
-  randomWord = getFunboxWord(randomWord, wordIndex, wordset);
-  randomWord = await applyBritishEnglishToWord(randomWord);
-
-  if (Config.punctuation && !language.originalPunctuation === true) {
-    randomWord = await punctuateWord(
-      TestWords.words.get(TestWords.words.length - 1),
-      randomWord,
-      TestWords.words.length,
-      wordsBound
-    );
-  }
-  if (Config.numbers) {
-    if (Random.get() < 0.1) {
-      randomWord = Misc.getNumbers(4);
-
-      if (Config.language.startsWith("kurdish")) {
-        randomWord = Misc.convertNumberToArabic(randomWord);
-      } else if (Config.language.startsWith("nepali")) {
-        randomWord = Misc.convertNumberToNepali(randomWord);
-=======
 let rememberLazyMode: boolean;
 let testReinitCount = 0;
 export async function init(): Promise<void> {
+  if (TribeState.getState() > 5 && TribeState.getRoom()) {
+    Random.setSeed(TribeState.getRoom()?.seed.toString() ?? "");
+  }
+
   testReinitCount++;
   if (testReinitCount >= 5) {
+    //todo figure out what to do if this happens in tribe
     TestUI.setTestRestarting(false);
     Notifications.add(
       "Too many test reinitialization attempts. Something is going very wrong. Please contact support.",
       -1,
       {
         important: true,
->>>>>>> b7d7cac9
       }
     );
     return;
   }
 
-<<<<<<< HEAD
-  randomWord = applyFunboxesToWord(randomWord);
-
-  return randomWord;
-}
-
-let rememberLazyMode: boolean;
-export async function init(): Promise<void> {
-  if (TribeState.getState() > 5 && TribeState.getRoom()) {
-    Random.setSeed(TribeState.getRoom()?.seed.toString() ?? "");
-  }
-=======
->>>>>>> b7d7cac9
   TestState.setActive(false);
   MonkeyPower.reset();
   Replay.stopReplayRecording();
@@ -960,186 +573,6 @@
     rememberLazyMode = false;
   }
 
-<<<<<<< HEAD
-  let wordsBound = 100;
-
-  const funboxToPush = FunboxList.get(Config.funbox)
-    .find((f) => f.properties?.find((fp) => fp.startsWith("toPush")))
-    ?.properties?.find((fp) => fp.startsWith("toPush:"));
-  if (funboxToPush) {
-    wordsBound = +funboxToPush.split(":")[1];
-    if (Config.mode === "words" && Config.words < wordsBound) {
-      wordsBound = Config.words;
-    }
-    if (
-      Config.mode === "custom" &&
-      !CustomText.isTimeRandom &&
-      CustomText.isWordRandom &&
-      CustomText.word < wordsBound
-    ) {
-      wordsBound = CustomText.word;
-    }
-    if (
-      Config.mode === "custom" &&
-      !CustomText.isTimeRandom &&
-      !CustomText.isWordRandom &&
-      CustomText.text.length < wordsBound
-    ) {
-      wordsBound = CustomText.text.length;
-    }
-  } else if (Config.showAllLines) {
-    if (Config.mode === "quote") {
-      wordsBound = 100;
-    } else if (Config.mode === "custom") {
-      if (CustomText.isWordRandom) {
-        wordsBound = CustomText.word;
-      } else if (CustomText.isTimeRandom) {
-        wordsBound = 100;
-      } else {
-        wordsBound = CustomText.text.length;
-      }
-    } else if (Config.mode != "time") {
-      wordsBound = Config.words;
-    }
-  } else {
-    if (Config.mode === "words" && Config.words < wordsBound) {
-      wordsBound = Config.words;
-    }
-    if (
-      Config.mode == "custom" &&
-      CustomText.isWordRandom &&
-      CustomText.word < wordsBound
-    ) {
-      wordsBound = CustomText.word;
-    }
-    if (Config.mode == "custom" && CustomText.isTimeRandom) {
-      wordsBound = 100;
-    }
-    if (
-      Config.mode == "custom" &&
-      !CustomText.isWordRandom &&
-      !CustomText.isTimeRandom &&
-      CustomText.text.length < wordsBound
-    ) {
-      wordsBound = CustomText.text.length;
-    }
-  }
-
-  if (
-    (Config.mode === "custom" &&
-      CustomText.isWordRandom &&
-      CustomText.word == 0) ||
-    (Config.mode === "custom" &&
-      CustomText.isTimeRandom &&
-      CustomText.time == 0)
-  ) {
-    wordsBound = 100;
-  }
-
-  if (Config.mode === "words" && Config.words === 0) {
-    wordsBound = 100;
-  }
-
-  if (
-    Config.mode == "time" ||
-    Config.mode == "words" ||
-    Config.mode == "custom"
-  ) {
-    let wordList = language.words;
-    if (Config.mode == "custom") {
-      wordList = CustomText.text;
-    }
-    const wordset = await Wordset.withWords(wordList);
-    let wordCount = 0;
-
-    const sectionFunbox = FunboxList.get(Config.funbox).find(
-      (f) => f.functions?.pullSection
-    );
-    if (sectionFunbox?.functions?.pullSection) {
-      while (
-        (Config.mode == "words" && Config.words >= wordCount) ||
-        (Config.mode === "time" && wordCount < 100)
-      ) {
-        const section = await sectionFunbox.functions.pullSection(
-          Config.language
-        );
-
-        if (section === false) {
-          Notifications.add(
-            "Error while getting section. Please try again later",
-            -1
-          );
-          UpdateConfig.toggleFunbox(sectionFunbox.name);
-          restart();
-          return;
-        }
-
-        if (section === undefined) continue;
-
-        for (const word of section.words) {
-          if (wordCount >= Config.words && Config.mode == "words") {
-            wordCount++;
-            break;
-          }
-          wordCount++;
-          TestWords.words.push(word);
-        }
-      }
-    }
-
-    if (wordCount == 0) {
-      for (let i = 0; i < wordsBound; i++) {
-        const randomWord = await getNextWord(wordset, i, language, wordsBound);
-
-        if (/\t/g.test(randomWord)) {
-          TestWords.setHasTab(true);
-        }
-
-        const te = randomWord.replace(/\n/g, "\n ").replace(/ $/g, "");
-
-        if (/ +/.test(te)) {
-          const randomList = te.split(" ");
-          let id = 0;
-          while (id < randomList.length) {
-            TestWords.words.push(randomList[id]);
-            id++;
-
-            if (
-              TestWords.words.length == wordsBound &&
-              Config.mode == "custom" &&
-              CustomText.isWordRandom
-            ) {
-              break;
-            }
-          }
-          if (
-            Config.mode == "custom" &&
-            !CustomText.isWordRandom &&
-            !CustomText.isTimeRandom
-          ) {
-            //
-          } else {
-            i = TestWords.words.length - 1;
-          }
-        } else {
-          TestWords.words.push(randomWord);
-        }
-      }
-    }
-  } else if (Config.mode === "quote") {
-    const languageToGet = Config.language.startsWith("swiss_german")
-      ? "german"
-      : Config.language;
-
-    const quotesCollection = await QuotesController.getQuotes(
-      languageToGet,
-      Config.quoteLength,
-      TribeState.getState() >= 5
-    );
-
-    if (quotesCollection.length === 0) {
-      TestUI.setTestRestarting(false);
-=======
   let generatedWords: string[];
   try {
     generatedWords = await WordsGenerator.generateWords(language);
@@ -1150,7 +583,6 @@
         important: true,
       });
     } else {
->>>>>>> b7d7cac9
       Notifications.add(
         Misc.createErrorMessage(e, "Failed to generate words"),
         -1,
@@ -1160,47 +592,9 @@
       );
     }
 
-<<<<<<< HEAD
-    let rq: MonkeyTypes.Quote | undefined = undefined;
-    if (Config.quoteLength.includes(-2) && Config.quoteLength.length === 1) {
-      const targetQuote = QuotesController.getQuoteById(
-        QuoteSearchPopup.selectedId
-      );
-      if (targetQuote === undefined) {
-        rq = <MonkeyTypes.Quote>quotesCollection.groups[0][0];
-        Notifications.add("Quote Id Does Not Exist", 0, { important: true });
-      } else {
-        rq = targetQuote;
-      }
-    } else if (Config.quoteLength.includes(-3)) {
-      const randomQuote = QuotesController.getRandomFavoriteQuote(
-        Config.language
-      );
-
-      if (randomQuote === null) {
-        Notifications.add("No favorite quotes found", 0, { important: true });
-        UpdateConfig.setQuoteLength(-1);
-        restart();
-        return;
-      }
-
-      rq = randomQuote;
-    } else {
-      const randomQuote = QuotesController.getRandomQuote(
-        TribeState.getState() >= 5
-      );
-      if (randomQuote === null) {
-        Notifications.add("No quotes found for selected quote length", 0, {
-          important: true,
-        });
-        TestUI.setTestRestarting(false);
-        return;
-      }
-=======
     await init();
     return;
   }
->>>>>>> b7d7cac9
 
   for (const word of generatedWords) {
     if (/\t/g.test(word)) {
