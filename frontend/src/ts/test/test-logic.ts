import Ape from "../ape";
import * as TestUI from "./test-ui";
import * as ManualRestart from "./manual-restart-tracker";
import Config, * as UpdateConfig from "../config";
import * as Misc from "../utils/misc";

import * as Notifications from "../elements/notifications";
import * as CustomText from "./custom-text";
import * as CustomTextState from "../states/custom-text-name";
import * as TestStats from "./test-stats";
import * as PractiseWords from "./practise-words";
import * as ShiftTracker from "./shift-tracker";
import * as Focus from "./focus";
import * as Funbox from "./funbox/funbox";
import * as Keymap from "../elements/keymap";
import * as ThemeController from "../controllers/theme-controller";
import * as PaceCaret from "./pace-caret";
import * as Caret from "./caret";
import * as LiveWpm from "./live-wpm";
import * as LiveAcc from "./live-acc";
import * as LiveBurst from "./live-burst";
import * as TimerProgress from "./timer-progress";
import * as QuoteSearchPopup from "../popups/quote-search-popup";

import * as PbCrown from "./pb-crown";
import * as TestTimer from "./test-timer";
import * as OutOfFocus from "./out-of-focus";
import * as AccountButton from "../elements/account-button";
import * as DB from "../db";
import * as Replay from "./replay";
import * as TodayTracker from "./today-tracker";
import * as ChallengeContoller from "../controllers/challenge-controller";
import * as QuoteRatePopup from "../popups/quote-rate-popup";
import * as Result from "./result";
import * as MonkeyPower from "../elements/monkey-power";
import * as ActivePage from "../states/active-page";
import * as TestInput from "./test-input";
import * as TestWords from "./test-words";
import * as WordsGenerator from "./words-generator";
import * as TestState from "./test-state";
import * as ModesNotice from "../elements/modes-notice";
import * as PageTransition from "../states/page-transition";
import * as ConfigEvent from "../observables/config-event";
import * as TimerEvent from "../observables/timer-event";
import * as Last10Average from "../elements/last-10-average";
import * as Monkey from "./monkey";
import objectHash from "object-hash";
import * as AnalyticsController from "../controllers/analytics-controller";
import { Auth } from "../firebase";
import * as AdController from "../controllers/ad-controller";
import * as TestConfig from "./test-config";
import * as TribeResults from "../tribe/tribe-results";
import * as TribeDelta from "../tribe/tribe-delta";
import * as Random from "../utils/random";
import * as TribeState from "../tribe/tribe-state";
import * as Tribe from "../tribe/tribe";

export const glarsesMode = false;

let resolve: TribeTypes.ResultResolve = {};
import * as ConnectionState from "../states/connection";
import * as FunboxList from "./funbox/funbox-list";
import * as MemoryFunboxTimer from "./funbox/memory-funbox-timer";
import * as KeymapEvent from "../observables/keymap-event";
import * as LayoutfluidFunboxTimer from "../test/funbox/layoutfluid-funbox-timer";
import tribeSocket from "../tribe/tribe-socket";
import * as Wordset from "./wordset";

let failReason = "";
const koInputVisual = document.getElementById("koInputVisual") as HTMLElement;

export let notSignedInLastResult: MonkeyTypes.Result<MonkeyTypes.Mode> | null =
  null;

export function clearNotSignedInResult(): void {
  notSignedInLastResult = null;
}

export function setNotSignedInUid(uid: string): void {
  if (notSignedInLastResult === null) return;
  notSignedInLastResult.uid = uid;
  delete notSignedInLastResult.hash;
  notSignedInLastResult.hash = objectHash(notSignedInLastResult);
}

export function startTest(now: number): boolean {
  if (PageTransition.get()) {
    return false;
  }
  if (!UpdateConfig.dbConfigLoaded) {
    UpdateConfig.setChangedBeforeDb(true);
  }

  if (Auth?.currentUser) {
    AnalyticsController.log("testStarted");
  } else {
    AnalyticsController.log("testStartedNoLogin");
  }

  TestState.setActive(true);
  Replay.startReplayRecording();
  Replay.replayGetWordsList(TestWords.words.list);
  TestInput.resetKeypressTimings();
  TimerProgress.restart();
  TimerProgress.show();
  $("#liveWpm").text("0");
  LiveWpm.show();
  TribeDelta.show();
  LiveAcc.show();
  LiveBurst.show();
  TimerProgress.update();
  TestTimer.clear();
  Monkey.show();

  for (const f of FunboxList.get(Config.funbox)) {
    if (f.functions?.start) f.functions.start();
  }

  try {
    if (
      Config.paceCaret !== "off" ||
      (Config.repeatedPace && TestState.isPaceRepeat)
    ) {
      PaceCaret.start();
    }
  } catch (e) {}
  //use a recursive self-adjusting timer to avoid time drift
  TestStats.setStart(now);
  TestTimer.start();
  return true;
}

interface RestartOptions {
  withSameWordset?: boolean;
  nosave?: boolean;
  event?: JQuery.KeyDownEvent;
  practiseMissed?: boolean;
  noAnim?: boolean;
  tribeOverride?: boolean;
}

// withSameWordset = false,
// _?: boolean, // this is nosave and should be renamed to nosave when needed
// event?: JQuery.KeyDownEvent,
// practiseMissed = false,
// noAnim = false

export function restart(options = {} as RestartOptions): void {
  const defaultOptions = {
    withSameWordset: false,
    practiseMissed: false,
    noAnim: false,
    nosave: false,
    tribeOverride: false,
  };

  options = { ...defaultOptions, ...options };

  if (
    TestUI.testRestarting ||
    TestUI.resultCalculating ||
    (TribeState.getState() > 5 && !options.tribeOverride)
  ) {
    event?.preventDefault();
    return;
  }
  if (ActivePage.get() == "test" && !TestUI.resultVisible) {
    if (!ManualRestart.get()) {
      if (Config.mode !== "zen") event?.preventDefault();
      if (
        !Misc.canQuickRestart(
          Config.mode,
          Config.words,
          Config.time,
          CustomText,
          CustomTextState.isCustomTextLong() ?? false
        )
      ) {
        let message = "Use your mouse to confirm.";
        if (Config.quickRestart === "tab") {
          message = "Press shift + tab or use your mouse to confirm.";
        } else if (Config.quickRestart === "esc") {
          message = "Press shift + escape or use your mouse to confirm.";
        }
        Notifications.add(
          `Quick restart disabled in long tests. ${message}`,
          0,
          {
            duration: 4,
            important: true,
          }
        );
        return;
      }
      // }else{
      //   return;
      // }
    }
  }
  if (TestState.isActive) {
    if (
      Config.repeatQuotes === "typing" &&
      Config.mode === "quote" &&
      Config.language.startsWith(TestWords.randomQuote.language)
    ) {
      options.withSameWordset = true;
    }
    if (TestState.isRepeated) {
      options.withSameWordset = true;
    }

    if (TestState.savingEnabled) {
      TestInput.pushKeypressesToHistory();
      const testSeconds = TestStats.calculateTestSeconds(performance.now());
      const afkseconds = TestStats.calculateAfkSeconds(testSeconds);
      let tt = Misc.roundTo2(testSeconds - afkseconds);
      if (tt < 0) tt = 0;
      TestStats.incrementIncompleteSeconds(tt);
      TestStats.incrementRestartCount();
      const acc = Misc.roundTo2(TestStats.calculateAccuracy());
      TestStats.pushIncompleteTest(acc, tt);
    }
  }

  if (Config.mode == "zen") {
    $("#words").empty();
  }

  if (Config.language.startsWith("korean")) {
    koInputVisual.innerText = " ";
    Config.mode !== "zen"
      ? $("#koInputVisualContainer").show()
      : $("#koInputVisualContainer").hide();
  } else {
    $("#koInputVisualContainer").hide();
  }

  if (
    PractiseWords.before.mode !== null &&
    !options.withSameWordset &&
    !options.practiseMissed
  ) {
    Notifications.add("Reverting to previous settings.", 0);
    if (PractiseWords.before.punctuation !== null) {
      UpdateConfig.setPunctuation(PractiseWords.before.punctuation);
    }
    if (PractiseWords.before.numbers !== null) {
      UpdateConfig.setNumbers(PractiseWords.before.numbers);
    }

    if (PractiseWords.before.customText) {
      CustomText.setText(PractiseWords.before.customText.text);
      CustomText.setIsTimeRandom(PractiseWords.before.customText.isTimeRandom);
      CustomText.setIsWordRandom(PractiseWords.before.customText.isWordRandom);
      CustomText.setWord(PractiseWords.before.customText.word);
      CustomText.setTime(PractiseWords.before.customText.time);
      CustomText.setPopupTextareaState(
        PractiseWords.before.customText.text.join(CustomText.delimiter)
      );
    }

    UpdateConfig.setMode(PractiseWords.before.mode);
    PractiseWords.resetBefore();
  }

  let repeatWithPace = false;
  if (TestUI.resultVisible && Config.repeatedPace && options.withSameWordset) {
    repeatWithPace = true;
  }

  $("#words").stop(true, true);
  $("#words .smoothScroller").stop(true, true).remove();

  testReinitCount = 0;
  ManualRestart.reset();
  TestTimer.clear();
  TestStats.restart();
  TestInput.restart();
  TestInput.corrected.reset();
  ShiftTracker.reset();
  Caret.hide();
  TestState.setActive(false);
  Replay.stopReplayRecording();
  LiveWpm.hide();
  TribeDelta.hide();
  LiveAcc.hide();
  LiveBurst.hide();
  TimerProgress.hide();
  Replay.pauseReplay();
  TestInput.setBailout(false);
  PaceCaret.reset();
  Monkey.hide();
  TestInput.input.setKoreanStatus(false);
  LayoutfluidFunboxTimer.hide();

  $("#showWordHistoryButton").removeClass("loaded");
  $("#restartTestButton").blur();
  MemoryFunboxTimer.reset();
  QuoteRatePopup.clearQuoteStats();
  // if (ActivePage.get() == "test" && window.scrollY > 0) {
  // window.scrollTo({ top: 0, behavior: "smooth" });
  // }
  $("#wordsInput").val(" ");

  TestUI.reset();

  $("#timerNumber").css("opacity", 0);
  let el = null;
  if (TestUI.resultVisible) {
    //results are being displayed
    el = $("#result");
  } else {
    //words are being displayed
    el = $("#typingTest");
  }
  if (TestUI.resultVisible) {
    if (
      Config.randomTheme !== "off" &&
      !PageTransition.get()
      // && Config.customThemeId === ""
    ) {
      ThemeController.randomizeTheme();
    }
    AccountButton.skipXpBreakdown();
  }
  TestUI.setResultVisible(false);
  PageTransition.set(true);
  TestUI.setTestRestarting(true);
  el.stop(true, true).animate(
    {
      opacity: 0,
    },
    options.noAnim ? 0 : 125,
    async () => {
      if (ActivePage.get() == "test") {
        AdController.updateTestPageAds(false);
        if (TribeState.getState() < 5) {
          Focus.set(false);
        } else {
          Focus.set(true);
        }
      }
      if (TribeState.getState() > 5) {
        TestConfig.hide();
      } else {
        TestConfig.show();
      }
      TestUI.focusWords();
      $("#monkey .fast").stop(true, true).css("opacity", 0);
      $("#monkey").stop(true, true).css({ animationDuration: "0s" });
      $("#typingTest").css("opacity", 0).removeClass("hidden");
      $("#wordsInput").val(" ");
      AdController.destroyResult();
      $("#resultWordsHistory .words").empty();
      $("#resultReplay #replayWords").empty();
      let shouldQuoteRepeat = false;
      if (
        Config.mode === "quote" &&
        Config.repeatQuotes === "typing" &&
        failReason !== ""
      ) {
        shouldQuoteRepeat = true;
      }

      await Funbox.rememberSettings();

      if (options.withSameWordset) {
        const funboxToPush = FunboxList.get(Config.funbox)
          .find((f) => f.properties?.find((fp) => fp.startsWith("toPush")))
          ?.properties?.find((fp) => fp.startsWith("toPush:"));
        if (funboxToPush) {
          const toPushCount = +funboxToPush.split(":")[1];
          const toPush = [];
          for (let i = 0; i < toPushCount; i++) {
            toPush.push(TestWords.words.get(i));
          }
          TestWords.words.reset();
          toPush.forEach((word, index) => TestWords.words.push(word, index));
        }
      }
      if (!options.withSameWordset && !shouldQuoteRepeat) {
        TestState.setRepeated(false);
        TestState.setPaceRepeat(repeatWithPace);
        await init();
        await PaceCaret.init();
      } else {
        TestState.setRepeated(true);
        TestState.setPaceRepeat(repeatWithPace);
        TestState.setActive(false);
        Replay.stopReplayRecording();
        TestWords.words.resetCurrentIndex();
        TestInput.input.reset();
        TestUI.showWords();
        if (Config.keymapMode === "next" && Config.mode !== "zen") {
          KeymapEvent.highlight(
            TestWords.words
              .getCurrent()
              .substring(
                TestInput.input.current.length,
                TestInput.input.current.length + 1
              )
              .toString()
          );
        }
        Funbox.toggleScript(TestWords.words.getCurrent());
        await PaceCaret.init();
      }
      failReason = "";
      if (Config.mode === "quote") {
        TestState.setRepeated(false);
      }
      if (Config.keymapMode !== "off") {
        Keymap.show();
      } else {
        Keymap.hide();
      }
      (<HTMLElement>(
        document.querySelector("#miniTimerAndLiveWpm .wpm")
      )).innerHTML = "0";
      (<HTMLElement>(
        document.querySelector("#miniTimerAndLiveWpm .acc")
      )).innerHTML = "100%";
      (<HTMLElement>(
        document.querySelector("#miniTimerAndLiveWpm .burst")
      )).innerHTML = "0";
      (<HTMLElement>document.querySelector("#liveWpm")).innerHTML = "0";
      (<HTMLElement>document.querySelector("#liveAcc")).innerHTML = "100%";
      (<HTMLElement>document.querySelector("#liveBurst")).innerHTML = "0";

      for (const f of FunboxList.get(Config.funbox)) {
        if (f.functions?.restart) f.functions.restart();
      }

      if (Config.showAverage !== "off") {
        Last10Average.update().then(() => {
          ModesNotice.update();
        });
      }

      const mode2 = Misc.getMode2(Config, TestWords.randomQuote);
      let fbtext = "";
      if (Config.funbox !== "none") {
        fbtext = " " + Config.funbox.split("#").join(" ");
      }
      $(".pageTest #premidTestMode").text(
        `${Config.mode} ${mode2} ${Config.language.replace(/_/g, " ")}${fbtext}`
      );
      $(".pageTest #premidSecondsLeft").text(Config.time);

      $("#result").addClass("hidden");
      $("#testModesNotice").removeClass("hidden").css({
        opacity: 1,
      });
      // resetPaceCaret();
      ModesNotice.update();
      ManualRestart.reset();
      $("#typingTest")
        .css("opacity", 0)
        .removeClass("hidden")
        .stop(true, true)
        .animate(
          {
            opacity: 1,
          },
          options.noAnim ? 0 : 125,
          () => {
            TestUI.setTestRestarting(false);
            // resetPaceCaret();
            PbCrown.hide();
            TestTimer.clear();
            if (!Misc.isPopupVisible("commandLineWrapper")) {
              TestUI.focusWords();
            }
            // ChartController.result.update();
            PageTransition.set(false);
          }
        );
    }
  );
}

let rememberLazyMode: boolean;
let testReinitCount = 0;
export async function init(): Promise<void> {
  console.debug("Initializing test");
  if (TribeState.getState() > 5 && TribeState.getRoom()) {
    Random.setSeed(TribeState.getRoom()?.seed.toString() ?? "");
  }

  testReinitCount++;
  if (testReinitCount >= 5) {
    //todo figure out what to do if this happens in tribe
    TestUI.setTestRestarting(false);
    Notifications.add(
      "Too many test reinitialization attempts. Something is going very wrong. Please contact support.",
      -1,
      {
        important: true,
      }
    );
    return;
  }

  TestState.setActive(false);
  MonkeyPower.reset();
  Replay.stopReplayRecording();
  TestWords.words.reset();
  TestUI.setCurrentWordElementIndex(0);
  TestInput.input.resetHistory();
  TestInput.input.resetCurrent();

  let language;
  try {
    language = await Misc.getLanguage(Config.language);
  } catch (e) {
    Notifications.add(
      Misc.createErrorMessage(e, "Failed to load language"),
      -1
    );
  }

  if (!language || (language && language.name !== Config.language)) {
    UpdateConfig.setLanguage("english");
    await init();
    return;
  }

  if (ActivePage.get() == "test") {
    await Funbox.activate();
  }

  if (Config.mode === "quote") {
    if (Config.quoteLength.includes(-3) && !Auth?.currentUser) {
      UpdateConfig.setQuoteLength(-1);
    }
    let group;
    try {
      group = await Misc.findCurrentGroup(Config.language);
    } catch (e) {
      console.error(
        Misc.createErrorMessage(e, "Failed to find current language group")
      );
      return;
    }
    if (
      group &&
      group.name !== "code" &&
      group.name !== "other" &&
      group.name !== Config.language
    ) {
      UpdateConfig.setLanguage(group.name);
    }
  }

  if (Config.tapeMode !== "off" && language.rightToLeft === true) {
    Notifications.add("This language does not support tape mode.", 0, {
      important: true,
    });
    UpdateConfig.setTapeMode("off");
  }

  if (Config.lazyMode === true && language.noLazyMode) {
    rememberLazyMode = true;
    Notifications.add("This language does not support lazy mode.", 0, {
      important: true,
    });
    UpdateConfig.setLazyMode(false, true);
  } else if (rememberLazyMode === true && !language.noLazyMode) {
    UpdateConfig.setLazyMode(true, true);
  }

  if (Config.lazyMode === false && !language.noLazyMode) {
    rememberLazyMode = false;
  }

  let generatedWords: string[];
  let generatedSectionIndexes: number[];
  try {
    const gen = await WordsGenerator.generateWords(language);
    generatedWords = gen.words;
    generatedSectionIndexes = gen.sectionIndexes;
  } catch (e) {
    console.error(e);
    if (e instanceof WordsGenerator.WordGenError) {
      Notifications.add(e.message, 0, {
        important: true,
      });
    } else {
      Notifications.add(
        Misc.createErrorMessage(e, "Failed to generate words"),
        -1,
        {
          important: true,
        }
      );
    }

    await init();
    return;
  }

  const beforeHasNumbers = TestWords.hasNumbers ? true : false;

  let hasTab = false;
  let hasNumbers = false;

  for (const word of generatedWords) {
    if (/\t/g.test(word) && !hasTab) {
      hasTab = true;
    }
    if (/\d/g.test(word) && !hasNumbers) {
      hasNumbers = true;
    }
  }

  TestWords.setHasTab(hasTab);
  TestWords.setHasNumbers(hasNumbers);

  if (beforeHasNumbers !== hasNumbers) {
    Keymap.refresh();
  }

  for (let i = 0; i < generatedWords.length; i++) {
    TestWords.words.push(generatedWords[i], generatedSectionIndexes[i]);
  }

  if (Config.keymapMode === "next" && Config.mode !== "zen") {
    KeymapEvent.highlight(
      Misc.nthElementFromArray([...TestWords.words.getCurrent()], 0) as string
    );
  }
  Funbox.toggleScript(TestWords.words.getCurrent());
  TestUI.setRightToLeft(language.rightToLeft);
  TestUI.setLigatures(language.ligatures ?? false);
  TestUI.showWords();
  console.debug("Test initialized with words", generatedWords);
  console.debug(
    "Test initialized with section indexes",
    generatedSectionIndexes
  );
}

//add word during the test
export async function addWord(): Promise<void> {
  let bound = 100;
  const funboxToPush = FunboxList.get(Config.funbox)
    .find((f) => f.properties?.find((fp) => fp.startsWith("toPush")))
    ?.properties?.find((fp) => fp.startsWith("toPush:"));
  const toPushCount: string | undefined = funboxToPush?.split(":")[1];
  if (toPushCount) bound = +toPushCount - 1;
  if (
    TestWords.words.length - TestInput.input.history.length > bound ||
    (Config.mode === "words" &&
      TestWords.words.length >= Config.words &&
      Config.words > 0) ||
    (Config.mode === "custom" &&
      CustomText.isWordRandom &&
      TestWords.words.length >= CustomText.word &&
      CustomText.word != 0) ||
    (Config.mode === "custom" &&
      !CustomText.isWordRandom &&
      !CustomText.isTimeRandom &&
      !CustomText.isSectionRandom &&
      TestWords.words.length >= CustomText.text.length) ||
    (Config.mode === "quote" &&
      TestWords.words.length >=
        (TestWords.randomQuote.textSplit?.length ?? 0)) ||
    (Config.mode === "custom" &&
      CustomText.isSectionRandom &&
      WordsGenerator.sectionIndex >= CustomText.section &&
      WordsGenerator.currentSection.length === 0 &&
      CustomText.section != 0)
  ) {
    return;
  }

  const sectionFunbox = FunboxList.get(Config.funbox).find(
    (f) => f.functions?.pullSection
  );
  if (sectionFunbox?.functions?.pullSection) {
    if (TestWords.words.length - TestWords.words.currentIndex < 20) {
      const section = await sectionFunbox.functions.pullSection(
        Config.language
      );

      if (section === false) {
        Notifications.add(
          "Error while getting section. Please try again later",
          -1
        );
        UpdateConfig.toggleFunbox(sectionFunbox.name);
        restart();
        return;
      }

      if (section === undefined) return;

      let wordCount = 0;
      for (let i = 0; i < section.words.length; i++) {
        const word = section.words[i];
        if (wordCount >= Config.words && Config.mode == "words") {
          break;
        }
        wordCount++;
        TestWords.words.push(word, i);
        TestUI.addWord(word);
      }
    }
  }

  const language: MonkeyTypes.LanguageObject =
    Config.mode !== "custom"
      ? await Misc.getCurrentLanguage(Config.language)
      : {
          //borrow the direction of the current language
          ...(await Misc.getCurrentLanguage(Config.language)),
          words: CustomText.text,
        };
  const wordset = await Wordset.withWords(language.words);

  const randomWord = await WordsGenerator.getNextWord(
    wordset,
    TestWords.words.length,
    language,
    bound,
    TestWords.words.get(TestWords.words.length - 1),
    TestWords.words.get(TestWords.words.length - 2)
  );

  TestWords.words.push(randomWord.word, randomWord.sectionIndex);
  TestUI.addWord(randomWord.word);
}

interface CompletedEvent extends MonkeyTypes.Result<MonkeyTypes.Mode> {
  keySpacing: number[] | "toolong";
  keyDuration: number[] | "toolong";
  customText: MonkeyTypes.CustomText;
  wpmConsistency: number;
  lang: string;
  challenge?: string | null;
  keyOverlap: number;
  lastKeyToEnd: number;
  startToFirstKey: number;
  charTotal: number;
}

type PartialCompletedEvent = Omit<Partial<CompletedEvent>, "chartData"> & {
  chartData: Partial<MonkeyTypes.ChartData>;
};

interface RetrySaving {
  completedEvent: CompletedEvent | null;
  canRetry: boolean;
}

const retrySaving: RetrySaving = {
  completedEvent: null,
  canRetry: false,
};

export async function retrySavingResult(): Promise<void> {
  const { completedEvent } = retrySaving;

  if (completedEvent === null) {
    Notifications.add(
      "Could not retry saving the result as the result no longer exists.",
      0,
      {
        duration: 5,
        important: true,
      }
    );

    return;
  }

  if (!retrySaving.canRetry) {
    return;
  }

  retrySaving.canRetry = false;
  $("#retrySavingResultButton").addClass("hidden");

  AccountButton.loading(true);

  Notifications.add("Retrying to save...");

  const tribeChartData = {
    wpm: [...(completedEvent.chartData as MonkeyTypes.ChartData).wpm],
    raw: [...(completedEvent.chartData as MonkeyTypes.ChartData).raw],
    err: [...(completedEvent.chartData as MonkeyTypes.ChartData).err],
  };

  saveResult(completedEvent, tribeChartData, true);
}

function buildCompletedEvent(difficultyFailed: boolean): CompletedEvent {
  //build completed event object
  const completedEvent: PartialCompletedEvent = {
    wpm: undefined,
    rawWpm: undefined,
    charStats: undefined,
    charTotal: undefined,
    acc: undefined,
    mode: Config.mode,
    mode2: undefined,
    quoteLength: -1,
    punctuation: Config.punctuation,
    numbers: Config.numbers,
    lazyMode: Config.lazyMode,
    timestamp: Date.now(),
    language: Config.language,
    restartCount: TestStats.restartCount,
    incompleteTests: TestStats.incompleteTests,
    incompleteTestSeconds:
      TestStats.incompleteSeconds < 0
        ? 0
        : Misc.roundTo2(TestStats.incompleteSeconds),
    difficulty: Config.difficulty,
    blindMode: Config.blindMode,
    tags: undefined,
    keySpacing: TestInput.keypressTimings.spacing.array,
    keyDuration: TestInput.keypressTimings.duration.array,
    keyOverlap: Misc.roundTo2(TestInput.keyOverlap.total),
    lastKeyToEnd: undefined,
    startToFirstKey: undefined,
    consistency: undefined,
    keyConsistency: undefined,
    funbox: Config.funbox,
    bailedOut: TestInput.bailout,
    chartData: {
      wpm: TestInput.wpmHistory,
      raw: undefined,
      err: undefined,
    },
    customText: undefined,
    testDuration: undefined,
    afkDuration: undefined,
  };

  const stfk = Misc.roundTo2(
    TestInput.keypressTimings.spacing.first - TestStats.start
  );

  if (stfk < 0) {
    completedEvent.startToFirstKey = 0;
  } else {
    completedEvent.startToFirstKey = stfk;
  }

  const lkte = Misc.roundTo2(
    TestStats.end - TestInput.keypressTimings.spacing.last
  );

  if (lkte < 0 || Config.mode === "zen") {
    completedEvent.lastKeyToEnd = 0;
  } else {
    completedEvent.lastKeyToEnd = lkte;
  }

  // stats
  const stats = TestStats.calculateStats();
  if (stats.time % 1 != 0 && Config.mode !== "time") {
    TestStats.setLastSecondNotRound();
  }
  TestStats.setLastTestWpm(stats.wpm);
  completedEvent.wpm = stats.wpm;
  completedEvent.rawWpm = stats.wpmRaw;
  completedEvent.charStats = [
    stats.correctChars + stats.correctSpaces,
    stats.incorrectChars,
    stats.extraChars,
    stats.missedChars,
  ];
  completedEvent.charTotal = stats.allChars;
  completedEvent.acc = stats.acc;

  // if the last second was not rounded, add another data point to the history
  if (TestStats.lastSecondNotRound && !difficultyFailed) {
    const wpmAndRaw = TestStats.calculateWpmAndRaw();
    TestInput.pushToWpmHistory(wpmAndRaw.wpm);
    TestInput.pushToRawHistory(wpmAndRaw.raw);
    TestInput.pushKeypressesToHistory();
  }

  //consistency
  const rawPerSecond = TestInput.keypressPerSecond.map((f) =>
    Math.round((f.count / 5) * 60)
  );

  //adjust last second if last second is not round
  // if (TestStats.lastSecondNotRound && stats.time % 1 >= 0.1) {
  if (
    Config.mode !== "time" &&
    TestStats.lastSecondNotRound &&
    stats.time % 1 >= 0.5
  ) {
    const timescale = 1 / (stats.time % 1);

    //multiply last element of rawBefore by scale, and round it
    rawPerSecond[rawPerSecond.length - 1] = Math.round(
      rawPerSecond[rawPerSecond.length - 1] * timescale
    );
  }

  const stddev = Misc.stdDev(rawPerSecond);
  const avg = Misc.mean(rawPerSecond);
  let consistency = Misc.roundTo2(Misc.kogasa(stddev / avg));
  let keyConsistencyArray = TestInput.keypressTimings.spacing.array.slice();
  if (keyConsistencyArray.length > 0) {
    keyConsistencyArray = keyConsistencyArray.slice(
      0,
      keyConsistencyArray.length - 1
    );
  }
  let keyConsistency = Misc.roundTo2(
    Misc.kogasa(
      Misc.stdDev(keyConsistencyArray) / Misc.mean(keyConsistencyArray)
    )
  );
  if (!consistency || isNaN(consistency)) {
    consistency = 0;
  }
  if (!keyConsistency || isNaN(keyConsistency)) {
    keyConsistency = 0;
  }
  completedEvent.keyConsistency = keyConsistency;
  completedEvent.consistency = consistency;
  completedEvent.chartData.raw = rawPerSecond;

  //wpm consistency
  const stddev3 = Misc.stdDev(completedEvent.chartData.wpm ?? []);
  const avg3 = Misc.mean(completedEvent.chartData.wpm ?? []);
  const wpmConsistency = Misc.roundTo2(Misc.kogasa(stddev3 / avg3));
  completedEvent.wpmConsistency = isNaN(wpmConsistency) ? 0 : wpmConsistency;

  completedEvent.testDuration = parseFloat(stats.time.toString());
  completedEvent.afkDuration = TestStats.calculateAfkSeconds(
    completedEvent.testDuration
  );

  completedEvent.chartData.err = [];
  for (let i = 0; i < TestInput.keypressPerSecond.length; i++) {
    completedEvent.chartData.err.push(TestInput.keypressPerSecond[i].errors);
  }

  if (Config.mode === "quote") {
    completedEvent.quoteLength = TestWords.randomQuote.group;
    completedEvent.language = Config.language.replace(/_\d*k$/g, "");
  } else {
    delete completedEvent.quoteLength;
  }

  // @ts-ignore TODO fix this
  completedEvent.mode2 = Misc.getMode2(Config, TestWords.randomQuote);

  if (Config.mode === "custom") {
    completedEvent.customText = <MonkeyTypes.CustomText>{};
    completedEvent.customText.textLen = CustomText.text.length;
    completedEvent.customText.isWordRandom = CustomText.isWordRandom;
    completedEvent.customText.isTimeRandom = CustomText.isTimeRandom;
    completedEvent.customText.word = CustomText.word;
    completedEvent.customText.time = CustomText.time;
  } else {
    delete completedEvent.customText;
  }

  //tags
  const activeTagsIds: string[] = [];
  try {
    DB.getSnapshot()?.tags?.forEach((tag) => {
      if (tag.active === true) {
        activeTagsIds.push(tag._id);
      }
    });
  } catch (e) {}
  completedEvent.tags = activeTagsIds;

  if (completedEvent.mode != "custom") delete completedEvent.customText;

  return <CompletedEvent>completedEvent;
}

let resolveTestSavePromise: (value: TribeTypes.ResultResolve) => void;
let testSavePromise: Promise<TribeTypes.ResultResolve> = new Promise(
  (resolve) => {
    resolveTestSavePromise = resolve;
  }
);

export async function finish(difficultyFailed = false): Promise<void> {
  if (!TestState.isActive) return;
  TestUI.setResultCalculating(true);
  const now = performance.now();
  TestStats.setEnd(now);

  await Misc.sleep(1); //this is needed to make sure the last keypress is registered
  if (TestInput.input.current.length != 0) {
    TestInput.input.pushHistory();
    TestInput.corrected.pushHistory();
    Replay.replayGetWordsList(TestInput.input.history);
  }

  testSavePromise = new Promise((resolve) => {
    resolveTestSavePromise = resolve;
  });

  TestInput.forceKeyup(now); //this ensures that the last keypress(es) are registered

  const endAfkSeconds = (now - TestInput.keypressTimings.spacing.last) / 1000;
  if ((Config.mode == "zen" || TestInput.bailout) && endAfkSeconds < 7) {
    TestStats.setEnd(TestInput.keypressTimings.spacing.last);
  }

  TestUI.setResultVisible(true);
  TestState.setActive(false);
  Replay.stopReplayRecording();
  Focus.set(false);
  Caret.hide();
  LiveWpm.hide();
  TribeDelta.hide();
  TribeDelta.hideBar();
  PbCrown.hide();
  LiveAcc.hide();
  LiveBurst.hide();
  TimerProgress.hide();
  OutOfFocus.hide();
  TestTimer.clear();
  Funbox.clear();
  Monkey.hide();
  ModesNotice.update();

  //need one more calculation for the last word if test auto ended
  if (TestInput.burstHistory.length !== TestInput.input.getHistory().length) {
    const burst = TestStats.calculateBurst();
    TestInput.pushBurstToHistory(burst);
  }

  //remove afk from zen
  if (Config.mode == "zen" || TestInput.bailout) {
    TestStats.removeAfkData();
  }

  const ce = buildCompletedEvent(difficultyFailed);

  function countUndefined(input: unknown): number {
    if (typeof input === "number") {
      return isNaN(input) ? 1 : 0;
    } else if (typeof input === "undefined") {
      return 1;
    } else if (typeof input === "object" && input !== null) {
      return Object.values(input).reduce(
        (a, b) => a + countUndefined(b),
        0
      ) as number;
    } else {
      return 0;
    }
  }

  let dontSave = false;

  if (countUndefined(ce) > 0) {
    console.log(ce);
    Notifications.add(
      "Failed to build result object: One of the fields is undefined or NaN",
      -1
    );
    dontSave = true;
  }

  const completedEvent = JSON.parse(JSON.stringify(ce));

  ///////// completed event ready

  //afk check
  const kps = TestInput.keypressPerSecond.slice(-5);
  let afkDetected = kps.every((second) => second.afk);
  if (TestInput.bailout) afkDetected = false;

<<<<<<< HEAD
  resolve = {};
=======
  const mode2Number = parseInt(completedEvent.mode2);
>>>>>>> 0f51c384

  let tooShort = false;
  //fail checks
  if (difficultyFailed) {
    Notifications.add(`Test failed - ${failReason}`, 0, {
      duration: 1,
    });
    dontSave = true;
    resolve.failed = true;
    resolve.failedReason = failReason;
    // resolveTestSavePromise({
    //   failed: true,
    //   failedReason: failReason,
    // });
  } else if (afkDetected) {
    Notifications.add("Test invalid - AFK detected", 0);
    dontSave = true;
    resolve.afk = true;
    TribeState.setAutoReady(false);
    // resolveTestSavePromise({
    //   afk: true,
    // });
  } else if (TestState.isRepeated) {
    Notifications.add("Test invalid - repeated", 0);
    dontSave = true;
    resolve.repeated = true;
    // resolveTestSavePromise({
    //   repeated: true,
    // });
  } else if (
    (Config.mode === "time" && mode2Number < 15 && mode2Number > 0) ||
    (Config.mode === "time" &&
      mode2Number === 0 &&
      completedEvent.testDuration < 15) ||
    (Config.mode === "words" && mode2Number < 10 && mode2Number > 0) ||
    (Config.mode === "words" &&
      mode2Number === 0 &&
      completedEvent.testDuration < 15) ||
    (Config.mode === "custom" &&
      !CustomText.isWordRandom &&
      !CustomText.isTimeRandom &&
      !CustomText.isSectionRandom &&
      CustomText.text.length < 10) ||
    (Config.mode === "custom" &&
      CustomText.isWordRandom &&
      !CustomText.isTimeRandom &&
      !CustomText.isSectionRandom &&
      CustomText.word < 10) ||
    (Config.mode === "custom" &&
      !CustomText.isWordRandom &&
      !CustomText.isSectionRandom &&
      CustomText.isTimeRandom &&
      CustomText.time < 15) ||
    (Config.mode === "custom" &&
      !CustomText.isWordRandom &&
      !CustomText.isTimeRandom &&
      CustomText.isSectionRandom &&
      TestWords.words.length < 10) ||
    (Config.mode === "zen" && completedEvent.testDuration < 15)
  ) {
    Notifications.add("Test invalid - too short", 0);
    tooShort = true;
    dontSave = true;
    resolve.tooShort = true;
  } else if (
    completedEvent.wpm < 0 ||
    (completedEvent.wpm > 350 &&
      completedEvent.mode != "words" &&
      completedEvent.mode2 != "10") ||
    (completedEvent.wpm > 420 &&
      completedEvent.mode == "words" &&
      completedEvent.mode2 == "10")
  ) {
    Notifications.add("Test invalid - wpm", 0);
    TestStats.setInvalid();
    dontSave = true;
    resolve.valid = false;
  } else if (
    completedEvent.rawWpm < 0 ||
    (completedEvent.rawWpm > 350 &&
      completedEvent.mode != "words" &&
      completedEvent.mode2 != "10") ||
    (completedEvent.rawWpm > 420 &&
      completedEvent.mode == "words" &&
      completedEvent.mode2 == "10")
  ) {
    Notifications.add("Test invalid - raw", 0);
    TestStats.setInvalid();
    dontSave = true;
    resolve.valid = false;
  } else if (completedEvent.acc < 75 || completedEvent.acc > 100) {
    Notifications.add("Test invalid - accuracy", 0);
    TestStats.setInvalid();
    dontSave = true;
    resolve.valid = false;
    // resolveTestSavePromise({
    //   valid: false,
    // });
  }

  // test is valid

  if (TestState.isRepeated) {
    const testSeconds = completedEvent.testDuration;
    const afkseconds = completedEvent.afkDuration;
    let tt = Misc.roundTo2(testSeconds - afkseconds);
    if (tt < 0) tt = 0;
    const acc = completedEvent.acc;
    TestStats.incrementIncompleteSeconds(tt);
    TestStats.pushIncompleteTest(acc, tt);
  }

  const customTextName = CustomTextState.getCustomTextName();
  const isLong = CustomTextState.isCustomTextLong();
  if (Config.mode === "custom" && customTextName !== "" && isLong) {
    // Let's update the custom text progress
    if (TestInput.bailout || TestInput.input.length < TestWords.words.length) {
      // They bailed out
      const newProgress =
        CustomText.getCustomTextLongProgress(customTextName) +
        TestInput.input.getHistory().length;
      CustomText.setCustomTextLongProgress(customTextName, newProgress);
      Notifications.add("Long custom text progress saved", 1, {
        duration: 5,
        important: true,
      });

      let newText = CustomText.getCustomText(customTextName, true);
      newText = newText.slice(newProgress);
      CustomText.setPopupTextareaState(newText.join(CustomText.delimiter));
      CustomText.setText(newText);
    } else {
      // They finished the test
      CustomText.setCustomTextLongProgress(customTextName, 0);
      const text = CustomText.getCustomText(customTextName, true);
      CustomText.setPopupTextareaState(text.join(CustomText.delimiter));
      CustomText.setText(text);
      Notifications.add("Long custom text completed", 1, {
        duration: 5,
        important: true,
      });
    }
  }

  if (!dontSave) {
    TodayTracker.addSeconds(
      completedEvent.testDuration +
        (TestStats.incompleteSeconds < 0
          ? 0
          : Misc.roundTo2(TestStats.incompleteSeconds)) -
        completedEvent.afkDuration
    );
    Result.updateTodayTracker();
  }

  if (completedEvent.bailedOut === true) {
    resolve.bailedOut = true;
  }

  if (!Auth?.currentUser) {
    $(".pageTest #result #rateQuoteButton").addClass("hidden");
    $(".pageTest #result #reportQuoteButton").addClass("hidden");
    AnalyticsController.log("testCompletedNoLogin");
    if (!dontSave) notSignedInLastResult = completedEvent;
    dontSave = true;
    // resolveTestSavePromise({
    //   login: false,
    // });
    resolve.login = false;
  } else {
    $(".pageTest #result #reportQuoteButton").removeClass("hidden");
  }

  $("#result .stats .dailyLeaderboard").addClass("hidden");

  TestStats.setLastResult(JSON.parse(JSON.stringify(completedEvent)));

  await Result.update(
    completedEvent,
    difficultyFailed,
    failReason,
    afkDetected,
    TestState.isRepeated,
    tooShort,
    TestWords.randomQuote,
    dontSave
  );

  if (completedEvent.chartData !== "toolong") {
    delete completedEvent.chartData.unsmoothedRaw;
  }

  const tribeChartData = {
    wpm: [...(completedEvent.chartData as MonkeyTypes.ChartData).wpm],
    raw: [...(completedEvent.chartData as MonkeyTypes.ChartData).raw],
    err: [...(completedEvent.chartData as MonkeyTypes.ChartData).err],
  };

  if (completedEvent.testDuration > 122) {
    completedEvent.chartData = "toolong";
    completedEvent.keySpacing = "toolong";
    completedEvent.keyDuration = "toolong";
  }

  if (dontSave) {
    AnalyticsController.log("testCompletedInvalid");
    resolveTestSavePromise(resolve);
    TribeResults.send({
      wpm: completedEvent.wpm,
      raw: completedEvent.rawWpm,
      acc: completedEvent.acc,
      consistency: completedEvent.consistency,
      testDuration: completedEvent.testDuration,
      charStats: completedEvent.charStats,
      chartData: tribeChartData,
      resolve: await testSavePromise,
    });
    return;
  }

  // user is logged in

  TestStats.resetIncomplete();

  completedEvent.uid = Auth?.currentUser?.uid as string;
  Result.updateRateQuote(TestWords.randomQuote);

  AccountButton.loading(true);
  if (completedEvent.bailedOut !== true) {
    completedEvent.challenge = ChallengeContoller.verify(completedEvent);
  }

  if (completedEvent.challenge === null) delete completedEvent?.challenge;

  completedEvent.hash = objectHash(completedEvent);

  saveResult(completedEvent, tribeChartData, false);
}

async function saveResult(
  completedEvent: CompletedEvent,
  tribeChartData: MonkeyTypes.ChartData,
  isRetrying: boolean
): Promise<void> {
  if (PractiseWords.before.mode !== null) {
    return;
  }

  if (!TestState.savingEnabled) {
    Notifications.add("Result not saved: disabled by user", -1, {
      duration: 3,
      customTitle: "Notice",
      important: true,
    });
    AccountButton.loading(false);
    resolve.saved = false;
    resolve.saveFailedMessage = "Disabled by user";
    resolveTestSavePromise(resolve);
    TribeResults.send({
      wpm: completedEvent.wpm,
      raw: completedEvent.rawWpm,
      acc: completedEvent.acc,
      consistency: completedEvent.consistency,
      testDuration: completedEvent.testDuration,
      charStats: completedEvent.charStats,
      chartData: tribeChartData,
      resolve: await testSavePromise,
    });
    return;
  }

  if (!ConnectionState.get()) {
    Notifications.add("Result not saved: offline", -1, {
      duration: 2,
      customTitle: "Notice",
      important: true,
    });
    AccountButton.loading(false);
    resolve.saved = false;
    resolve.saveFailedMessage = "Offline";
    resolveTestSavePromise(resolve);
    TribeResults.send({
      wpm: completedEvent.wpm,
      raw: completedEvent.rawWpm,
      acc: completedEvent.acc,
      consistency: completedEvent.consistency,
      testDuration: completedEvent.testDuration,
      charStats: completedEvent.charStats,
      chartData: tribeChartData,
      resolve: await testSavePromise,
    });
    retrySaving.canRetry = true;
    $("#retrySavingResultButton").removeClass("hidden");
    if (!isRetrying) {
      retrySaving.completedEvent = completedEvent;
    }
    return;
  }

  const response = await Ape.results.save(completedEvent);

  AccountButton.loading(false);
  Result.hideCrown();

  if (response.status !== 200) {
    //only allow retry if status is not in this list
    if (
      ![460, 461, 463, 464, 465].includes(response.status) &&
      TribeState.getState() < 5
    ) {
      retrySaving.canRetry = true;
      $("#retrySavingResultButton").removeClass("hidden");
      if (!isRetrying) {
        retrySaving.completedEvent = completedEvent;
      }
    }
    resolve.login = true;
    resolve.saved = false;
    resolve.saveFailedMessage = response.message;
    resolveTestSavePromise(resolve);
    TribeResults.send({
      wpm: completedEvent.wpm,
      raw: completedEvent.rawWpm,
      acc: completedEvent.acc,
      consistency: completedEvent.consistency,
      testDuration: completedEvent.testDuration,
      charStats: completedEvent.charStats,
      chartData: tribeChartData,
      resolve: await testSavePromise,
    });
    console.log("Error saving result", completedEvent);
    if (response.message === "Old key data format") {
      response.message =
        "Old key data format. Please refresh the page to download the new update. If the problem persists, please contact support.";
    }
    return Notifications.add("Failed to save result: " + response.message, -1);
  }

  $("#result .stats .tags .editTagsButton").attr(
    "result-id",
    response.data.insertedId
  );
  $("#result .stats .tags .editTagsButton").removeClass("invisible");

  if (response?.data?.xp) {
    const snapxp = DB.getSnapshot()?.xp ?? 0;
    AccountButton.updateXpBar(
      snapxp,
      response.data.xp,
      response.data.xpBreakdown
    );
    DB.addXp(response.data.xp);
  }

  if (response?.data?.streak) {
    DB.setStreak(response.data.streak);
  }

  if (response?.data?.insertedId) {
    completedEvent._id = response.data.insertedId;
    if (response?.data?.isPb) {
      completedEvent.isPb = true;
    }
    DB.saveLocalResult(completedEvent);
    DB.updateLocalStats(
      completedEvent.incompleteTests.length + 1,
      completedEvent.testDuration +
        completedEvent.incompleteTestSeconds -
        completedEvent.afkDuration
    );
  }

  AnalyticsController.log("testCompleted");

  if (response?.data?.isPb) {
    //new pb
    if (
      DB.getSnapshot()?.personalBests?.[Config.mode]?.[completedEvent.mode2]
    ) {
      Result.showConfetti();
    }
    Result.showCrown();
    await Result.updateCrown();
    DB.saveLocalPB(
      Config.mode,
      completedEvent.mode2,
      Config.punctuation,
      Config.language,
      Config.difficulty,
      Config.lazyMode,
      completedEvent.wpm,
      completedEvent.acc,
      completedEvent.rawWpm,
      completedEvent.consistency
    );
  }

  // if (response.data.dailyLeaderboardRank) {
  //   Notifications.add(
  //     `New ${completedEvent.language} ${completedEvent.mode} ${completedEvent.mode2} rank: ` +
  //       Misc.getPositionString(response.data.dailyLeaderboardRank),
  //     1,
  //     10,
  //     "Daily Leaderboard",
  //     "list-ol"
  //   );
  // }

  if (!response?.data?.dailyLeaderboardRank) {
    $("#result .stats .dailyLeaderboard").addClass("hidden");
  } else {
    $("#result .stats .dailyLeaderboard")
      .css({
        maxWidth: "13rem",
        opacity: 0,
      })
      .removeClass("hidden")
      .animate(
        {
          // maxWidth: "10rem",
          opacity: 1,
        },
        500
      );
    $("#result .stats .dailyLeaderboard .bottom").html(
      Misc.getPositionString(response.data.dailyLeaderboardRank)
    );
  }

  resolve.login = true;
  resolve.saved = true;
  resolve.isPb = response?.data?.isPb ?? false;

  resolveTestSavePromise(resolve);

  $("#retrySavingResultButton").addClass("hidden");
  if (isRetrying) {
    Notifications.add("Result saved", 1, { important: true });
  }

  TribeResults.send({
    wpm: completedEvent.wpm,
    raw: completedEvent.rawWpm,
    acc: completedEvent.acc,
    consistency: completedEvent.consistency,
    testDuration: completedEvent.testDuration,
    charStats: completedEvent.charStats,
    chartData: tribeChartData,
    resolve: await testSavePromise,
  });
}

export function fail(reason: string): void {
  failReason = reason;
  // input.pushHistory();
  // corrected.pushHistory();
  TestInput.pushKeypressesToHistory();
  finish(true);
  if (!TestState.savingEnabled) return;
  const testSeconds = TestStats.calculateTestSeconds(performance.now());
  const afkseconds = TestStats.calculateAfkSeconds(testSeconds);
  let tt = Misc.roundTo2(testSeconds - afkseconds);
  if (tt < 0) tt = 0;
  TestStats.incrementIncompleteSeconds(tt);
  TestStats.incrementRestartCount();
  const acc = Misc.roundTo2(TestStats.calculateAccuracy());
  TestStats.pushIncompleteTest(acc, tt);
}

$(".pageTest").on("click", "#testModesNotice .textButton.restart", () => {
  restart();
});

$(document).on("keypress", "#restartTestButton", (event) => {
  if (event.key === "Enter") {
    restart();
  }
});

$(".pageTest").on("click", "#restartTestButton", () => {
  if (TribeState.getState() >= 5) return;
  ManualRestart.set();
  if (TestUI.resultCalculating) return;
  if (
    TestState.isActive &&
    Config.repeatQuotes === "typing" &&
    Config.mode === "quote"
  ) {
    restart({
      withSameWordset: true,
    });
  } else {
    restart();
  }
});

$(".pageTest").on("click", "#retrySavingResultButton", retrySavingResult);

$(document).on("keypress", "#nextTestButton", (event) => {
  if (event.key === "Enter") {
    if (TribeState.getRoom()) {
      Tribe.initRace();
    } else {
      restart();
    }
  }
});

$(".pageTest").on("click", "#nextTestButton", () => {
  if (TribeState.getRoom()) {
    Tribe.initRace();
  } else {
    ManualRestart.set();
    restart();
  }
});

$(document).on("keypress", "#readyButton", (event) => {
  if (event.key === "Enter") {
    tribeSocket.out.room.readyUpdate();
  }
});

$(".pageTest").on("click", "#readyButton", () => {
  tribeSocket.out.room.readyUpdate();
});

$(".pageTest").on("click", "#restartTestButtonWithSameWordset", () => {
  if (Config.mode == "zen") {
    Notifications.add("Repeat test disabled in zen mode");
    return;
  }
  ManualRestart.set();
  restart({
    withSameWordset: true,
  });
});

$(document).on("keypress", "#restartTestButtonWithSameWordset", (event) => {
  if (Config.mode == "zen") {
    Notifications.add("Repeat test disabled in zen mode");
    return;
  }
  if (event.key === "Enter") {
    restart({
      withSameWordset: true,
    });
  }
});

$(".pageTest").on("click", "#testConfig .mode .textButton", (e) => {
  if (TestUI.testRestarting) return;
  if ($(e.currentTarget).hasClass("active")) return;
  const mode = ($(e.currentTarget).attr("mode") ?? "time") as MonkeyTypes.Mode;
  if (mode === undefined) return;
  UpdateConfig.setMode(mode);
  ManualRestart.set();
  restart();
});

$(".pageTest").on("click", "#testConfig .wordCount .textButton", (e) => {
  if (TestUI.testRestarting) return;
  const wrd = $(e.currentTarget).attr("wordCount") ?? "15";
  if (wrd != "custom") {
    UpdateConfig.setWordCount(parseInt(wrd));
    ManualRestart.set();
    restart();
  }
});

$(".pageTest").on("click", "#testConfig .time .textButton", (e) => {
  if (TestUI.testRestarting) return;
  const mode = $(e.currentTarget).attr("timeConfig") ?? "10";
  if (mode != "custom") {
    UpdateConfig.setTimeConfig(parseInt(mode));
    ManualRestart.set();
    restart();
  }
});

$(".pageTest").on("click", "#testConfig .quoteLength .textButton", (e) => {
  if (TestUI.testRestarting) return;
  let len: MonkeyTypes.QuoteLength | MonkeyTypes.QuoteLength[] = <
    MonkeyTypes.QuoteLength
  >parseInt($(e.currentTarget).attr("quoteLength") ?? "1");
  if (len != -2) {
    if (len == -1) {
      len = [0, 1, 2, 3];
    }
    UpdateConfig.setQuoteLength(len, false, e.shiftKey);
    ManualRestart.set();
    restart();
  }
});

$(".pageTest").on("click", "#testConfig .punctuationMode.textButton", () => {
  if (TestUI.testRestarting) return;
  UpdateConfig.setPunctuation(!Config.punctuation);
  ManualRestart.set();
  restart();
});

$(".pageTest").on("click", "#testConfig .numbersMode.textButton", () => {
  if (TestUI.testRestarting) return;
  UpdateConfig.setNumbers(!Config.numbers);
  ManualRestart.set();
  restart();
});

$("#popups").on("click", "#practiseWordsPopup .button.missed", () => {
  if (PractiseWords.init(true, false)) {
    PractiseWords.hidePopup();
    restart({
      practiseMissed: true,
    });
  }
});

$("#popups").on("click", "#practiseWordsPopup .button.slow", () => {
  if (PractiseWords.init(false, true)) {
    PractiseWords.hidePopup();
    restart({
      practiseMissed: true,
    });
  }
});

$("#popups").on("click", "#practiseWordsPopup .button.both", () => {
  if (PractiseWords.init(true, true)) {
    PractiseWords.hidePopup();
    restart({
      practiseMissed: true,
    });
  }
});

$("#popups").on(
  "click",
  "#quoteSearchPopup #quoteSearchResults .searchResult",
  (e) => {
    if (
      e.target.classList.contains("report") ||
      e.target.classList.contains("favorite")
    ) {
      return;
    }
    const sid = parseInt($(e.currentTarget).attr("id") ?? "");
    QuoteSearchPopup.setSelectedId(sid);
    if (QuoteSearchPopup.apply(sid) === true) restart();
  }
);

$("#top").on("click", "#menu #startTestButton, .logo", () => {
  if (ActivePage.get() === "test") restart();
});

// ===============================

ConfigEvent.subscribe((eventKey, eventValue, nosave) => {
  if (ActivePage.get() === "test") {
    if (eventKey === "difficulty" && !nosave) restart();
    if (eventKey === "showAllLines" && !nosave) restart();
    if (eventKey === "keymapMode" && !nosave) restart();
    if (eventKey === "tapeMode" && !nosave) restart();
    if (
      eventKey === "customLayoutFluid" &&
      Config.funbox.includes("layoutfluid")
    ) {
      restart();
    }
  }
  if (eventKey === "lazyMode" && eventValue === false && !nosave) {
    rememberLazyMode = false;
  }
});

TimerEvent.subscribe((eventKey, eventValue) => {
  if (eventKey === "start") startTest(performance.now());
  if (eventKey === "fail" && eventValue !== undefined) fail(eventValue);
  if (eventKey === "finish") finish();
});<|MERGE_RESOLUTION|>--- conflicted
+++ resolved
@@ -1078,11 +1078,9 @@
   let afkDetected = kps.every((second) => second.afk);
   if (TestInput.bailout) afkDetected = false;
 
-<<<<<<< HEAD
+  const mode2Number = parseInt(completedEvent.mode2);
+
   resolve = {};
-=======
-  const mode2Number = parseInt(completedEvent.mode2);
->>>>>>> 0f51c384
 
   let tooShort = false;
   //fail checks
