import * as Notifications from "../elements/notifications";
import * as ThemeColors from "../elements/theme-colors";
import Config, * as UpdateConfig from "../config";
import * as DB from "../db";
import * as TestWords from "./test-words";
import * as TestInput from "./test-input";
import * as CustomText from "./custom-text";
import * as Caret from "./caret";
import * as OutOfFocus from "./out-of-focus";
import * as Replay from "./replay";
import * as Misc from "../utils/misc";
import * as SlowTimer from "../states/slow-timer";
import * as CompositionState from "../states/composition";
import * as ConfigEvent from "../observables/config-event";
import * as LineJumpEvent from "../observables/line-jump-event";
import * as Hangul from "hangul-js";
import * as TribeState from "../tribe/tribe-state";
import format from "date-fns/format";
import { Auth } from "../firebase";
import { skipXpBreakdown } from "../elements/account-button";
import * as FunboxList from "./funbox/funbox-list";
import { debounce } from "throttle-debounce";
import * as PractiseWords from "./practise-words";

const debouncedZipfCheck = debounce(250, () => {
  Misc.checkIfLanguageSupportsZipf(Config.language).then((supports) => {
    if (supports === "no") {
      Notifications.add(
        `${Misc.capitalizeFirstLetter(
          Config.language.replace(/_/g, " ")
        )} does not support Zipf funbox, because the list is not ordered by frequency. Please try another word list.`,
        0,
        7
      );
    }
    if (supports === "unknown") {
      Notifications.add(
        `${Misc.capitalizeFirstLetter(
          Config.language.replace(/_/g, " ")
        )} may not support Zipf funbox, because we don't know if it's ordered by frequency or not. If you would like to add this label, please contact us.`,
        0,
        7
      );
    }
  });
});

ConfigEvent.subscribe((eventKey, eventValue, nosave) => {
  if (
    (eventKey === "language" || eventKey === "funbox") &&
    (eventValue as string).split("#").includes("zipf")
  ) {
    debouncedZipfCheck();
  }
  if (eventKey === "fontSize" && !nosave) {
    updateWordsHeight(true);
    updateWordsInputPosition(true);
  }

  if (eventValue === undefined || typeof eventValue !== "boolean") return;
  if (eventKey === "flipTestColors") flipColors(eventValue);
  if (eventKey === "colorfulMode") colorful(eventValue);
  if (eventKey === "highlightMode") updateWordElement(eventValue);
  if (eventKey === "burstHeatmap") applyBurstHeatmap();
});

export let currentWordElementIndex = 0;
export let resultVisible = false;
export let activeWordTop = 0;
export let testRestarting = false;
export let testRestartingPromise: Promise<unknown>;
export let lineTransition = false;
export let currentTestLine = 0;
export let resultCalculating = false;

export function setResultVisible(val: boolean): void {
  resultVisible = val;
}

export function setCurrentWordElementIndex(val: number): void {
  currentWordElementIndex = val;
}

export function setActiveWordTop(val: number): void {
  activeWordTop = val;
}

let restartingResolve: null | ((value?: unknown) => void);
export function setTestRestarting(val: boolean): void {
  testRestarting = val;
  if (val === true) {
    testRestartingPromise = new Promise((resolve) => {
      restartingResolve = resolve;
    });
  } else {
    if (restartingResolve) restartingResolve();
    restartingResolve = null;
  }
}

export function setResultCalculating(val: boolean): void {
  resultCalculating = val;
}

export function reset(): void {
  currentTestLine = 0;
  currentWordElementIndex = 0;
}

export function focusWords(): void {
  if (!$("#wordsWrapper").hasClass("hidden")) {
    $("#wordsInput").trigger("focus");
  }
}

export function updateActiveElement(
  backspace?: boolean,
  initial = false
): void {
  const active = document.querySelector("#words .active");
  if (Config.mode == "zen" && backspace) {
    active?.remove();
  } else if (active !== null) {
    if (Config.highlightMode == "word") {
      active.querySelectorAll("letter").forEach((e) => {
        e.classList.remove("correct");
      });
    }
    active.classList.remove("active");
  }
  try {
    const activeWord =
      document.querySelectorAll("#words .word")[currentWordElementIndex];
    activeWord.classList.add("active");
    activeWord.classList.remove("error");
    activeWordTop = (<HTMLElement>document.querySelector("#words .active"))
      .offsetTop;
    if (Config.highlightMode == "word") {
      activeWord.querySelectorAll("letter").forEach((e) => {
        e.classList.add("correct");
      });
    }
  } catch (e) {}
  if (!initial && shouldUpdateWordsInputPosition()) {
    updateWordsInputPosition();
  }
}

function getWordHTML(word: string): string {
  let newlineafter = false;
  let retval = `<div class='word'>`;
  const funbox = FunboxList.get(Config.funbox).find(
    (f) => f.functions?.getWordHtml
  );
  for (let c = 0; c < word.length; c++) {
    if (funbox?.functions?.getWordHtml) {
      retval += funbox.functions.getWordHtml(word.charAt(c), true);
    } else if (word.charAt(c) === "\t") {
      retval += `<letter class='tabChar'><i class="fas fa-long-arrow-alt-right"></i></letter>`;
    } else if (word.charAt(c) === "\n") {
      newlineafter = true;
      retval += `<letter class='nlChar'><i class="fas fa-angle-down"></i></letter>`;
    } else {
      retval += "<letter>" + word.charAt(c) + "</letter>";
    }
  }
  retval += "</div>";
  if (newlineafter) retval += "<div class='newline'></div>";
  return retval;
}

export function showWords(): void {
  $("#words").empty();

  if (Config.tapeMode !== "off") {
    $("#words").addClass("tape");
    $("#wordsWrapper").addClass("tape");
  } else {
    $("#words").removeClass("tape");
    $("#wordsWrapper").removeClass("tape");
  }

  if (Config.indicateTypos === "below") {
    $("#words").addClass("indicateTyposBelow");
    $("#wordsWrapper").addClass("indicateTyposBelow");
  } else {
    $("#words").removeClass("indicateTyposBelow");
    $("#wordsWrapper").removeClass("indicateTyposBelow");
  }

  let wordsHTML = "";
  if (Config.mode !== "zen") {
    for (let i = 0; i < TestWords.words.length; i++) {
      wordsHTML += getWordHTML(<string>TestWords.words.get(i));
    }
  } else {
    wordsHTML =
      '<div class="word">word height</div><div class="word active"></div>';
  }

  $("#words").html(wordsHTML);

  updateActiveElement(undefined, true);
  updateWordsHeight(true);
  updateWordsInputPosition(true);
}

const posUpdateLangList = ["japanese", "chinese", "korean"];
function shouldUpdateWordsInputPosition(): boolean {
  const language = posUpdateLangList.some((l) => Config.language.startsWith(l));
  return language || (Config.mode !== "time" && Config.showAllLines);
}

export function updateWordsInputPosition(initial = false): void {
  if (Config.tapeMode !== "off" && !initial) return;
  const el = document.querySelector("#wordsInput") as HTMLElement;
  const activeWord = document.querySelector(
    "#words .active"
  ) as HTMLElement | null;

  if (!activeWord) {
    el.style.top = "0px";
    el.style.left = "0px";
    return;
  }

  const computed = window.getComputedStyle(activeWord);
  const activeWordMargin =
    parseInt(computed.marginTop) + parseInt(computed.marginBottom);

  const wordsWrapperTop =
    (document.querySelector("#wordsWrapper") as HTMLElement | null)
      ?.offsetTop || 0;

  if (Config.tapeMode !== "off") {
    el.style.top =
      wordsWrapperTop +
      activeWord.offsetHeight +
      activeWordMargin * 0.25 +
      -el.offsetHeight +
      "px";
    el.style.left = activeWord.offsetLeft + "px";
    return;
  }

  if (
    initial &&
    !posUpdateLangList.some((l) => Config.language.startsWith(l))
  ) {
    el.style.left = "0px";
    el.style.top =
      wordsWrapperTop +
      activeWord.offsetHeight * 2 +
      activeWordMargin * 1.5 +
      -el.offsetHeight +
      "px";
  } else {
    el.style.left = activeWord.offsetLeft + "px";
    el.style.top =
      activeWord.offsetTop -
      activeWordMargin +
      wordsWrapperTop +
      activeWord.offsetHeight +
      activeWordMargin +
      -el.offsetHeight +
      "px";
  }
}

function updateWordsHeight(force = false): void {
  if (!force && Config.mode !== "custom") return;
  $("#wordsWrapper").removeClass("hidden");
  const wordHeight = <number>(
    $(<Element>document.querySelector(".word")).outerHeight(true)
  );
  const wordsHeight = <number>(
    $(<Element>document.querySelector("#words")).outerHeight(true)
  );
  if (
    Config.showAllLines &&
    Config.mode != "time" &&
    !(CustomText.isWordRandom && CustomText.word == 0) &&
    !CustomText.isTimeRandom
  ) {
    $("#words")
      .css("height", "auto")
      .css("overflow", "hidden")
      .css("width", "100%")
      .css("margin-left", "unset");
    $("#wordsWrapper").css("height", "auto").css("overflow", "hidden");

    let nh = wordHeight * 3;

    if (nh > wordsHeight) {
      nh = wordsHeight;
    }
    $(".outOfFocusWarning").css("line-height", nh + "px");
    $("#typingTest .tribeCountdown").css("line-height", nh + "px");
  } else {
    let finalWordsHeight: number, finalWrapperHeight: number;

    if (Config.tapeMode !== "off") {
      finalWordsHeight = wordHeight * 2;
      finalWrapperHeight = wordHeight;
    } else {
      let lines = 0;
      let lastHeight = 0;
      let wordIndex = 0;
      const words = document.querySelectorAll("#words .word");
      let wrapperHeight = 0;

      const wordComputedStyle = window.getComputedStyle(words[0]);
      const wordTopMargin = parseInt(wordComputedStyle.marginTop);
      const wordBottomMargin = parseInt(wordComputedStyle.marginBottom);

      while (lines < 3) {
        const word = words[wordIndex] as HTMLElement | null;
        if (!word) break;
        const height = word.offsetTop;
        if (height > lastHeight) {
          lines++;
          wrapperHeight += word.offsetHeight + wordTopMargin + wordBottomMargin;
          lastHeight = height;
        }
        wordIndex++;
      }

<<<<<<< HEAD
      $("#words")
        .css("height", wordHeight * 2 + "px")
        .css("overflow", "hidden")
        .css("width", "200%")
        .css("margin-left", "50%");
      $("#wordsWrapper")
        .css("height", wrapperHeight + "px")
        .css("overflow", "hidden");
      $(".outOfFocusWarning").css("line-height", wrapperHeight + "px");
      $("#typingTest .tribeCountdown").css("line-height", wrapperHeight + "px");
    } else {
      $("#words")
        .css("height", wordHeight * 4 + "px")
        .css("overflow", "hidden")
        .css("width", "100%")
        .css("margin-left", "unset");
      $("#wordsWrapper")
        .css("height", wordHeight * 3 + "px")
        .css("overflow", "hidden");
      $(".outOfFocusWarning").css("line-height", wordHeight * 3 + "px");
      $("#typingTest .tribeCountdown").css(
        "line-height",
        wordHeight * 3 + "px"
      );
=======
      if (lines < 3) wrapperHeight = wrapperHeight * (3 / lines);

      const wordsHeight = (wrapperHeight / 3) * 4;

      finalWordsHeight = wordsHeight;
      finalWrapperHeight = wrapperHeight;
    }

    $("#words")
      .css("height", finalWordsHeight + "px")
      .css("overflow", "hidden");

    if (Config.tapeMode !== "off") {
      $("#words").css("width", "200%").css("margin-left", "50%");
    } else {
      $("#words").css("width", "100%").css("margin-left", "unset");
>>>>>>> 438a1e5a
    }

    $("#wordsWrapper")
      .css("height", finalWrapperHeight + "px")
      .css("overflow", "hidden");
    $(".outOfFocusWarning").css("line-height", finalWrapperHeight + "px");
  }

  if (Config.mode === "zen") {
    $(<Element>document.querySelector(".word")).remove();
  }

  Caret.updatePosition();
}

export function addWord(word: string): void {
  $("#words").append(getWordHTML(word));
}

export function flipColors(tf: boolean): void {
  if (tf) {
    $("#words").addClass("flipped");
  } else {
    $("#words").removeClass("flipped");
  }
}

export function colorful(tc: boolean): void {
  if (tc) {
    $("#words").addClass("colorfulMode");
  } else {
    $("#words").removeClass("colorfulMode");
  }
}

export async function screenshot(): Promise<void> {
  let revealReplay = false;

  let revertCookie = false;
  if (Misc.isElementVisible("#cookiePopupWrapper")) {
    revertCookie = true;
  }

  function revertScreenshot(): void {
    $("#ad-result-wrapper").removeClass("hidden");
    $("#ad-result-small-wrapper").removeClass("hidden");
    $("#testConfig").removeClass("hidden");
    $("#notificationCenter").removeClass("hidden");
    $("#commandLineMobileButton").removeClass("hidden");
    $(".pageTest .ssWatermark").addClass("hidden");
    $(".pageTest .ssWatermark").text("monkeytype.com");
    $(".pageTest .buttons").removeClass("hidden");
    $("noscript").removeClass("hidden");
    $("#nocss").removeClass("hidden");
    if (revertCookie) $("#cookiePopupWrapper").removeClass("hidden");
    if (revealReplay) $("#resultReplay").removeClass("hidden");
    if (!Auth?.currentUser) {
      $(".pageTest .loginTip").removeClass("hidden");
    }
<<<<<<< HEAD
    if (TribeState.getState() > 5) {
      $(".pageTest #result .inviteLink").removeClass("hidden");
    }
=======
    (document.querySelector("html") as HTMLElement).style.scrollBehavior =
      "smooth";
>>>>>>> 438a1e5a
  }

  if (!$("#resultReplay").hasClass("hidden")) {
    revealReplay = true;
    Replay.pauseReplay();
  }
  const dateNow = new Date(Date.now());
  $("#resultReplay").addClass("hidden");
  $(".pageTest .ssWatermark").removeClass("hidden");
  $(".pageTest .ssWatermark").text(
    format(dateNow, "dd MMM yyyy HH:mm") + " | monkeytype.com "
  );
  if (Auth?.currentUser) {
    $(".pageTest .ssWatermark").text(
      DB.getSnapshot()?.name +
        " | " +
        format(dateNow, "dd MMM yyyy HH:mm") +
        " | monkeytype.com  "
    );
  }
  $(".pageTest .buttons").addClass("hidden");
  $("#notificationCenter").addClass("hidden");
  $("#commandLineMobileButton").addClass("hidden");
  $(".pageTest .loginTip").addClass("hidden");
  $(".pageTest #result .inviteLink").addClass("hidden");
  $("noscript").addClass("hidden");
  $("#nocss").addClass("hidden");
  $("#ad-result-wrapper").addClass("hidden");
  $("#ad-result-small-wrapper").addClass("hidden");
  $("#testConfig").addClass("hidden");
  if (revertCookie) $("#cookiePopupWrapper").addClass("hidden");

  (document.querySelector("html") as HTMLElement).style.scrollBehavior = "auto";
  window.scrollTo({
    top: 0,
  });
  const src = $("#result");
  const sourceX = src.offset()?.left ?? 0; /*X position from div#target*/
  const sourceY = src.offset()?.top ?? 0; /*Y position from div#target*/
  const sourceWidth = <number>(
    src.outerWidth(true)
  ); /*clientWidth/offsetWidth from div#target*/
  const sourceHeight = <number>(
    src.outerHeight(true)
  ); /*clientHeight/offsetHeight from div#target*/
  try {
    const paddingX = Misc.convertRemToPixels(2);
    const paddingY = Misc.convertRemToPixels(2);
    html2canvas(document.body, {
      backgroundColor: await ThemeColors.get("bg"),
      width: sourceWidth + paddingX * 2,
      height: sourceHeight + paddingY * 2,
      x: sourceX - paddingX,
      y: sourceY - paddingY,
    }).then((canvas) => {
      canvas.toBlob((blob) => {
        try {
          if (blob === null) return;
          if (navigator.userAgent.toLowerCase().indexOf("firefox") > -1) {
            open(URL.createObjectURL(blob));
            revertScreenshot();
          } else {
            navigator.clipboard
              .write([
                new ClipboardItem(
                  Object.defineProperty({}, blob.type, {
                    value: blob,
                    enumerable: true,
                  })
                ),
              ])
              .then(() => {
                Notifications.add("Copied to clipboard", 1, 2);
                revertScreenshot();
              })
              .catch((e) => {
                Notifications.add(
                  Misc.createErrorMessage(e, "Error saving image to clipboard"),
                  -1
                );
                revertScreenshot();
              });
          }
        } catch (e) {
          Notifications.add(
            Misc.createErrorMessage(e, "Error saving image to clipboard"),
            -1
          );
          revertScreenshot();
        }
      });
    });
  } catch (e) {
    Notifications.add(Misc.createErrorMessage(e, "Error creating image"), -1);
    revertScreenshot();
  }
  setTimeout(() => {
    revertScreenshot();
  }, 3000);
}

export function updateWordElement(showError = !Config.blindMode): void {
  const input = TestInput.input.current;
  const wordAtIndex = <Element>document.querySelector("#words .word.active");
  const currentWord = TestWords.words.getCurrent();
  if (!currentWord && Config.mode !== "zen") return;
  let ret = "";

  let newlineafter = false;

  if (Config.mode === "zen") {
    for (let i = 0; i < TestInput.input.current.length; i++) {
      if (TestInput.input.current[i] === "\t") {
        ret += `<letter class='tabChar correct' style="opacity: 0"><i class="fas fa-long-arrow-alt-right"></i></letter>`;
      } else if (TestInput.input.current[i] === "\n") {
        newlineafter = true;
        ret += `<letter class='nlChar correct' style="opacity: 0"><i class="fas fa-angle-down"></i></letter>`;
      } else {
        ret += `<letter class="correct">${TestInput.input.current[i]}</letter>`;
      }
    }
  } else {
    let correctSoFar = false;

    const containsKorean = TestInput.input.getKoreanStatus();

    if (!containsKorean) {
      // slice earlier if input has trailing compose characters
      const inputWithoutComposeLength = Misc.trailingComposeChars.test(input)
        ? input.search(Misc.trailingComposeChars)
        : input.length;
      if (
        input.search(Misc.trailingComposeChars) < currentWord.length &&
        currentWord.slice(0, inputWithoutComposeLength) ===
          input.slice(0, inputWithoutComposeLength)
      ) {
        correctSoFar = true;
      }
    } else {
      // slice earlier if input has trailing compose characters
      const koCurrentWord: string = Hangul.disassemble(currentWord).join("");
      const koInput: string = Hangul.disassemble(input).join("");
      const inputWithoutComposeLength: number = Misc.trailingComposeChars.test(
        input
      )
        ? input.search(Misc.trailingComposeChars)
        : koInput.length;
      if (
        input.search(Misc.trailingComposeChars) <
          Hangul.d(koCurrentWord).length &&
        koCurrentWord.slice(0, inputWithoutComposeLength) ===
          koInput.slice(0, inputWithoutComposeLength)
      ) {
        correctSoFar = true;
      }
    }

    let wordHighlightClassString = correctSoFar ? "correct" : "incorrect";

    if (Config.blindMode) {
      wordHighlightClassString = "correct";
    }

    const funbox = FunboxList.get(Config.funbox).find(
      (f) => f.functions?.getWordHtml
    );
    for (let i = 0; i < input.length; i++) {
      const charCorrect = currentWord[i] == input[i];

      let correctClass = "correct";
      if (Config.highlightMode == "off") {
        correctClass = "";
      }

      let currentLetter = currentWord[i];
      let tabChar = "";
      let nlChar = "";
      if (funbox?.functions?.getWordHtml) {
        const cl = funbox.functions.getWordHtml(currentLetter);
        if (cl != "") {
          currentLetter = cl;
        }
      } else if (currentLetter === "\t") {
        tabChar = "tabChar";
        currentLetter = `<i class="fas fa-long-arrow-alt-right"></i>`;
      } else if (currentLetter === "\n") {
        nlChar = "nlChar";
        currentLetter = `<i class="fas fa-angle-down"></i>`;
      }

      if (charCorrect) {
        ret += `<letter class="${
          Config.highlightMode == "word"
            ? wordHighlightClassString
            : correctClass
        } ${tabChar}${nlChar}">${currentLetter}</letter>`;
      } else if (
        currentLetter !== undefined &&
        CompositionState.getComposing() &&
        i >= CompositionState.getStartPos() &&
        !(containsKorean && !correctSoFar)
      ) {
        ret += `<letter class="${
          Config.highlightMode == "word" ? wordHighlightClassString : ""
        } dead">${currentLetter}</letter>`;
      } else if (!showError) {
        if (currentLetter !== undefined) {
          ret += `<letter class="${
            Config.highlightMode == "word"
              ? wordHighlightClassString
              : correctClass
          } ${tabChar}${nlChar}">${currentLetter}</letter>`;
        }
      } else if (currentLetter === undefined) {
        if (!Config.hideExtraLetters) {
          let letter = input[i];
          if (letter == " " || letter == "\t" || letter == "\n") {
            letter = "_";
          }
          ret += `<letter class="${
            Config.highlightMode == "word"
              ? wordHighlightClassString
              : "incorrect"
          } extra ${tabChar}${nlChar}">${letter}</letter>`;
        }
      } else {
        ret +=
          `<letter class="${
            Config.highlightMode == "word"
              ? wordHighlightClassString
              : "incorrect"
          } ${tabChar}${nlChar}">` +
          (Config.indicateTypos === "replace"
            ? input[i] == " "
              ? "_"
              : input[i]
            : currentLetter) +
          (Config.indicateTypos === "below" ? `<hint>${input[i]}</hint>` : "") +
          "</letter>";
      }
    }

    for (let i = input.length; i < currentWord.length; i++) {
      if (funbox?.functions?.getWordHtml) {
        ret += funbox.functions.getWordHtml(currentWord[i], true);
      } else if (currentWord[i] === "\t") {
        ret += `<letter class='tabChar'><i class="fas fa-long-arrow-alt-right"></i></letter>`;
      } else if (currentWord[i] === "\n") {
        ret += `<letter class='nlChar'><i class="fas fa-angle-down"></i></letter>`;
      } else {
        ret +=
          `<letter class="${
            Config.highlightMode == "word" ? wordHighlightClassString : ""
          }">` +
          currentWord[i] +
          "</letter>";
      }
    }

    if (Config.highlightMode === "letter" && Config.hideExtraLetters) {
      if (input.length > currentWord.length && !Config.blindMode) {
        wordAtIndex.classList.add("error");
      } else if (input.length == currentWord.length) {
        wordAtIndex.classList.remove("error");
      }
    }
  }
  wordAtIndex.innerHTML = ret;
  if (newlineafter) $("#words").append("<div class='newline'></div>");
}

export function scrollTape(): void {
  const wordsWrapperWidth = (<HTMLElement>(
    document.querySelector("#wordsWrapper")
  )).offsetWidth;
  let fullWordsWidth = 0;
  const toHide: JQuery<HTMLElement>[] = [];
  let widthToHide = 0;
  if (currentWordElementIndex > 0) {
    for (let i = 0; i < currentWordElementIndex; i++) {
      const word = <HTMLElement>document.querySelectorAll("#words .word")[i];
      fullWordsWidth += $(word).outerWidth(true) ?? 0;
      const forWordLeft = Math.floor(word.offsetLeft);
      const forWordWidth = Math.floor(word.offsetWidth);
      if (forWordLeft < 0 - forWordWidth) {
        const toPush = $($("#words .word")[i]);
        toHide.push(toPush);
        widthToHide += toPush.outerWidth(true) ?? 0;
      }
    }
    if (toHide.length > 0) {
      currentWordElementIndex -= toHide.length;
      toHide.forEach((e) => e.remove());
      fullWordsWidth -= widthToHide;
      const currentMargin = parseInt($("#words").css("margin-left"), 10);
      $("#words").css("margin-left", `${currentMargin + widthToHide}px`);
    }
  }
  let currentWordWidth = 0;
  if (Config.tapeMode === "letter") {
    if (TestInput.input.current.length > 0) {
      for (let i = 0; i < TestInput.input.current.length; i++) {
        const words = document.querySelectorAll("#words .word");
        currentWordWidth +=
          $(
            words[currentWordElementIndex].querySelectorAll("letter")[i]
          ).outerWidth(true) ?? 0;
      }
    }
  }
  const newMargin = wordsWrapperWidth / 2 - (fullWordsWidth + currentWordWidth);
  if (Config.smoothLineScroll) {
    $("#words")
      .stop(true, false)
      .animate(
        {
          marginLeft: newMargin,
        },
        SlowTimer.get() ? 0 : 125
      );
  } else {
    $("#words").css("margin-left", `${newMargin}px`);
  }
}

let currentLinesAnimating = 0;

export function lineJump(currentTop: number): void {
  //last word of the line
  if (
    (Config.tapeMode === "off" && currentTestLine > 0) ||
    (Config.tapeMode !== "off" && currentTestLine >= 0)
  ) {
    const hideBound = currentTop;

    const toHide: JQuery<HTMLElement>[] = [];
    const wordElements = $("#words .word");
    for (let i = 0; i < currentWordElementIndex; i++) {
      if ($(wordElements[i]).hasClass("hidden")) continue;
      const forWordTop = Math.floor(wordElements[i].offsetTop);
      if (
        forWordTop <
        (Config.tapeMode === "off" ? hideBound - 10 : hideBound + 10)
      ) {
        toHide.push($($("#words .word")[i]));
      }
    }
    const wordHeight = <number>(
      $(<Element>document.querySelector(".word")).outerHeight(true)
    );
    if (Config.smoothLineScroll && toHide.length > 0) {
      lineTransition = true;
      const smoothScroller = $("#words .smoothScroller");
      if (smoothScroller.length === 0) {
        $("#words").prepend(
          `<div class="smoothScroller" style="position: fixed;height:${wordHeight}px;width:100%"></div>`
        );
      } else {
        smoothScroller.css(
          "height",
          `${(smoothScroller.outerHeight(true) ?? 0) + wordHeight}px`
        );
      }
      $("#words .smoothScroller")
        .stop(true, false)
        .animate(
          {
            height: 0,
          },
          SlowTimer.get() ? 0 : 125,
          () => {
            $("#words .smoothScroller").remove();
          }
        );
      $("#paceCaret")
        .stop(true, false)
        .animate(
          {
            top:
              (<HTMLElement>document.querySelector("#paceCaret"))?.offsetTop -
              wordHeight,
          },
          SlowTimer.get() ? 0 : 125
        );

      const newCss: { [key: string]: string } = {
        marginTop: `-${wordHeight * (currentLinesAnimating + 1)}px`,
      };

      if (Config.tapeMode !== "off") {
        const wordsWrapperWidth = (<HTMLElement>(
          document.querySelector("#wordsWrapper")
        )).offsetWidth;
        const newMargin = wordsWrapperWidth / 2;
        newCss["marginLeft"] = `${newMargin}px`;
      }
      currentLinesAnimating++;
      $("#words")
        .stop(true, false)
        .animate(newCss, SlowTimer.get() ? 0 : 125, () => {
          currentLinesAnimating = 0;
          activeWordTop = (<HTMLElement>(
            document.querySelector("#words .active")
          )).offsetTop;

          currentWordElementIndex -= toHide.length;
          lineTransition = false;
          toHide.forEach((el) => el.remove());
          $("#words").css("marginTop", "0");
        });
    } else {
      toHide.forEach((el) => el.remove());
      currentWordElementIndex -= toHide.length;
      $("#paceCaret").css({
        top:
          (<HTMLElement>document.querySelector("#paceCaret")).offsetTop -
          wordHeight,
      });
    }
    LineJumpEvent.dispatch(wordHeight);
  }
  currentTestLine++;
  updateWordsHeight();
}

export function arrangeCharactersRightToLeft(): void {
  $("#words").addClass("rightToLeftTest");
  $("#resultWordsHistory .words").addClass("rightToLeftTest");
  $("#resultReplay .words").addClass("rightToLeftTest");
}

export function arrangeCharactersLeftToRight(): void {
  $("#words").removeClass("rightToLeftTest");
  $("#resultWordsHistory .words").removeClass("rightToLeftTest");
  $("#resultReplay .words").removeClass("rightToLeftTest");
}

async function loadWordsHistory(): Promise<boolean> {
  $("#resultWordsHistory .words").empty();
  let wordsHTML = "";
  for (let i = 0; i < TestInput.input.history.length + 2; i++) {
    const input = <string>TestInput.input.getHistory(i);
    const word = TestWords.words.get(i);
    const containsKorean =
      input?.match(
        /[\uac00-\ud7af]|[\u1100-\u11ff]|[\u3130-\u318f]|[\ua960-\ua97f]|[\ud7b0-\ud7ff]/g
      ) ||
      word?.match(
        /[\uac00-\ud7af]|[\u1100-\u11ff]|[\u3130-\u318f]|[\ua960-\ua97f]|[\ud7b0-\ud7ff]/g
      );
    let wordEl = "";
    try {
      if (input === "") throw new Error("empty input word");
      if (
        TestInput.corrected.getHistory(i) !== undefined &&
        TestInput.corrected.getHistory(i) !== ""
      ) {
        const correctedChar = !containsKorean
          ? TestInput.corrected.getHistory(i)
          : Hangul.assemble(TestInput.corrected.getHistory(i).split(""));
        wordEl = `<div class='word' burst="${
          TestInput.burstHistory[i]
        }" input="${correctedChar
          .replace(/"/g, "&quot;")
          .replace(/ /g, "_")}">`;
      } else {
        wordEl = `<div class='word' burst="${
          TestInput.burstHistory[i]
        }" input="${input.replace(/"/g, "&quot;").replace(/ /g, "_")}">`;
      }
      if (i === TestInput.input.history.length - 1) {
        //last word
        const wordstats = {
          correct: 0,
          incorrect: 0,
          missed: 0,
        };
        const length = Config.mode == "zen" ? input.length : word.length;
        for (let c = 0; c < length; c++) {
          if (c < input.length) {
            //on char that still has a word list pair
            if (Config.mode == "zen" || input[c] == word[c]) {
              wordstats.correct++;
            } else {
              wordstats.incorrect++;
            }
          } else {
            //on char that is extra
            wordstats.missed++;
          }
        }
        if (wordstats.incorrect !== 0 || Config.mode !== "time") {
          if (Config.mode != "zen" && input !== word) {
            wordEl = `<div class='word error' burst="${
              TestInput.burstHistory[i]
            }" input="${input.replace(/"/g, "&quot;").replace(/ /g, "_")}">`;
          }
        }
      } else {
        if (Config.mode != "zen" && input !== word) {
          wordEl = `<div class='word error' burst="${
            TestInput.burstHistory[i]
          }" input="${input.replace(/"/g, "&quot;").replace(/ /g, "_")}">`;
        }
      }

      let loop;
      if (Config.mode == "zen" || input.length > word.length) {
        //input is longer - extra characters possible (loop over input)
        loop = input.length;
      } else {
        //input is shorter or equal (loop over word list)
        loop = word.length;
      }
      for (let c = 0; c < loop; c++) {
        let correctedChar;
        try {
          correctedChar = !containsKorean
            ? TestInput.corrected.getHistory(i)[c]
            : Hangul.assemble(TestInput.corrected.getHistory(i).split(""))[c];
        } catch (e) {
          correctedChar = undefined;
        }
        let extraCorrected = "";
        const historyWord: string = !containsKorean
          ? TestInput.corrected.getHistory(i)
          : Hangul.assemble(TestInput.corrected.getHistory(i).split(""));
        if (
          c + 1 === loop &&
          historyWord !== undefined &&
          historyWord.length > input.length
        ) {
          extraCorrected = "extraCorrected";
        }
        if (Config.mode == "zen" || word[c] !== undefined) {
          if (Config.mode == "zen" || input[c] === word[c]) {
            if (correctedChar === input[c] || correctedChar === undefined) {
              wordEl += `<letter class="correct ${extraCorrected}">${input[c]}</letter>`;
            } else {
              wordEl +=
                `<letter class="corrected ${extraCorrected}">` +
                input[c] +
                "</letter>";
            }
          } else {
            if (input[c] === TestInput.input.current) {
              wordEl +=
                `<letter class='correct ${extraCorrected}'>` +
                word[c] +
                "</letter>";
            } else if (input[c] === undefined) {
              wordEl += "<letter>" + word[c] + "</letter>";
            } else {
              wordEl +=
                `<letter class="incorrect ${extraCorrected}">` +
                word[c] +
                "</letter>";
            }
          }
        } else {
          wordEl += '<letter class="incorrect extra">' + input[c] + "</letter>";
        }
      }
      wordEl += "</div>";
    } catch (e) {
      try {
        wordEl = "<div class='word'>";
        for (let c = 0; c < word.length; c++) {
          wordEl += "<letter>" + word[c] + "</letter>";
        }
        wordEl += "</div>";
      } catch {}
    }
    wordsHTML += wordEl;
  }
  $("#resultWordsHistory .words").html(wordsHTML);
  $("#showWordHistoryButton").addClass("loaded");
  return true;
}

export function toggleResultWords(): void {
  if (resultVisible) {
    if ($("#resultWordsHistory").stop(true, true).hasClass("hidden")) {
      //show

      if (!$("#showWordHistoryButton").hasClass("loaded")) {
        $("#words").html(
          `<div class="preloader"><i class="fas fa-fw fa-spin fa-circle-notch"></i></div>`
        );
        loadWordsHistory().then(() => {
          if (Config.burstHeatmap) {
            applyBurstHeatmap();
          }
          $("#resultWordsHistory")
            .removeClass("hidden")
            .css("display", "none")
            .slideDown(250, () => {
              if (Config.burstHeatmap) {
                applyBurstHeatmap();
              }
            });
        });
      } else {
        if (Config.burstHeatmap) {
          applyBurstHeatmap();
        }
        $("#resultWordsHistory")
          .removeClass("hidden")
          .css("display", "none")
          .slideDown(250);
      }
    } else {
      //hide

      $("#resultWordsHistory").slideUp(250, () => {
        $("#resultWordsHistory").addClass("hidden");
      });
    }
  }
}

export async function applyBurstHeatmap(): Promise<void> {
  if (Config.burstHeatmap) {
    $("#resultWordsHistory .heatmapLegend").removeClass("hidden");

    let burstlist = [...TestInput.burstHistory];

    burstlist = burstlist.filter((x) => x !== Infinity);
    burstlist = burstlist.filter((x) => x < 350);

    if (
      TestInput.input.getHistory(TestInput.input.getHistory().length - 1)
        ?.length !== TestWords.words.getCurrent()?.length
    ) {
      burstlist = burstlist.splice(0, burstlist.length - 1);
    }

    const median = Misc.median(burstlist);
    const adatm: number[] = [];
    burstlist.forEach((burst) => {
      adatm.push(Math.abs(median - burst));
    });
    const step = Misc.mean(adatm);

    const themeColors = await ThemeColors.getAll();

    const colors = [
      themeColors.colorfulError,
      Misc.blendTwoHexColors(themeColors.colorfulError, themeColors.text),
      themeColors.text,
      Misc.blendTwoHexColors(themeColors.main, themeColors.text),
      themeColors.main,
    ];

    const unreachedColor = themeColors.sub;

    const steps = [
      {
        val: 0,
        colorId: 0,
      },
      {
        val: median - step * 1.5,
        colorId: 1,
      },
      {
        val: median - step * 0.5,
        colorId: 2,
      },
      {
        val: median + step * 0.5,
        colorId: 3,
      },
      {
        val: median + step * 1.5,
        colorId: 4,
      },
    ];

    steps.forEach((step, index) => {
      let string = "";
      if (index === 0) {
        string = `<${Math.round(steps[index + 1].val)}`;
      } else if (index === 4) {
        string = `${Math.round(step.val - 1)}+`;
      } else {
        string = `${Math.round(step.val)}-${
          Math.round(steps[index + 1].val) - 1
        }`;
      }

      $("#resultWordsHistory .heatmapLegend .box" + index).html(
        `<div>${string}</div>`
      );
    });

    $("#resultWordsHistory .words .word").each((_, word) => {
      const wordBurstAttr = $(word).attr("burst");
      if (wordBurstAttr === undefined) {
        $(word).css("color", unreachedColor);
      } else {
        const wordBurstVal = parseInt(<string>wordBurstAttr);
        steps.forEach((step) => {
          if (wordBurstVal >= step.val) {
            $(word).addClass("heatmapInherit");
            $(word).css("color", colors[step.colorId]);
          }
        });
      }
    });

    $("#resultWordsHistory .heatmapLegend .boxes .box").each((index, box) => {
      $(box).css("background", colors[index]);
    });
  } else {
    $("#resultWordsHistory .heatmapLegend").addClass("hidden");
    $("#resultWordsHistory .words .word").removeClass("heatmapInherit");
    $("#resultWordsHistory .words .word").css("color", "");

    $("#resultWordsHistory .heatmapLegend .boxes .box").css("color", "");
  }
}

export function highlightBadWord(index: number, showError: boolean): void {
  if (!showError) return;
  $($("#words .word")[index]).addClass("error");
}

$(".pageTest").on("click", "#saveScreenshotButton", () => {
  screenshot();
});

$("#saveScreenshotButton").on("keypress", (e) => {
  if (e.key === "Enter") {
    screenshot();
  }
});

$(".pageTest #copyWordsListButton").on("click", async () => {
  try {
    let words;
    if (Config.mode == "zen") {
      words = TestInput.input.history.join(" ");
    } else {
      words = (<string[]>TestWords.words.get())
        .slice(0, TestInput.input.history.length)
        .join(" ");
    }
    await navigator.clipboard.writeText(words);
    Notifications.add("Copied to clipboard", 0, 2);
  } catch (e) {
    Notifications.add("Could not copy to clipboard: " + e, -1);
  }
});

$(".pageTest #toggleBurstHeatmap").on("click", async () => {
  UpdateConfig.setBurstHeatmap(!Config.burstHeatmap);
});

$(".pageTest #resultWordsHistory").on("mouseleave", ".words .word", () => {
  $(".wordInputAfter").remove();
});

$(".pageTest #result #wpmChart").on("mouseleave", () => {
  $(".wordInputAfter").remove();
});

$(".pageTest #resultWordsHistory").on("mouseenter", ".words .word", (e) => {
  if (resultVisible) {
    const input = $(e.currentTarget).attr("input");
    const burst = parseInt(<string>$(e.currentTarget).attr("burst"));
    if (input != undefined) {
      $(e.currentTarget).append(
        `<div class="wordInputAfter">
          <div class="text">
          ${input
            .replace(/\t/g, "_")
            .replace(/\n/g, "_")
            .replace(/</g, "&lt")
            .replace(/>/g, "&gt")}
          </div>
          <div class="speed">
          ${Math.round(Config.alwaysShowCPM ? burst * 5 : burst)}${
          Config.alwaysShowCPM ? "cpm" : "wpm"
        }
          </div>
          </div>`
      );
    }
  }
});

$("#wordsInput").on("focus", () => {
  if (!resultVisible && Config.showOutOfFocusWarning) {
    OutOfFocus.hide();
  }
  Caret.show();
});

$("#wordsInput").on("focusout", () => {
  if (!resultVisible && Config.showOutOfFocusWarning) {
    OutOfFocus.show();
  }
  Caret.hide();
});

$(document).on("keypress", "#practiseWordsButton", (event) => {
  if (event.keyCode == 13) {
    PractiseWords.showPopup(true);
  }
});

$(document.body).on("click", "#practiseWordsButton", () => {
  // PractiseWords.init();
  PractiseWords.showPopup();
});

$(document).on("keypress", "#showWordHistoryButton", (event) => {
  if (event.key === "Enter") {
    toggleResultWords();
  }
});

$(".pageTest").on("click", "#showWordHistoryButton", () => {
  toggleResultWords();
});

$("#wordsWrapper").on("click", () => {
  focusWords();
});

$(document).on("keypress", () => {
  if (resultVisible) {
    skipXpBreakdown();
  }
});<|MERGE_RESOLUTION|>--- conflicted
+++ resolved
@@ -325,32 +325,6 @@
         wordIndex++;
       }
 
-<<<<<<< HEAD
-      $("#words")
-        .css("height", wordHeight * 2 + "px")
-        .css("overflow", "hidden")
-        .css("width", "200%")
-        .css("margin-left", "50%");
-      $("#wordsWrapper")
-        .css("height", wrapperHeight + "px")
-        .css("overflow", "hidden");
-      $(".outOfFocusWarning").css("line-height", wrapperHeight + "px");
-      $("#typingTest .tribeCountdown").css("line-height", wrapperHeight + "px");
-    } else {
-      $("#words")
-        .css("height", wordHeight * 4 + "px")
-        .css("overflow", "hidden")
-        .css("width", "100%")
-        .css("margin-left", "unset");
-      $("#wordsWrapper")
-        .css("height", wordHeight * 3 + "px")
-        .css("overflow", "hidden");
-      $(".outOfFocusWarning").css("line-height", wordHeight * 3 + "px");
-      $("#typingTest .tribeCountdown").css(
-        "line-height",
-        wordHeight * 3 + "px"
-      );
-=======
       if (lines < 3) wrapperHeight = wrapperHeight * (3 / lines);
 
       const wordsHeight = (wrapperHeight / 3) * 4;
@@ -367,13 +341,16 @@
       $("#words").css("width", "200%").css("margin-left", "50%");
     } else {
       $("#words").css("width", "100%").css("margin-left", "unset");
->>>>>>> 438a1e5a
     }
 
     $("#wordsWrapper")
       .css("height", finalWrapperHeight + "px")
       .css("overflow", "hidden");
     $(".outOfFocusWarning").css("line-height", finalWrapperHeight + "px");
+    $("#typingTest .tribeCountdown").css(
+      "line-height",
+      finalWrapperHeight + "px"
+    );
   }
 
   if (Config.mode === "zen") {
@@ -427,14 +404,11 @@
     if (!Auth?.currentUser) {
       $(".pageTest .loginTip").removeClass("hidden");
     }
-<<<<<<< HEAD
+    (document.querySelector("html") as HTMLElement).style.scrollBehavior =
+      "smooth";
     if (TribeState.getState() > 5) {
       $(".pageTest #result .inviteLink").removeClass("hidden");
     }
-=======
-    (document.querySelector("html") as HTMLElement).style.scrollBehavior =
-      "smooth";
->>>>>>> 438a1e5a
   }
 
   if (!$("#resultReplay").hasClass("hidden")) {
