import * as Notifications from "../elements/notifications";
import * as ThemeColors from "../elements/theme-colors";
import Config, * as UpdateConfig from "../config";
import * as DB from "../db";
import * as TestWords from "./test-words";
import * as TestInput from "./test-input";
import * as CustomText from "./custom-text";
import * as Caret from "./caret";
import * as OutOfFocus from "./out-of-focus";
import * as Replay from "./replay";
import * as Misc from "../utils/misc";
import * as SlowTimer from "../states/slow-timer";
import * as CompositionState from "../states/composition";
import * as ConfigEvent from "../observables/config-event";
import * as LineJumpEvent from "../observables/line-jump-event";
import * as Hangul from "hangul-js";
import * as TribeState from "../tribe/tribe-state";
import format from "date-fns/format";
import { Auth } from "../firebase";
import { skipXpBreakdown } from "../elements/account-button";
import * as FunboxList from "./funbox/funbox-list";
<<<<<<< HEAD
import * as PractiseWords from "./practise-words";
=======
import { debounce } from "throttle-debounce";

const debouncedZipfCheck = debounce(250, () => {
  Misc.checkIfLanguageSupportsZipf(Config.language).then((supports) => {
    if (supports === "no") {
      Notifications.add(
        `${Misc.capitalizeFirstLetter(
          Config.language.replace(/_/g, " ")
        )} does not support Zipf funbox, because the list is not ordered by frequency. Please try another word list.`,
        0,
        7
      );
    }
    if (supports === "unknown") {
      Notifications.add(
        `${Misc.capitalizeFirstLetter(
          Config.language.replace(/_/g, " ")
        )} may not support Zipf funbox, because we don't know if it's ordered by frequency or not. If you would like to add this label, please contact us.`,
        0,
        7
      );
    }
  });
});
>>>>>>> 66c8114d

ConfigEvent.subscribe((eventKey, eventValue) => {
  if (
    (eventKey === "language" || eventKey === "funbox") &&
    (eventValue as string).split("#").includes("zipf")
  ) {
    debouncedZipfCheck();
  }

  if (eventValue === undefined || typeof eventValue !== "boolean") return;
  if (eventKey === "flipTestColors") flipColors(eventValue);
  if (eventKey === "colorfulMode") colorful(eventValue);
  if (eventKey === "highlightMode") updateWordElement(eventValue);
  if (eventKey === "burstHeatmap") applyBurstHeatmap();
});

export let currentWordElementIndex = 0;
export let resultVisible = false;
export let activeWordTop = 0;
export let testRestarting = false;
export let testRestartingPromise: Promise<unknown>;
export let lineTransition = false;
export let currentTestLine = 0;
export let resultCalculating = false;

export function setResultVisible(val: boolean): void {
  resultVisible = val;
}

export function setCurrentWordElementIndex(val: number): void {
  currentWordElementIndex = val;
}

export function setActiveWordTop(val: number): void {
  activeWordTop = val;
}

let restartingResolve: null | ((value?: unknown) => void);
export function setTestRestarting(val: boolean): void {
  testRestarting = val;
  if (val === true) {
    testRestartingPromise = new Promise((resolve) => {
      restartingResolve = resolve;
    });
  } else {
    if (restartingResolve) restartingResolve();
    restartingResolve = null;
  }
}

export function setResultCalculating(val: boolean): void {
  resultCalculating = val;
}

export function reset(): void {
  currentTestLine = 0;
  currentWordElementIndex = 0;
}

export function focusWords(): void {
  if (!$("#wordsWrapper").hasClass("hidden")) {
    $("#wordsInput").trigger("focus");
  }
}

export function updateActiveElement(backspace?: boolean): void {
  const active = document.querySelector("#words .active");
  if (Config.mode == "zen" && backspace) {
    active?.remove();
  } else if (active !== null) {
    if (Config.highlightMode == "word") {
      active.querySelectorAll("letter").forEach((e) => {
        e.classList.remove("correct");
      });
    }
    active.classList.remove("active");
  }
  try {
    const activeWord =
      document.querySelectorAll("#words .word")[currentWordElementIndex];
    activeWord.classList.add("active");
    activeWord.classList.remove("error");
    activeWordTop = (<HTMLElement>document.querySelector("#words .active"))
      .offsetTop;
    if (Config.highlightMode == "word") {
      activeWord.querySelectorAll("letter").forEach((e) => {
        e.classList.add("correct");
      });
    }
  } catch (e) {}
}

function getWordHTML(word: string): string {
  let newlineafter = false;
  let retval = `<div class='word'>`;
  const funbox = FunboxList.get(Config.funbox).find(
    (f) => f.functions?.getWordHtml
  );
  for (let c = 0; c < word.length; c++) {
    if (funbox?.functions?.getWordHtml) {
      retval += funbox.functions.getWordHtml(word.charAt(c), true);
    } else if (word.charAt(c) === "\t") {
      retval += `<letter class='tabChar'><i class="fas fa-long-arrow-alt-right"></i></letter>`;
    } else if (word.charAt(c) === "\n") {
      newlineafter = true;
      retval += `<letter class='nlChar'><i class="fas fa-angle-down"></i></letter>`;
    } else {
      retval += "<letter>" + word.charAt(c) + "</letter>";
    }
  }
  retval += "</div>";
  if (newlineafter) retval += "<div class='newline'></div>";
  return retval;
}

export function showWords(): void {
  $("#words").empty();

  if (Config.tapeMode !== "off") {
    $("#words").addClass("tape");
    $("#wordsWrapper").addClass("tape");
  } else {
    $("#words").removeClass("tape");
    $("#wordsWrapper").removeClass("tape");
  }

  if (Config.indicateTypos === "below") {
    $("#words").addClass("indicateTyposBelow");
    $("#wordsWrapper").addClass("indicateTyposBelow");
  } else {
    $("#words").removeClass("indicateTyposBelow");
    $("#wordsWrapper").removeClass("indicateTyposBelow");
  }

  let wordsHTML = "";
  if (Config.mode !== "zen") {
    for (let i = 0; i < TestWords.words.length; i++) {
      wordsHTML += getWordHTML(<string>TestWords.words.get(i));
    }
  } else {
    wordsHTML =
      '<div class="word">word height</div><div class="word active"></div>';
  }

  $("#words").html(wordsHTML);

  updateWordsHeight();
}

export function updateWordsHeight(): void {
  $("#wordsWrapper").removeClass("hidden");
  const wordHeight = <number>(
    $(<Element>document.querySelector(".word")).outerHeight(true)
  );
  const wordsHeight = <number>(
    $(<Element>document.querySelector("#words")).outerHeight(true)
  );
  if (
    Config.showAllLines &&
    Config.mode != "time" &&
    !(CustomText.isWordRandom && CustomText.word == 0) &&
    !CustomText.isTimeRandom
  ) {
    $("#words")
      .css("height", "auto")
      .css("overflow", "hidden")
      .css("width", "100%")
      .css("margin-left", "unset");
    $("#wordsWrapper").css("height", "auto").css("overflow", "hidden");

    let nh = wordHeight * 3;

    if (nh > wordsHeight) {
      nh = wordsHeight;
    }
    $(".outOfFocusWarning").css("line-height", nh + "px");
    $("#typingTest .tribeCountdown").css("line-height", nh + "px");
  } else {
    if (Config.tapeMode !== "off") {
      const wrapperHeight = wordHeight;

      $("#words")
        .css("height", wordHeight * 2 + "px")
        .css("overflow", "hidden")
        .css("width", "200%")
        .css("margin-left", "50%");
      $("#wordsWrapper")
        .css("height", wrapperHeight + "px")
        .css("overflow", "hidden");
      $(".outOfFocusWarning").css("line-height", wrapperHeight + "px");
      $("#typingTest .tribeCountdown").css("line-height", wrapperHeight + "px");
    } else {
      $("#words")
        .css("height", wordHeight * 4 + "px")
        .css("overflow", "hidden")
        .css("width", "100%")
        .css("margin-left", "unset");
      $("#wordsWrapper")
        .css("height", wordHeight * 3 + "px")
        .css("overflow", "hidden");
      $(".outOfFocusWarning").css("line-height", wordHeight * 3 + "px");
      $("#typingTest .tribeCountdown").css(
        "line-height",
        wordHeight * 3 + "px"
      );
    }
  }

  if (Config.mode === "zen") {
    $(<Element>document.querySelector(".word")).remove();
  }

  updateActiveElement();
  Caret.updatePosition();
}

export function addWord(word: string): void {
  $("#words").append(getWordHTML(word));
}

export function flipColors(tf: boolean): void {
  if (tf) {
    $("#words").addClass("flipped");
  } else {
    $("#words").removeClass("flipped");
  }
}

export function colorful(tc: boolean): void {
  if (tc) {
    $("#words").addClass("colorfulMode");
  } else {
    $("#words").removeClass("colorfulMode");
  }
}

export async function screenshot(): Promise<void> {
  let revealReplay = false;

  let revertCookie = false;
  if (Misc.isElementVisible("#cookiePopupWrapper")) {
    revertCookie = true;
  }

  function revertScreenshot(): void {
    // $("#testConfig").removeClass("invisible");
    $("#ad-result-wrapper").removeClass("hidden");
    $("#ad-result-small-wrapper").removeClass("hidden");
    $("#notificationCenter").removeClass("hidden");
    $("#commandLineMobileButton").removeClass("hidden");
    $(".pageTest .ssWatermark").addClass("hidden");
    $(".pageTest .ssWatermark").text("monkeytype.com");
    $(".pageTest .buttons").removeClass("hidden");
    $("noscript").removeClass("hidden");
    $("#nocss").removeClass("hidden");
    if (revertCookie) $("#cookiePopupWrapper").removeClass("hidden");
    if (revealReplay) $("#resultReplay").removeClass("hidden");
    if (!Auth?.currentUser) {
      $(".pageTest .loginTip").removeClass("hidden");
    }
    if (TribeState.getState() > 5) {
      $(".pageTest #result .inviteLink").removeClass("hidden");
    }
  }

  if (!$("#resultReplay").hasClass("hidden")) {
    revealReplay = true;
    Replay.pauseReplay();
  }
  const dateNow = new Date(Date.now());
  $("#resultReplay").addClass("hidden");
  $(".pageTest .ssWatermark").removeClass("hidden");
  $(".pageTest .ssWatermark").text(
    format(dateNow, "dd MMM yyyy HH:mm") + " | monkeytype.com "
  );
  if (Auth?.currentUser) {
    $(".pageTest .ssWatermark").text(
      DB.getSnapshot()?.name +
        " | " +
        format(dateNow, "dd MMM yyyy HH:mm") +
        " | monkeytype.com  "
    );
  }
  $(".pageTest .buttons").addClass("hidden");
  // $("#testConfig").addClass("invisible");
  $("#notificationCenter").addClass("hidden");
  $("#commandLineMobileButton").addClass("hidden");
  $(".pageTest .loginTip").addClass("hidden");
  $(".pageTest #result .inviteLink").addClass("hidden");
  $("noscript").addClass("hidden");
  $("#nocss").addClass("hidden");
  $("#ad-result-wrapper").addClass("hidden");
  $("#ad-result-small-wrapper").addClass("hidden");
  if (revertCookie) $("#cookiePopupWrapper").addClass("hidden");

  const src = $("#result");
  const sourceX = src.offset()?.left ?? 0; /*X position from div#target*/
  const sourceY = src.offset()?.top ?? 0; /*Y position from div#target*/
  const sourceWidth = <number>(
    src.outerWidth(true)
  ); /*clientWidth/offsetWidth from div#target*/
  const sourceHeight = <number>(
    src.outerHeight(true)
  ); /*clientHeight/offsetHeight from div#target*/
  try {
    const paddingX = Misc.convertRemToPixels(2);
    const paddingY = Misc.convertRemToPixels(2);
    html2canvas(document.body, {
      backgroundColor: await ThemeColors.get("bg"),
      width: sourceWidth + paddingX * 2,
      height: sourceHeight + paddingY * 2,
      x: sourceX - paddingX,
      y: sourceY - paddingY,
    }).then((canvas) => {
      canvas.toBlob((blob) => {
        try {
          if (blob === null) return;
          if (navigator.userAgent.toLowerCase().indexOf("firefox") > -1) {
            open(URL.createObjectURL(blob));
            revertScreenshot();
          } else {
            navigator.clipboard
              .write([
                new ClipboardItem(
                  Object.defineProperty({}, blob.type, {
                    value: blob,
                    enumerable: true,
                  })
                ),
              ])
              .then(() => {
                Notifications.add("Copied to clipboard", 1, 2);
                revertScreenshot();
              })
              .catch((e) => {
                Notifications.add(
                  Misc.createErrorMessage(e, "Error saving image to clipboard"),
                  -1
                );
                revertScreenshot();
              });
          }
        } catch (e) {
          Notifications.add(
            Misc.createErrorMessage(e, "Error saving image to clipboard"),
            -1
          );
          revertScreenshot();
        }
      });
    });
  } catch (e) {
    Notifications.add(Misc.createErrorMessage(e, "Error creating image"), -1);
    revertScreenshot();
  }
  setTimeout(() => {
    revertScreenshot();
  }, 3000);
}

export function updateWordElement(showError = !Config.blindMode): void {
  const input = TestInput.input.current;
  const wordAtIndex = <Element>document.querySelector("#words .word.active");
  const currentWord = TestWords.words.getCurrent();
  if (!currentWord && Config.mode !== "zen") return;
  let ret = "";

  let newlineafter = false;

  if (Config.mode === "zen") {
    for (let i = 0; i < TestInput.input.current.length; i++) {
      if (TestInput.input.current[i] === "\t") {
        ret += `<letter class='tabChar correct' style="opacity: 0"><i class="fas fa-long-arrow-alt-right"></i></letter>`;
      } else if (TestInput.input.current[i] === "\n") {
        newlineafter = true;
        ret += `<letter class='nlChar correct' style="opacity: 0"><i class="fas fa-angle-down"></i></letter>`;
      } else {
        ret += `<letter class="correct">${TestInput.input.current[i]}</letter>`;
      }
    }
  } else {
    let correctSoFar = false;

    const containsKorean = TestInput.input.getKoreanStatus();

    if (!containsKorean) {
      // slice earlier if input has trailing compose characters
      const inputWithoutComposeLength = Misc.trailingComposeChars.test(input)
        ? input.search(Misc.trailingComposeChars)
        : input.length;
      if (
        input.search(Misc.trailingComposeChars) < currentWord.length &&
        currentWord.slice(0, inputWithoutComposeLength) ===
          input.slice(0, inputWithoutComposeLength)
      ) {
        correctSoFar = true;
      }
    } else {
      // slice earlier if input has trailing compose characters
      const koCurrentWord: string = Hangul.disassemble(currentWord).join("");
      const koInput: string = Hangul.disassemble(input).join("");
      const inputWithoutComposeLength: number = Misc.trailingComposeChars.test(
        input
      )
        ? input.search(Misc.trailingComposeChars)
        : koInput.length;
      if (
        input.search(Misc.trailingComposeChars) <
          Hangul.d(koCurrentWord).length &&
        koCurrentWord.slice(0, inputWithoutComposeLength) ===
          koInput.slice(0, inputWithoutComposeLength)
      ) {
        correctSoFar = true;
      }
    }

    let wordHighlightClassString = correctSoFar ? "correct" : "incorrect";

    if (Config.blindMode) {
      wordHighlightClassString = "correct";
    }

    const funbox = FunboxList.get(Config.funbox).find(
      (f) => f.functions?.getWordHtml
    );
    for (let i = 0; i < input.length; i++) {
      const charCorrect = currentWord[i] == input[i];

      let correctClass = "correct";
      if (Config.highlightMode == "off") {
        correctClass = "";
      }

      let currentLetter = currentWord[i];
      let tabChar = "";
      let nlChar = "";
      if (funbox?.functions?.getWordHtml) {
        const cl = funbox.functions.getWordHtml(currentLetter);
        if (cl != "") {
          currentLetter = cl;
        }
      } else if (currentLetter === "\t") {
        tabChar = "tabChar";
        currentLetter = `<i class="fas fa-long-arrow-alt-right"></i>`;
      } else if (currentLetter === "\n") {
        nlChar = "nlChar";
        currentLetter = `<i class="fas fa-angle-down"></i>`;
      }

      if (charCorrect) {
        ret += `<letter class="${
          Config.highlightMode == "word"
            ? wordHighlightClassString
            : correctClass
        } ${tabChar}${nlChar}">${currentLetter}</letter>`;
      } else if (
        currentLetter !== undefined &&
        CompositionState.getComposing() &&
        i >= CompositionState.getStartPos() &&
        !(containsKorean && !correctSoFar)
      ) {
        ret += `<letter class="${
          Config.highlightMode == "word" ? wordHighlightClassString : ""
        } dead">${currentLetter}</letter>`;
      } else if (!showError) {
        if (currentLetter !== undefined) {
          ret += `<letter class="${
            Config.highlightMode == "word"
              ? wordHighlightClassString
              : correctClass
          } ${tabChar}${nlChar}">${currentLetter}</letter>`;
        }
      } else if (currentLetter === undefined) {
        if (!Config.hideExtraLetters) {
          let letter = input[i];
          if (letter == " " || letter == "\t" || letter == "\n") {
            letter = "_";
          }
          ret += `<letter class="${
            Config.highlightMode == "word"
              ? wordHighlightClassString
              : "incorrect"
          } extra ${tabChar}${nlChar}">${letter}</letter>`;
        }
      } else {
        ret +=
          `<letter class="${
            Config.highlightMode == "word"
              ? wordHighlightClassString
              : "incorrect"
          } ${tabChar}${nlChar}">` +
          (Config.indicateTypos === "replace"
            ? input[i] == " "
              ? "_"
              : input[i]
            : currentLetter) +
          (Config.indicateTypos === "below" ? `<hint>${input[i]}</hint>` : "") +
          "</letter>";
      }
    }

    for (let i = input.length; i < currentWord.length; i++) {
      if (funbox?.functions?.getWordHtml) {
        ret += funbox.functions.getWordHtml(currentWord[i], true);
      } else if (currentWord[i] === "\t") {
        ret += `<letter class='tabChar'><i class="fas fa-long-arrow-alt-right"></i></letter>`;
      } else if (currentWord[i] === "\n") {
        ret += `<letter class='nlChar'><i class="fas fa-angle-down"></i></letter>`;
      } else {
        ret +=
          `<letter class="${
            Config.highlightMode == "word" ? wordHighlightClassString : ""
          }">` +
          currentWord[i] +
          "</letter>";
      }
    }

    if (Config.highlightMode === "letter" && Config.hideExtraLetters) {
      if (input.length > currentWord.length && !Config.blindMode) {
        wordAtIndex.classList.add("error");
      } else if (input.length == currentWord.length) {
        wordAtIndex.classList.remove("error");
      }
    }
  }
  wordAtIndex.innerHTML = ret;
  if (newlineafter) $("#words").append("<div class='newline'></div>");
}

export function scrollTape(): void {
  const wordsWrapperWidth = (<HTMLElement>(
    document.querySelector("#wordsWrapper")
  )).offsetWidth;
  let fullWordsWidth = 0;
  const toHide: JQuery<HTMLElement>[] = [];
  let widthToHide = 0;
  if (currentWordElementIndex > 0) {
    for (let i = 0; i < currentWordElementIndex; i++) {
      const word = <HTMLElement>document.querySelectorAll("#words .word")[i];
      fullWordsWidth += $(word).outerWidth(true) ?? 0;
      const forWordLeft = Math.floor(word.offsetLeft);
      const forWordWidth = Math.floor(word.offsetWidth);
      if (forWordLeft < 0 - forWordWidth) {
        const toPush = $($("#words .word")[i]);
        toHide.push(toPush);
        widthToHide += toPush.outerWidth(true) ?? 0;
      }
    }
    if (toHide.length > 0) {
      currentWordElementIndex -= toHide.length;
      toHide.forEach((e) => e.remove());
      fullWordsWidth -= widthToHide;
      const currentMargin = parseInt($("#words").css("margin-left"), 10);
      $("#words").css("margin-left", `${currentMargin + widthToHide}px`);
    }
  }
  let currentWordWidth = 0;
  if (Config.tapeMode === "letter") {
    if (TestInput.input.current.length > 0) {
      for (let i = 0; i < TestInput.input.current.length; i++) {
        const words = document.querySelectorAll("#words .word");
        currentWordWidth +=
          $(
            words[currentWordElementIndex].querySelectorAll("letter")[i]
          ).outerWidth(true) ?? 0;
      }
    }
  }
  const newMargin = wordsWrapperWidth / 2 - (fullWordsWidth + currentWordWidth);
  if (Config.smoothLineScroll) {
    $("#words")
      .stop(true, false)
      .animate(
        {
          marginLeft: newMargin,
        },
        SlowTimer.get() ? 0 : 125
      );
  } else {
    $("#words").css("margin-left", `${newMargin}px`);
  }
}

let currentLinesAnimating = 0;

export function lineJump(currentTop: number): void {
  //last word of the line
  if (
    (Config.tapeMode === "off" && currentTestLine > 0) ||
    (Config.tapeMode !== "off" && currentTestLine >= 0)
  ) {
    const hideBound = currentTop;

    const toHide: JQuery<HTMLElement>[] = [];
    const wordElements = $("#words .word");
    for (let i = 0; i < currentWordElementIndex; i++) {
      if ($(wordElements[i]).hasClass("hidden")) continue;
      const forWordTop = Math.floor(wordElements[i].offsetTop);
      if (
        forWordTop <
        (Config.tapeMode === "off" ? hideBound - 10 : hideBound + 10)
      ) {
        toHide.push($($("#words .word")[i]));
      }
    }
    const wordHeight = <number>(
      $(<Element>document.querySelector(".word")).outerHeight(true)
    );
    if (Config.smoothLineScroll && toHide.length > 0) {
      lineTransition = true;
      const smoothScroller = $("#words .smoothScroller");
      if (smoothScroller.length === 0) {
        $("#words").prepend(
          `<div class="smoothScroller" style="position: fixed;height:${wordHeight}px;width:100%"></div>`
        );
      } else {
        smoothScroller.css(
          "height",
          `${(smoothScroller.outerHeight(true) ?? 0) + wordHeight}px`
        );
      }
      $("#words .smoothScroller")
        .stop(true, false)
        .animate(
          {
            height: 0,
          },
          SlowTimer.get() ? 0 : 125,
          () => {
            $("#words .smoothScroller").remove();
          }
        );
      $("#paceCaret")
        .stop(true, false)
        .animate(
          {
            top:
              (<HTMLElement>document.querySelector("#paceCaret"))?.offsetTop -
              wordHeight,
          },
          SlowTimer.get() ? 0 : 125
        );

      const newCss: { [key: string]: string } = {
        marginTop: `-${wordHeight * (currentLinesAnimating + 1)}px`,
      };

      if (Config.tapeMode !== "off") {
        const wordsWrapperWidth = (<HTMLElement>(
          document.querySelector("#wordsWrapper")
        )).offsetWidth;
        const newMargin = wordsWrapperWidth / 2;
        newCss["marginLeft"] = `${newMargin}px`;
      }
      currentLinesAnimating++;
      $("#words")
        .stop(true, false)
        .animate(newCss, SlowTimer.get() ? 0 : 125, () => {
          currentLinesAnimating = 0;
          activeWordTop = (<HTMLElement>(
            document.querySelector("#words .active")
          )).offsetTop;

          currentWordElementIndex -= toHide.length;
          lineTransition = false;
          toHide.forEach((el) => el.remove());
          $("#words").css("marginTop", "0");
        });
    } else {
      toHide.forEach((el) => el.remove());
      currentWordElementIndex -= toHide.length;
      $("#paceCaret").css({
        top:
          (<HTMLElement>document.querySelector("#paceCaret")).offsetTop -
          wordHeight,
      });
    }
    LineJumpEvent.dispatch(wordHeight);
  }
  currentTestLine++;
}

export function arrangeCharactersRightToLeft(): void {
  $("#words").addClass("rightToLeftTest");
  $("#resultWordsHistory .words").addClass("rightToLeftTest");
  $("#resultReplay .words").addClass("rightToLeftTest");
}

export function arrangeCharactersLeftToRight(): void {
  $("#words").removeClass("rightToLeftTest");
  $("#resultWordsHistory .words").removeClass("rightToLeftTest");
  $("#resultReplay .words").removeClass("rightToLeftTest");
}

async function loadWordsHistory(): Promise<boolean> {
  $("#resultWordsHistory .words").empty();
  let wordsHTML = "";
  for (let i = 0; i < TestInput.input.history.length + 2; i++) {
    const input = <string>TestInput.input.getHistory(i);
    const word = TestWords.words.get(i);
    const containsKorean =
      input?.match(
        /[\uac00-\ud7af]|[\u1100-\u11ff]|[\u3130-\u318f]|[\ua960-\ua97f]|[\ud7b0-\ud7ff]/g
      ) ||
      word?.match(
        /[\uac00-\ud7af]|[\u1100-\u11ff]|[\u3130-\u318f]|[\ua960-\ua97f]|[\ud7b0-\ud7ff]/g
      );
    let wordEl = "";
    try {
      if (input === "") throw new Error("empty input word");
      if (
        TestInput.corrected.getHistory(i) !== undefined &&
        TestInput.corrected.getHistory(i) !== ""
      ) {
        const correctedChar = !containsKorean
          ? TestInput.corrected.getHistory(i)
          : Hangul.assemble(TestInput.corrected.getHistory(i).split(""));
        wordEl = `<div class='word' burst="${
          TestInput.burstHistory[i]
        }" input="${correctedChar
          .replace(/"/g, "&quot;")
          .replace(/ /g, "_")}">`;
      } else {
        wordEl = `<div class='word' burst="${
          TestInput.burstHistory[i]
        }" input="${input.replace(/"/g, "&quot;").replace(/ /g, "_")}">`;
      }
      if (i === TestInput.input.history.length - 1) {
        //last word
        const wordstats = {
          correct: 0,
          incorrect: 0,
          missed: 0,
        };
        const length = Config.mode == "zen" ? input.length : word.length;
        for (let c = 0; c < length; c++) {
          if (c < input.length) {
            //on char that still has a word list pair
            if (Config.mode == "zen" || input[c] == word[c]) {
              wordstats.correct++;
            } else {
              wordstats.incorrect++;
            }
          } else {
            //on char that is extra
            wordstats.missed++;
          }
        }
        if (wordstats.incorrect !== 0 || Config.mode !== "time") {
          if (Config.mode != "zen" && input !== word) {
            wordEl = `<div class='word error' burst="${
              TestInput.burstHistory[i]
            }" input="${input.replace(/"/g, "&quot;").replace(/ /g, "_")}">`;
          }
        }
      } else {
        if (Config.mode != "zen" && input !== word) {
          wordEl = `<div class='word error' burst="${
            TestInput.burstHistory[i]
          }" input="${input.replace(/"/g, "&quot;").replace(/ /g, "_")}">`;
        }
      }

      let loop;
      if (Config.mode == "zen" || input.length > word.length) {
        //input is longer - extra characters possible (loop over input)
        loop = input.length;
      } else {
        //input is shorter or equal (loop over word list)
        loop = word.length;
      }
      for (let c = 0; c < loop; c++) {
        let correctedChar;
        try {
          correctedChar = !containsKorean
            ? TestInput.corrected.getHistory(i)[c]
            : Hangul.assemble(TestInput.corrected.getHistory(i).split(""))[c];
        } catch (e) {
          correctedChar = undefined;
        }
        let extraCorrected = "";
        const historyWord: string = !containsKorean
          ? TestInput.corrected.getHistory(i)
          : Hangul.assemble(TestInput.corrected.getHistory(i).split(""));
        if (
          c + 1 === loop &&
          historyWord !== undefined &&
          historyWord.length > input.length
        ) {
          extraCorrected = "extraCorrected";
        }
        if (Config.mode == "zen" || word[c] !== undefined) {
          if (Config.mode == "zen" || input[c] === word[c]) {
            if (correctedChar === input[c] || correctedChar === undefined) {
              wordEl += `<letter class="correct ${extraCorrected}">${input[c]}</letter>`;
            } else {
              wordEl +=
                `<letter class="corrected ${extraCorrected}">` +
                input[c] +
                "</letter>";
            }
          } else {
            if (input[c] === TestInput.input.current) {
              wordEl +=
                `<letter class='correct ${extraCorrected}'>` +
                word[c] +
                "</letter>";
            } else if (input[c] === undefined) {
              wordEl += "<letter>" + word[c] + "</letter>";
            } else {
              wordEl +=
                `<letter class="incorrect ${extraCorrected}">` +
                word[c] +
                "</letter>";
            }
          }
        } else {
          wordEl += '<letter class="incorrect extra">' + input[c] + "</letter>";
        }
      }
      wordEl += "</div>";
    } catch (e) {
      try {
        wordEl = "<div class='word'>";
        for (let c = 0; c < word.length; c++) {
          wordEl += "<letter>" + word[c] + "</letter>";
        }
        wordEl += "</div>";
      } catch {}
    }
    wordsHTML += wordEl;
  }
  $("#resultWordsHistory .words").html(wordsHTML);
  $("#showWordHistoryButton").addClass("loaded");
  return true;
}

export function toggleResultWords(): void {
  if (resultVisible) {
    if ($("#resultWordsHistory").stop(true, true).hasClass("hidden")) {
      //show

      if (!$("#showWordHistoryButton").hasClass("loaded")) {
        $("#words").html(
          `<div class="preloader"><i class="fas fa-fw fa-spin fa-circle-notch"></i></div>`
        );
        loadWordsHistory().then(() => {
          if (Config.burstHeatmap) {
            applyBurstHeatmap();
          }
          $("#resultWordsHistory")
            .removeClass("hidden")
            .css("display", "none")
            .slideDown(250, () => {
              if (Config.burstHeatmap) {
                applyBurstHeatmap();
              }
            });
        });
      } else {
        if (Config.burstHeatmap) {
          applyBurstHeatmap();
        }
        $("#resultWordsHistory")
          .removeClass("hidden")
          .css("display", "none")
          .slideDown(250);
      }
    } else {
      //hide

      $("#resultWordsHistory").slideUp(250, () => {
        $("#resultWordsHistory").addClass("hidden");
      });
    }
  }
}

export function applyBurstHeatmap(): void {
  if (Config.burstHeatmap) {
    $("#resultWordsHistory .heatmapLegend").removeClass("hidden");

    let burstlist = [...TestInput.burstHistory];

    burstlist = burstlist.filter((x) => x !== Infinity);
    burstlist = burstlist.filter((x) => x < 350);

    if (
      TestInput.input.getHistory(TestInput.input.getHistory().length - 1)
        ?.length !== TestWords.words.getCurrent()?.length
    ) {
      burstlist = burstlist.splice(0, burstlist.length - 1);
    }

    const median = Misc.median(burstlist);
    const adatm: number[] = [];
    burstlist.forEach((burst) => {
      adatm.push(Math.abs(median - burst));
    });
    const step = Misc.mean(adatm);
    const steps = [
      {
        val: 0,
        class: "heatmap0",
      },
      {
        val: median - step * 1.5,
        class: "heatmap1",
      },
      {
        val: median - step * 0.5,
        class: "heatmap2",
      },
      {
        val: median + step * 0.5,
        class: "heatmap3",
      },
      {
        val: median + step * 1.5,
        class: "heatmap4",
      },
    ];

    steps.forEach((step, index) => {
      let string = "";
      if (index === 0) {
        string = `<${Math.round(steps[index + 1].val)}`;
      } else if (index === 4) {
        string = `${Math.round(step.val - 1)}+`;
      } else {
        string = `${Math.round(step.val)}-${
          Math.round(steps[index + 1].val) - 1
        }`;
      }

      $("#resultWordsHistory .heatmapLegend .box" + index).html(
        `<div>${string}</div>`
      );
    });

    $("#resultWordsHistory .words .word").each((_, word) => {
      let cls = "";
      const wordBurstAttr = $(word).attr("burst");
      if (wordBurstAttr === undefined) {
        cls = "unreached";
      } else {
        const wordBurstVal = parseInt(<string>wordBurstAttr);
        steps.forEach((step) => {
          if (wordBurstVal >= step.val) cls = step.class;
        });
      }
      $(word).addClass(cls);
    });
  } else {
    $("#resultWordsHistory .heatmapLegend").addClass("hidden");
    $("#resultWordsHistory .words .word").removeClass("heatmap0");
    $("#resultWordsHistory .words .word").removeClass("heatmap1");
    $("#resultWordsHistory .words .word").removeClass("heatmap2");
    $("#resultWordsHistory .words .word").removeClass("heatmap3");
    $("#resultWordsHistory .words .word").removeClass("heatmap4");
    $("#resultWordsHistory .words .word").removeClass("unreached");
  }
}

export function highlightBadWord(index: number, showError: boolean): void {
  if (!showError) return;
  $($("#words .word")[index]).addClass("error");
}

$(".pageTest").on("click", "#saveScreenshotButton", () => {
  screenshot();
});

$("#saveScreenshotButton").on("keypress", (e) => {
  if (e.key === "Enter") {
    screenshot();
  }
});

$(".pageTest #copyWordsListButton").on("click", async () => {
  try {
    let words;
    if (Config.mode == "zen") {
      words = TestInput.input.history.join(" ");
    } else {
      words = (<string[]>TestWords.words.get())
        .slice(0, TestInput.input.history.length)
        .join(" ");
    }
    await navigator.clipboard.writeText(words);
    Notifications.add("Copied to clipboard", 0, 2);
  } catch (e) {
    Notifications.add("Could not copy to clipboard: " + e, -1);
  }
});

$(".pageTest #toggleBurstHeatmap").on("click", async () => {
  UpdateConfig.setBurstHeatmap(!Config.burstHeatmap);
});

$(".pageTest #resultWordsHistory").on("mouseleave", ".words .word", () => {
  $(".wordInputAfter").remove();
});

$(".pageTest #result #wpmChart").on("mouseleave", () => {
  $(".wordInputAfter").remove();
});

$(".pageTest #resultWordsHistory").on("mouseenter", ".words .word", (e) => {
  if (resultVisible) {
    const input = $(e.currentTarget).attr("input");
    const burst = parseInt(<string>$(e.currentTarget).attr("burst"));
    if (input != undefined) {
      $(e.currentTarget).append(
        `<div class="wordInputAfter">
          <div class="text">
          ${input
            .replace(/\t/g, "_")
            .replace(/\n/g, "_")
            .replace(/</g, "&lt")
            .replace(/>/g, "&gt")}
          </div>
          <div class="speed">
          ${Math.round(Config.alwaysShowCPM ? burst * 5 : burst)}${
          Config.alwaysShowCPM ? "cpm" : "wpm"
        }
          </div>
          </div>`
      );
    }
  }
});

$("#wordsInput").on("focus", () => {
  if (!resultVisible && Config.showOutOfFocusWarning) {
    OutOfFocus.hide();
  }
  Caret.show();
});

$("#wordsInput").on("focusout", () => {
  if (!resultVisible && Config.showOutOfFocusWarning) {
    OutOfFocus.show();
  }
  Caret.hide();
});

$(document).on("keypress", "#practiseWordsButton", (event) => {
  if (event.keyCode == 13) {
    PractiseWords.showPopup(true);
  }
});

$(document.body).on("click", "#practiseWordsButton", () => {
  // PractiseWords.init();
  PractiseWords.showPopup();
});

$(document).on("keypress", "#showWordHistoryButton", (event) => {
  if (event.key === "Enter") {
    toggleResultWords();
  }
});

$(".pageTest").on("click", "#showWordHistoryButton", () => {
  toggleResultWords();
});

$("#wordsWrapper").on("click", () => {
  focusWords();
});

$(document).on("keypress", () => {
  if (resultVisible) {
    skipXpBreakdown();
  }
});<|MERGE_RESOLUTION|>--- conflicted
+++ resolved
@@ -19,10 +19,8 @@
 import { Auth } from "../firebase";
 import { skipXpBreakdown } from "../elements/account-button";
 import * as FunboxList from "./funbox/funbox-list";
-<<<<<<< HEAD
+import { debounce } from "throttle-debounce";
 import * as PractiseWords from "./practise-words";
-=======
-import { debounce } from "throttle-debounce";
 
 const debouncedZipfCheck = debounce(250, () => {
   Misc.checkIfLanguageSupportsZipf(Config.language).then((supports) => {
@@ -46,7 +44,6 @@
     }
   });
 });
->>>>>>> 66c8114d
 
 ConfigEvent.subscribe((eventKey, eventValue) => {
   if (
