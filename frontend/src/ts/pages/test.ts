--- conflicted
+++ resolved
@@ -13,16 +13,11 @@
   "test",
   $(".page.pageTest"),
   "/",
-<<<<<<< HEAD
   async (options) => {
+    ManualRestart.set();
     TestLogic.restart({
       tribeOverride: options.tribeOverride ?? false,
     });
-=======
-  async () => {
-    ManualRestart.set();
-    TestLogic.restart();
->>>>>>> 41834d9c
     Funbox.clear();
     ModesNotice.update();
     $("#wordsInput").focusout();
