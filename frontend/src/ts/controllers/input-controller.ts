--- conflicted
+++ resolved
@@ -796,13 +796,11 @@
   }
 }
 
-<<<<<<< HEAD
-$(document).on("keydown", async (event) => {
-=======
 let lastBailoutAttempt = -1;
 
+let lastBailoutAttempt = -1;
+
 $(document).keydown(async (event) => {
->>>>>>> 27ff20da
   if (ActivePage.get() == "loading") return;
 
   if (IgnoredKeys.includes(event.key)) return;
