import * as TestLogic from "../test/test-logic";
import * as TestUI from "../test/test-ui";
import * as TestStats from "../test/test-stats";
import * as Monkey from "../test/monkey";
import Config from "../config";
import * as Misc from "../utils/misc";
import * as LiveAcc from "../test/live-acc";
import * as LiveBurst from "../test/live-burst";
import * as Funbox from "../test/funbox/funbox";
import * as Sound from "./sound-controller";
import * as Caret from "../test/caret";
import * as ManualRestart from "../test/manual-restart-tracker";
import * as CustomText from "../test/custom-text";
import * as LayoutEmulator from "../test/layout-emulator";
import * as PaceCaret from "../test/pace-caret";
import * as TimerProgress from "../test/timer-progress";
import * as Focus from "../test/focus";
import * as ShiftTracker from "../test/shift-tracker";
import * as Replay from "../test/replay";
import * as MonkeyPower from "../elements/monkey-power";
import * as WeakSpot from "../test/weak-spot";
import * as ActivePage from "../states/active-page";
import * as TestActive from "../states/test-active";
import * as CompositionState from "../states/composition";
import * as TestInput from "../test/test-input";
import * as TestWords from "../test/test-words";
import * as Tribe from "../tribe/tribe";
import * as Hangul from "hangul-js";
import * as CustomTextState from "../states/custom-text-name";
import { navigate } from "../observables/navigate-event";
<<<<<<< HEAD
import tribeSocket from "../tribe/tribe-socket";
=======
import * as FunboxList from "../test/funbox/funbox-list";
import * as Settings from "../pages/settings";
import * as KeymapEvent from "../observables/keymap-event";
import { IgnoredKeys } from "../constants/ignored-keys";
import { ModifierKeys } from "../constants/modifier-keys";
>>>>>>> 61533ff1

let dontInsertSpace = false;
let correctShiftUsed = true;
let isKoCompiling = false;
let isBackspace: boolean;

const wordsInput = document.getElementById("wordsInput") as HTMLInputElement;
const koInputVisual = document.getElementById("koInputVisual") as HTMLElement;

function setWordsInput(value: string): void {
  // Only change #wordsInput if it's not already the wanted value
  // Avoids Safari triggering unneeded events, causing issues with
  // dead keys.
  // console.log("settings words input to " + value);
  if (value !== wordsInput.value) {
    wordsInput.value = value;
  }
}

function updateUI(): void {
  const acc: number = Misc.roundTo2(TestStats.calculateAccuracy());
  if (!isNaN(acc)) LiveAcc.update(acc);

  if (Config.keymapMode === "next" && Config.mode !== "zen") {
    if (!Config.language.startsWith("korean")) {
      KeymapEvent.highlight(
        TestWords.words
          .getCurrent()
          .charAt(TestInput.input.current.length)
          .toString()
      );
    } else {
      //word [가다]
      //Get the current korean word and group it [[ㄱ,ㅏ],[ㄷ,ㅏ]].
      const koCurrWord: string[][] = Hangul.disassemble(
        TestWords.words.getCurrent(),
        true
      );
      const koCurrInput: string[][] = Hangul.disassemble(
        TestInput.input.current,
        true
      );
      const inputGroupLength: number = koCurrInput.length - 1;
      if (koCurrInput[inputGroupLength]) {
        const inputCharLength: number = koCurrInput[inputGroupLength].length;
        //at the end of the word, it will throw a (reading '0') this will be the space
        try {
          //if it overflows and returns undefined (e.g input [ㄱ,ㅏ,ㄷ]),
          //take the difference between the overflow and the word
          const koChar: string =
            koCurrWord[inputGroupLength][inputCharLength] ??
            koCurrWord[koCurrInput.length][
              inputCharLength - koCurrWord[inputGroupLength].length
            ];

          KeymapEvent.highlight(koChar);
        } catch (e) {
          KeymapEvent.highlight("");
        }
      } else {
        //for new words
        KeymapEvent.highlight(koCurrWord[0][0]);
      }
    }
  }
}

function backspaceToPrevious(): void {
  if (!TestActive.get()) return;

  if (
    TestInput.input.history.length === 0 ||
    TestUI.currentWordElementIndex === 0
  ) {
    return;
  }

  if (
    (TestInput.input.history[TestWords.words.currentIndex - 1] ==
      TestWords.words.get(TestWords.words.currentIndex - 1) &&
      !Config.freedomMode) ||
    $($(".word")[TestWords.words.currentIndex - 1]).hasClass("hidden")
  ) {
    return;
  }

  if (Config.confidenceMode === "on" || Config.confidenceMode === "max") {
    return;
  }

  TestInput.input.current = TestInput.input.popHistory();
  TestInput.corrected.popHistory();
  if (
    FunboxList.get(Config.funbox).find((f) => f.properties?.includes("nospace"))
  ) {
    TestInput.input.current = TestInput.input.current.slice(0, -1);
    setWordsInput(" " + TestInput.input.current + " ");
  }
  TestWords.words.decreaseCurrentIndex();
  TestUI.setCurrentWordElementIndex(TestUI.currentWordElementIndex - 1);
  TestUI.updateActiveElement(true);
  Funbox.toggleScript(TestWords.words.getCurrent());
  TestUI.updateWordElement();

  Caret.updatePosition();
  Replay.addReplayEvent("backWord");
}

function handleSpace(): void {
  if (!TestActive.get()) return;

  if (TestInput.input.current === "") return;

  if (Config.mode == "zen") {
    $("#words .word.active").removeClass("active");
    $("#words").append("<div class='word active'></div>");
  }

  const currentWord: string = TestWords.words.getCurrent();

  for (const f of FunboxList.get(Config.funbox)) {
    if (f.functions?.handleSpace) {
      f.functions.handleSpace();
    }
  }
  Settings.groups["layout"]?.updateInput();

  dontInsertSpace = true;

  const burst: number = TestStats.calculateBurst();
  LiveBurst.update(Math.round(burst));
  TestInput.pushBurstToHistory(burst);

  const nospace =
    FunboxList.get(Config.funbox).find((f) =>
      f.properties?.includes("nospace")
    ) !== undefined;

  //correct word or in zen mode
  const isWordCorrect: boolean =
    currentWord === TestInput.input.current || Config.mode == "zen";
  MonkeyPower.addPower(isWordCorrect, true);
  TestInput.incrementAccuracy(isWordCorrect);
  if (isWordCorrect) {
    PaceCaret.handleSpace(true, currentWord);
    TestInput.input.pushHistory();
    TestWords.words.increaseCurrentIndex();
    TestUI.setCurrentWordElementIndex(TestUI.currentWordElementIndex + 1);
    TestUI.updateActiveElement();
    Funbox.toggleScript(TestWords.words.getCurrent());
    Caret.updatePosition();
    TestInput.incrementKeypressCount();
    TestInput.pushKeypressWord(TestWords.words.currentIndex);
    if (!nospace) {
      Sound.playClick();
    }
    Replay.addReplayEvent("submitCorrectWord");
  } else {
    if (!nospace) {
      if (!Config.playSoundOnError || Config.blindMode) {
        Sound.playClick();
      } else {
        Sound.playError();
      }
    }
    TestInput.pushMissedWord(TestWords.words.getCurrent());
    TestInput.incrementKeypressErrors();
    const cil: number = TestInput.input.current.length;
    if (cil <= TestWords.words.getCurrent().length) {
      if (cil >= TestInput.corrected.current.length) {
        TestInput.corrected.current += "_";
      } else {
        TestInput.corrected.current =
          TestInput.corrected.current.substring(0, cil) +
          "_" +
          TestInput.corrected.current.substring(cil + 1);
      }
    }
    if (Config.stopOnError != "off") {
      if (Config.difficulty == "expert" || Config.difficulty == "master") {
        //failed due to diff when pressing space
        TestLogic.fail("difficulty");
        return;
      }
      if (Config.stopOnError == "word") {
        dontInsertSpace = false;
        Replay.addReplayEvent("incorrectLetter", "_");
        TestUI.updateWordElement(true);
        Caret.updatePosition();
      }
      return;
    }
    PaceCaret.handleSpace(false, currentWord);
    if (Config.blindMode && Config.highlightMode !== "off") {
      $("#words .word.active letter").addClass("correct");
    }
    TestInput.input.pushHistory();
    TestUI.highlightBadWord(TestUI.currentWordElementIndex, !Config.blindMode);
    TestWords.words.increaseCurrentIndex();
    TestUI.setCurrentWordElementIndex(TestUI.currentWordElementIndex + 1);
    TestUI.updateActiveElement();
    Funbox.toggleScript(TestWords.words.getCurrent());
    Caret.updatePosition();
    TestInput.incrementKeypressCount();
    TestInput.pushKeypressWord(TestWords.words.currentIndex);
    TestInput.updateLastKeypress();
    if (Config.difficulty == "expert" || Config.difficulty == "master") {
      TestLogic.fail("difficulty");
      return;
    } else if (TestWords.words.currentIndex === TestWords.words.length) {
      //submitted last word that is incorrect
      TestLogic.finish();
      return;
    }
    Replay.addReplayEvent("submitErrorWord");
  }

  let wordLength: number;
  if (Config.mode === "zen") {
    wordLength = TestInput.input.current.length;
  } else {
    wordLength = TestWords.words.getCurrent().length;
  }

  const flex: number = Misc.whorf(Config.minBurstCustomSpeed, wordLength);
  if (
    (Config.minBurst === "fixed" && burst < Config.minBurstCustomSpeed) ||
    (Config.minBurst === "flex" && burst < flex)
  ) {
    TestLogic.fail("min burst");
    return;
  }

  TestInput.corrected.pushHistory();

  if (
    !Config.showAllLines ||
    Config.mode == "time" ||
    (CustomText.isWordRandom && CustomText.word === 0) ||
    CustomText.isTimeRandom
  ) {
    const currentTop: number = Math.floor(
      document.querySelectorAll<HTMLElement>("#words .word")[
        TestUI.currentWordElementIndex - 1
      ].offsetTop
    );
    let nextTop: number;
    try {
      nextTop = Math.floor(
        document.querySelectorAll<HTMLElement>("#words .word")[
          TestUI.currentWordElementIndex
        ].offsetTop
      );
    } catch (e) {
      nextTop = 0;
    }

    if (nextTop > currentTop) {
      TestUI.lineJump(currentTop);
    }
  } //end of line wrap

  if (Config.keymapMode === "react") {
    KeymapEvent.flash(" ", true);
  }
  if (
    Config.mode === "words" ||
    Config.mode === "custom" ||
    Config.mode === "quote" ||
    Config.mode === "zen"
  ) {
    TimerProgress.update();
  }
  if (
    Config.mode == "time" ||
    Config.mode == "words" ||
    Config.mode == "custom" ||
    Config.mode == "quote"
  ) {
    TestLogic.addWord();
  }
}

function isCharCorrect(char: string, charIndex: number): boolean {
  if (!correctShiftUsed) return false;

  if (Config.mode == "zen") {
    return true;
  }

  //Checking for Korean char
  if (TestInput.input.getKoreanStatus()) {
    //disassembles Korean current Test word to check against char Input
    const koWordArray: string[] = Hangul.disassemble(
      TestWords.words.getCurrent()
    );
    const koOriginalChar: string = koWordArray[charIndex];

    return koOriginalChar === char;
  }

  const originalChar: string = TestWords.words.getCurrent()[charIndex];

  if (originalChar === char) {
    return true;
  }

  if (Config.language.startsWith("russian")) {
    if ((char === "е" || char === "e") && originalChar === "ё") {
      return true;
    }
    if (char === "ё" && (originalChar === "е" || originalChar === "e")) {
      return true;
    }
  }

  const funbox = FunboxList.get(Config.funbox).find(
    (f) => f.functions?.isCharCorrect
  );
  if (funbox?.functions?.isCharCorrect) {
    return funbox.functions.isCharCorrect(char, originalChar);
  }
  if (
    (char === "’" || char === "‘" || char === "'") &&
    (originalChar === "’" || originalChar === "‘" || originalChar === "'")
  ) {
    return true;
  }

  if (
    (char === `"` || char === "”" || char == "“" || char === "„") &&
    (originalChar === `"` ||
      originalChar === "”" ||
      originalChar === "“" ||
      originalChar === "„")
  ) {
    return true;
  }

  if (
    (char === "–" || char === "—" || char === "-") &&
    (originalChar === "-" || originalChar === "–" || originalChar === "—")
  ) {
    return true;
  }

  return false;
}

function handleChar(
  char: string,
  charIndex: number,
  realInputValue?: string
): void {
  if (TestUI.resultCalculating || TestUI.resultVisible) {
    return;
  }
  const isCharKorean: boolean = TestInput.input.getKoreanStatus();
  if (char === "…") {
    for (let i = 0; i < 3; i++) {
      handleChar(".", charIndex + i);
    }

    return;
  }

  for (const f of FunboxList.get(Config.funbox)) {
    if (f.functions?.handleChar) char = f.functions.handleChar(char);
  }

  const nospace =
    FunboxList.get(Config.funbox).find((f) =>
      f.properties?.includes("nospace")
    ) !== undefined;

  if (char !== "\n" && char !== "\t" && /\s/.test(char)) {
    if (nospace) return;
    handleSpace();

    //insert space for expert and master or strict space,
    //or for stop on error set to word,
    //otherwise dont do anything
    if (
      Config.difficulty !== "normal" ||
      (Config.strictSpace && Config.mode !== "zen") ||
      Config.stopOnError === "word"
    ) {
      if (dontInsertSpace) {
        dontInsertSpace = false;
        return;
      }
    } else {
      return;
    }
  }

  if (
    Config.mode !== "zen" &&
    TestWords.words.getCurrent()[charIndex] !== "\n" &&
    char === "\n"
  ) {
    return;
  }

  //start the test
  if (!TestActive.get() && !TestLogic.startTest()) {
    return;
  }

  Focus.set(true);
  Caret.stopAnimation();

  const thisCharCorrect: boolean = isCharCorrect(char, charIndex);
  let resultingWord: string;

  if (thisCharCorrect && Config.mode !== "zen") {
    char = !isCharKorean
      ? TestWords.words.getCurrent().charAt(charIndex)
      : Hangul.disassemble(TestWords.words.getCurrent())[charIndex];
  }

  if (!thisCharCorrect && char === "\n") {
    if (TestInput.input.current === "") return;
    char = " ";
  }

  if (TestInput.input.current === "") {
    TestInput.setBurstStart(performance.now());
  }

  if (!isCharKorean && !Config.language.startsWith("korean")) {
    resultingWord =
      TestInput.input.current.substring(0, charIndex) +
      char +
      TestInput.input.current.substring(charIndex + 1);
  } else {
    // Get real input from #WordsInput char call.
    // This is because the chars can't be confirmed correctly.
    // With chars alone this happens when a previous symbol is completed
    // Example:
    // input history: ['프'], input:ㄹ, expected :프ㄹ, result: 플
    const realInput: string = (realInputValue ?? "").slice(1);
    resultingWord = realInput;
    koInputVisual.innerText = resultingWord.slice(-1);
  }

  // If a trailing composed char is used, ignore it when counting accuracy
  if (
    !thisCharCorrect &&
    // Misc.trailingComposeChars.test(resultingWord) &&
    CompositionState.getComposing() &&
    !Config.language.startsWith("korean")
  ) {
    TestInput.input.current = resultingWord;
    TestUI.updateWordElement();
    Caret.updatePosition();
    return;
  }

  MonkeyPower.addPower(thisCharCorrect);
  TestInput.incrementAccuracy(thisCharCorrect);

  if (!thisCharCorrect) {
    TestInput.incrementKeypressErrors();
    TestInput.pushMissedWord(TestWords.words.getCurrent());
  }

  WeakSpot.updateScore(
    Config.mode === "zen" ? char : TestWords.words.getCurrent()[charIndex],
    thisCharCorrect
  );

  if (thisCharCorrect) {
    Sound.playClick();
  } else {
    if (!Config.playSoundOnError || Config.blindMode) {
      Sound.playClick();
    } else {
      Sound.playError();
    }
  }

  //keymap
  if (Config.keymapMode === "react") {
    KeymapEvent.flash(char, thisCharCorrect);
  }

  if (!correctShiftUsed && Config.difficulty != "master") return;

  //update current corrected version. if its empty then add the current char. if its not then replace the last character with the currently pressed one / add it
  if (TestInput.corrected.current === "") {
    TestInput.corrected.current += !isCharKorean
      ? resultingWord
      : Hangul.disassemble(resultingWord).join("");
  } else {
    const currCorrectedTestInputLength: number = !isCharKorean
      ? TestInput.corrected.current.length
      : Hangul.disassemble(TestInput.corrected.current).length;

    if (charIndex >= currCorrectedTestInputLength) {
      TestInput.corrected.current += !isCharKorean
        ? char
        : Hangul.disassemble(char).concat();
    } else if (!thisCharCorrect) {
      TestInput.corrected.current =
        TestInput.corrected.current.substring(0, charIndex) +
        char +
        TestInput.corrected.current.substring(charIndex + 1);
    }
  }

  TestInput.incrementKeypressCount();
  TestInput.updateLastKeypress();
  TestInput.pushKeypressWord(TestWords.words.currentIndex);

  if (
    Config.difficulty !== "master" &&
    Config.stopOnError == "letter" &&
    !thisCharCorrect
  ) {
    return;
  }

  Replay.addReplayEvent(
    thisCharCorrect ? "correctLetter" : "incorrectLetter",
    char
  );

  const testInputLength: number = !isCharKorean
    ? TestInput.input.current.length
    : Hangul.disassemble(TestInput.input.current).length;
  //update the active word top, but only once
  if (testInputLength === 1 && TestWords.words.currentIndex === 0) {
    TestUI.setActiveWordTop(
      (<HTMLElement>document.querySelector("#words .active"))?.offsetTop
    );
  }

  //max length of the input is 20 unless in zen mode then its 30
  if (
    (Config.mode === "zen" && charIndex < 30) ||
    (Config.mode !== "zen" &&
      charIndex < TestWords.words.getCurrent().length + 20)
  ) {
    TestInput.input.current = resultingWord;
  }

  if (!thisCharCorrect && Config.difficulty == "master") {
    TestInput.input.pushHistory();
    TestInput.corrected.pushHistory();
    TestLogic.fail("difficulty");
    return;
  }

  if (Config.mode != "zen") {
    //not applicable to zen mode
    //auto stop the test if the last word is correct
    const currentWord: string = TestWords.words.getCurrent();
    const lastIndex: number = TestWords.words.currentIndex;
    if (
      (currentWord === TestInput.input.current ||
        (Config.quickEnd &&
          !Config.language.startsWith("korean") &&
          currentWord.length === TestInput.input.current.length &&
          Config.stopOnError == "off")) &&
      lastIndex === TestWords.words.length - 1
    ) {
      TestInput.input.pushHistory();
      TestInput.corrected.pushHistory();
      TestLogic.finish();
      return;
    }
  }

  const activeWordTopBeforeJump = document.querySelector<HTMLElement>(
    "#words .word.active"
  )?.offsetTop as number;
  TestUI.updateWordElement();

  if (!Config.hideExtraLetters) {
    const newActiveTop = document.querySelector<HTMLElement>(
      "#words .word.active"
    )?.offsetTop as number;
    //stop the word jump by slicing off the last character, update word again
    if (
      activeWordTopBeforeJump < newActiveTop &&
      !TestUI.lineTransition &&
      TestInput.input.current.length > 1
    ) {
      if (Config.mode == "zen") {
        const currentTop = Math.floor(
          document.querySelectorAll<HTMLElement>("#words .word")[
            TestUI.currentWordElementIndex - 1
          ]?.offsetTop
        ) as number;
        if (!Config.showAllLines) TestUI.lineJump(currentTop);
      } else {
        TestInput.input.current = TestInput.input.current.slice(0, -1);
        TestUI.updateWordElement();
      }
    }
  }

  //simulate space press in nospace funbox
  if (
    (nospace &&
      TestInput.input.current.length === TestWords.words.getCurrent().length) ||
    (char === "\n" && thisCharCorrect)
  ) {
    handleSpace();
  }

  if (char !== "\n") {
    Caret.updatePosition();
  }
}

function handleTab(event: JQuery.KeyDownEvent, popupVisible: boolean): void {
  if (TestUI.resultCalculating) {
    event.preventDefault();
    return;
  }

  //special case for inserting tab characters into the textarea
  if ($("#customTextPopup .textarea").is(":focus")) {
    event.preventDefault();

    const area = $("#customTextPopup .textarea")[0] as HTMLTextAreaElement;

    const start: number = area.selectionStart;
    const end: number = area.selectionEnd;

    // set textarea value to: text before caret + tab + text after caret
    area.value =
      area.value.substring(0, start) + "\t" + area.value.substring(end);

    // put caret at right position again
    area.selectionStart = area.selectionEnd = start + 1;

    return;
  }

  let shouldInsertTabCharacter = false;

  if (
    (Config.mode == "zen" && !event.shiftKey) ||
    (TestWords.hasTab && !event.shiftKey)
  ) {
    shouldInsertTabCharacter = true;
  }

  const modalVisible: boolean =
    !$("#commandLineWrapper").hasClass("hidden") || popupVisible;

  if (Config.quickRestart === "esc") {
    // dont do anything special
    if (modalVisible) return;

    // dont do anything on login so we can tab/esc between inputs
    if (ActivePage.get() === "login") return;

    event.preventDefault();
    // insert tab character if needed (only during the test)
    if (!TestUI.resultVisible && shouldInsertTabCharacter) {
      handleChar("\t", TestInput.input.current.length);
      setWordsInput(" " + TestInput.input.current);
      return;
    }
  } else if (Config.quickRestart === "tab") {
    // dont do anything special
    if (modalVisible) return;

    // dont do anything on login so we can tab/esc betweeen inputs
    if (ActivePage.get() === "login") return;

    event.preventDefault();

    // change page if needed
    if (Tribe.state >= 5) {
      if (Tribe.state === 5 && ActivePage.get() !== "tribe") {
        navigate("/tribe");
        return;
      } else if (ActivePage.get() !== "test") {
        navigate("/");
        return;
      }
    } else {
      if (ActivePage.get() !== "test") {
        navigate("/");
        return;
      }
    }

    // tribe
    if (Tribe.state >= 5) {
      if (Tribe.state > 5 && Tribe.state < 22) return;
      if (Tribe.getSelf()?.isLeader) {
        if (Tribe.state === 5 || Tribe.state === 22) {
          Tribe.initRace();
          return;
        }
      } else if (
        Tribe.state === 5 ||
        Tribe.state === 21 ||
        Tribe.state === 22
      ) {
        tribeSocket.out.room.readyUpdate();
        return;
      }
    }

    // in case we are in a long test, setting manual restart
    if (event.shiftKey) {
      ManualRestart.set();
    } else {
      ManualRestart.reset();
    }

    // insert tab character if needed (only during the test)
    if (!TestUI.resultVisible && shouldInsertTabCharacter) {
      handleChar("\t", TestInput.input.current.length);
      setWordsInput(" " + TestInput.input.current);
      return;
    }

    //otherwise restart
    TestLogic.restart({ event });
  } else {
    //quick tab off

    //only special handlig on the test page
    if (ActivePage.get() !== "test") return;
    if (TestUI.resultVisible) return;

    // insert tab character if needed
    if (shouldInsertTabCharacter) {
      event.preventDefault();
      handleChar("\t", TestInput.input.current.length);
      setWordsInput(" " + TestInput.input.current);
      return;
    }

    //
    event.preventDefault();

    if (Tribe.state >= 5 && ActivePage.get() === "test") return;

    $("#restartTestButton").trigger("focus");
  }
}

$(document).on("keydown", async (event) => {
  if (ActivePage.get() == "loading") return;

  if (IgnoredKeys.includes(event.key)) return;

  //autofocus
  const wordsFocused: boolean = $("#wordsInput").is(":focus");
  const pageTestActive: boolean = ActivePage.get() === "test";
  const commandLineVisible = !$("#commandLineWrapper").hasClass("hidden");
  const leaderboardsVisible = !$("#leaderboardsWrapper").hasClass("hidden");

  const popupVisible: boolean = Misc.isAnyPopupVisible();

  const allowTyping: boolean =
    pageTestActive &&
    !commandLineVisible &&
    !leaderboardsVisible &&
    !popupVisible &&
    !TestUI.resultVisible &&
    (wordsFocused || event.key !== "Enter");

  if (
    allowTyping &&
    !wordsFocused &&
    !["Enter", ...ModifierKeys].includes(event.key)
  ) {
    TestUI.focusWords();
    if (Config.showOutOfFocusWarning) {
      event.preventDefault();
    }
  }

  if ([10, 11].includes(Tribe.state) && Tribe.getSelf()?.isTyping) {
    event.preventDefault();
    return;
  }

  //tab
  if (event.key == "Tab") {
    handleTab(event, popupVisible);
  }

  //esc
  if (event.key === "Escape" && Config.quickRestart === "esc") {
    const modalVisible: boolean =
      !$("#commandLineWrapper").hasClass("hidden") || popupVisible;

    if (modalVisible) return;

    event.preventDefault();

    // change page if needed
    if (Tribe.state >= 5) {
      if (Tribe.state === 5 && ActivePage.get() !== "tribe") {
        navigate("/tribe");
        return;
      } else if (ActivePage.get() !== "test") {
        navigate("/");
        return;
      }
    } else {
      if (ActivePage.get() !== "test") {
        navigate("/");
        return;
      }
    }

    // tribe
    if (Tribe.state >= 5) {
      if (Tribe.state > 5 && Tribe.state < 22) return;
      if (Tribe.getSelf()?.isLeader) {
        if (Tribe.state === 5 || Tribe.state === 22) {
          Tribe.initRace();
          return;
        }
      } else if (
        Tribe.state === 5 ||
        Tribe.state === 21 ||
        Tribe.state === 22
      ) {
        tribeSocket.out.room.readyUpdate();
        return;
      }
    }

    // tribe
    if (Tribe.state >= 5) {
      if (Tribe.state > 5 && Tribe.state < 22) return;
      if (Tribe.getSelf()?.isLeader) {
        if (Tribe.state === 5 || Tribe.state === 22) {
          Tribe.initRace();
          return;
        }
      } else if (
        Tribe.state === 5 ||
        Tribe.state === 21 ||
        Tribe.state === 22
      ) {
        tribeSocket.out.room.readyUpdate();
        return;
      }
    }

    // in case we are in a long test, setting manual restart
    if (event.shiftKey) {
      ManualRestart.set();
    } else {
      ManualRestart.reset();
    }

    //otherwise restart
    TestLogic.restart({
      event,
    });
  }

  if (!allowTyping) return;

  if (!event.originalEvent?.isTrusted || TestUI.testRestarting) {
    event.preventDefault();
    return;
  }

  if (TestInput.spacingDebug) {
    console.log(
      "spacing debug",
      "keypress",
      event.key,
      "length",
      TestInput.keypressTimings.spacing.array.length
    );
  }
  TestInput.recordKeypressSpacing();
  TestInput.setKeypressDuration(performance.now());
  TestInput.setKeypressNotAfk();

  //blocking firefox from going back in history with backspace
  if (event.key === "Backspace") {
    Sound.playClick();
    const t = /INPUT|SELECT|TEXTAREA/i;
    if (
      !t.test((event.target as unknown as Element).tagName)
      // if this breaks in the future, call mio and tell him to stop being lazy
      // (event.target as unknown as KeyboardEvent).disabled ||
      // (event.target as unknown as Element).readOnly
    ) {
      event.preventDefault();
    }

    if (Config.confidenceMode === "max") {
      event.preventDefault();
      return;
    }
  }

  Monkey.type();

  if (event.key === "Backspace" && TestInput.input.current.length === 0) {
    backspaceToPrevious();
    if (TestInput.input.current) {
      setWordsInput(" " + TestInput.input.current + " ");
    }
  }

  if (event.key === "Enter") {
    if (event.shiftKey) {
      if (Config.mode == "zen") {
        TestLogic.finish();
      } else if (
        !Misc.canQuickRestart(
          Config.mode,
          Config.words,
          Config.time,
          CustomText,
          CustomTextState.isCustomTextLong() ?? false
        )
      ) {
        TestInput.setBailout(true);
        TestLogic.finish();
      }
    } else {
      handleChar("\n", TestInput.input.current.length);
      setWordsInput(" " + TestInput.input.current);
      if (Config.tapeMode !== "off") {
        TestUI.scrollTape();
      }
    }
  }

  //show dead keys
  if (event.key === "Dead" && !CompositionState.getComposing()) {
    Sound.playClick();
    const word: HTMLElement | null = document.querySelector<HTMLElement>(
      "#words .word.active"
    );
    const len: number = TestInput.input.current.length; // have to do this because prettier wraps the line and causes an error

    // Check to see if the letter actually exists to toggle it as dead
    const deadLetter: Element | undefined =
      word?.querySelectorAll("letter")[len];
    if (deadLetter) {
      deadLetter.classList.toggle("dead");
    }
  }

  if (Config.oppositeShiftMode !== "off") {
    correctShiftUsed =
      (await ShiftTracker.isUsingOppositeShift(event)) !== false;
  }

  const funbox = FunboxList.get(Config.funbox).find(
    (f) => f.functions?.preventDefaultEvent
  );
  if (funbox?.functions?.preventDefaultEvent) {
    if (await funbox.functions.preventDefaultEvent(event)) {
      event.preventDefault();
      handleChar(event.key, TestInput.input.current.length);
      updateUI();
      setWordsInput(" " + TestInput.input.current);
      if (Config.tapeMode !== "off") {
        TestUI.scrollTape();
      }
    }
  }

  if (
    Config.layout !== "default" &&
    !(
      event.ctrlKey ||
      (event.altKey && window.navigator.platform.search("Linux") > -1)
    )
  ) {
    const char: string | null = await LayoutEmulator.getCharFromEvent(event);
    if (char !== null) {
      event.preventDefault();
      handleChar(char, TestInput.input.current.length);
      updateUI();
      setWordsInput(" " + TestInput.input.current);
    }
    if (Config.tapeMode !== "off") {
      TestUI.scrollTape();
    }
  }

  isBackspace = event.key === "Backspace" || event.key === "delete";
});

$("#wordsInput").on("keyup", (event) => {
  if (!event.originalEvent?.isTrusted || TestUI.testRestarting) {
    event.preventDefault();
    return;
  }

<<<<<<< HEAD
  if ([10, 11].includes(Tribe.state) && Tribe.getSelf()?.isTyping) {
    event.preventDefault();
    return;
  }
=======
  if (IgnoredKeys.includes(event.key)) return;
>>>>>>> 61533ff1

  if (TestUI.resultVisible) return;
  const now: number = performance.now();
  if (TestInput.keypressTimings.duration.current !== -1) {
    const diff: number = Math.abs(
      TestInput.keypressTimings.duration.current - now
    );
    TestInput.pushKeypressDuration(diff);
  }
  TestInput.setKeypressDuration(now);
  Monkey.stop();
});

$("#wordsInput").on("beforeinput", (event) => {
  if (!event.originalEvent?.isTrusted) return;
  if ((event.target as HTMLInputElement).value === "") {
    (event.target as HTMLInputElement).value = " ";
  }
});

$("#wordsInput").on("input", (event) => {
  if (!event.originalEvent?.isTrusted || TestUI.testRestarting) {
    (event.target as HTMLInputElement).value = " ";
    return;
  }

  const popupVisible = Misc.isAnyPopupVisible();
  if (popupVisible) return;

  if ([10, 11].includes(Tribe.state) && Tribe.getSelf()?.isTyping) {
    event.preventDefault();
    return;
  }

  if ([10, 11].includes(Tribe.state) && Tribe.getSelf()?.isTyping) {
    event.preventDefault();
    return;
  }

  TestInput.setKeypressNotAfk();

  if (
    (Config.layout == "default" || Config.layout == "korean") &&
    (event.target as HTMLInputElement).value
      .normalize()
      .match(
        /[\uac00-\ud7af]|[\u1100-\u11ff]|[\u3130-\u318f]|[\ua960-\ua97f]|[\ud7b0-\ud7ff]/g
      )
  ) {
    TestInput.input.setKoreanStatus(true);
  }

  const containsKorean = TestInput.input.getKoreanStatus();

  //Hangul.disassemble breaks down Korean characters into its components
  //allowing it to be treated as normal latin characters
  //Hangul.disassemble('한글') //['ㅎ','ㅏ','ㄴ','ㄱ','ㅡ','ㄹ']
  //Hangul.disassemble('한글',true) //[['ㅎ','ㅏ','ㄴ'],['ㄱ','ㅡ','ㄹ']]
  const realInputValue = (event.target as HTMLInputElement).value.normalize();
  const inputValue = containsKorean
    ? Hangul.disassemble(realInputValue).join("").slice(1)
    : realInputValue.slice(1);

  const currTestInput = containsKorean
    ? Hangul.disassemble(TestInput.input.current).join("")
    : TestInput.input.current;

  //checks to see if a korean word has compiled into two characters.
  //inputs: ㄱ, 가, 갇, 가다
  //what it actually reads: ㄱ, 가, 갇, , 가, 가다
  //this skips this part (, , 가,)
  if (containsKorean && !isBackspace) {
    if (
      isKoCompiling ||
      (realInputValue.slice(1).length < TestInput.input.current.length &&
        Hangul.disassemble(TestInput.input.current.slice(-1)).length > 1)
    ) {
      isKoCompiling = !isKoCompiling;
      return;
    }
  }

  // input will be modified even with the preventDefault() in
  // beforeinput/keydown if it's part of a compose sequence. this undoes
  // the effects of that and takes the input out of compose mode.
  if (
    Config.layout !== "default" &&
    inputValue.length >= currTestInput.length
  ) {
    setWordsInput(" " + currTestInput);
    return;
  }

  if (realInputValue.length === 0 && currTestInput.length === 0) {
    // fallback for when no Backspace keydown event (mobile)
    backspaceToPrevious();
  } else if (inputValue.length < currTestInput.length) {
    if (!containsKorean) {
      TestInput.input.current = inputValue;
    } else {
      const realInput = (event.target as HTMLInputElement).value
        .normalize()
        .slice(1);

      TestInput.input.current = realInput;
      koInputVisual.innerText = realInput.slice(-1);
    }

    TestUI.updateWordElement();
    Caret.updatePosition();
    if (!CompositionState.getComposing()) {
      Replay.addReplayEvent("setLetterIndex", currTestInput.length - 1);
    }
  } else if (inputValue !== currTestInput) {
    let diffStart = 0;
    while (inputValue[diffStart] === currTestInput[diffStart]) {
      diffStart++;
    }

    for (let i = diffStart; i < inputValue.length; i++) {
      // passing realInput to allow for correct Korean character compilation
      handleChar(inputValue[i], i, realInputValue);
    }
  }

  setWordsInput(" " + TestInput.input.current);
  updateUI();
  if (Config.tapeMode !== "off") {
    TestUI.scrollTape();
  }

  const statebefore = CompositionState.getComposing();
  setTimeout(() => {
    // checking composition state during the input event and on the next loop
    // this is done because some browsers (e.g. Chrome) will fire the input
    // event before the compositionend event.
    // this ensures the UI is correct

    const stateafter = CompositionState.getComposing();
    if (statebefore !== stateafter) {
      TestUI.updateWordElement();
    }

    // force caret at end of input
    // doing it on next cycle because Chromium on Android won't let me edit
    // the selection inside the input event
    if (
      (event.target as HTMLInputElement).selectionStart !==
        (event.target as HTMLInputElement).value.length &&
      (!Misc.trailingComposeChars.test(
        (event.target as HTMLInputElement).value
      ) ||
        ((event.target as HTMLInputElement).selectionStart ?? 0) <
          (event.target as HTMLInputElement).value.search(
            Misc.trailingComposeChars
          ))
    ) {
      (event.target as HTMLInputElement).selectionStart = (
        event.target as HTMLInputElement
      ).selectionEnd = (event.target as HTMLInputElement).value.length;
    }
  }, 0);
});

$("#wordsInput").on("focus", (event) => {
  (event.target as HTMLInputElement).selectionStart = (
    event.target as HTMLInputElement
  ).selectionEnd = (event.target as HTMLInputElement).value.length;
});

$("#wordsInput").on("copy paste", (event) => {
  event.preventDefault();
});

// Composing events
$("#wordsInput").on("compositionstart", () => {
  if (Config.layout !== "default") return;
  CompositionState.setComposing(true);
  CompositionState.setStartPos(TestInput.input.current.length);
});

$("#wordsInput").on("compositionend", () => {
  if (Config.layout !== "default") return;
  CompositionState.setComposing(false);
});<|MERGE_RESOLUTION|>--- conflicted
+++ resolved
@@ -28,15 +28,12 @@
 import * as Hangul from "hangul-js";
 import * as CustomTextState from "../states/custom-text-name";
 import { navigate } from "../observables/navigate-event";
-<<<<<<< HEAD
-import tribeSocket from "../tribe/tribe-socket";
-=======
 import * as FunboxList from "../test/funbox/funbox-list";
 import * as Settings from "../pages/settings";
 import * as KeymapEvent from "../observables/keymap-event";
 import { IgnoredKeys } from "../constants/ignored-keys";
 import { ModifierKeys } from "../constants/modifier-keys";
->>>>>>> 61533ff1
+import tribeSocket from "../tribe/tribe-socket";
 
 let dontInsertSpace = false;
 let correctShiftUsed = true;
@@ -1041,14 +1038,12 @@
     return;
   }
 
-<<<<<<< HEAD
+  if (IgnoredKeys.includes(event.key)) return;
+
   if ([10, 11].includes(Tribe.state) && Tribe.getSelf()?.isTyping) {
     event.preventDefault();
     return;
   }
-=======
-  if (IgnoredKeys.includes(event.key)) return;
->>>>>>> 61533ff1
 
   if (TestUI.resultVisible) return;
   const now: number = performance.now();
