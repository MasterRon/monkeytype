--- conflicted
+++ resolved
@@ -1034,9 +1034,6 @@
   isBackspace = event.key === "Backspace" || event.key === "delete";
 });
 
-<<<<<<< HEAD
-$("#wordsInput").on("keyup", (event) => {
-=======
 $("#wordsInput").keydown((event) => {
   if (event.originalEvent?.repeat) return;
   const now = performance.now();
@@ -1057,8 +1054,7 @@
   }, 0);
 });
 
-$("#wordsInput").keyup((event) => {
->>>>>>> f9eb1d6e
+$("#wordsInput").on("keyup", (event) => {
   if (!event.originalEvent?.isTrusted || TestUI.testRestarting) {
     event.preventDefault();
     return;
