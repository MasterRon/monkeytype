import * as Misc from "../utils/misc";
import * as ActivePage from "../states/active-page";
import * as Settings from "../pages/settings";
import * as Account from "../pages/account";
import * as ManualRestart from "../test/manual-restart-tracker";
import * as PageTest from "../pages/test";
import * as PageAbout from "../pages/about";
import * as PageLogin from "../pages/login";
import * as PageLoading from "../pages/loading";
<<<<<<< HEAD
import * as PageTribe from "../pages/tribe";
=======
import * as PageProfile from "../pages/profile";
>>>>>>> 4fa24c0b
import * as PageTransition from "../states/page-transition";
import { Auth } from "../firebase";

export async function change(
  page?: MonkeyTypes.Page | "",
  force = false
): Promise<void> {
  return new Promise((resolve) => {
    if (PageTransition.get()) {
      console.log(`change page ${page} stopped`);
      return;
    }
    console.log(`change page ${page}`);

    if (page === "") page = "test";
    if (page == undefined) {
      //use window loacation
      const pages: {
        [key: string]: MonkeyTypes.Page;
      } = {
        "/": "test",
        "/login": "login",
        "/settings": "settings",
        "/about": "about",
        "/account": "account",
<<<<<<< HEAD
        "/tribe": "tribe",
=======
        "/profile": "profile",
>>>>>>> 4fa24c0b
      };
      let path = pages[window.location.pathname as keyof typeof pages];
      if (!path) {
        path = "test";
      }
      page = path;

      if (Auth.currentUser && page === "login") {
        page = "account";
      }

      if (
        !Auth.currentUser &&
        window.location.search === "" &&
        page === "profile"
      ) {
        page = "login";
      }
    }

    if (
      Auth.currentUser &&
      window.location.pathname === "/profile" &&
      window.location.search === ""
    ) {
      page = "account";
    }

    if (!force && ActivePage.get() === page) {
      console.log(`page ${page} already active`);
      return;
    }

    const pages = {
      loading: PageLoading.page,
      test: PageTest.page,
      settings: Settings.page,
      about: PageAbout.page,
      account: Account.page,
      login: PageLogin.page,
<<<<<<< HEAD
      tribe: PageTribe.page,
=======
      profile: PageProfile.page,
>>>>>>> 4fa24c0b
    };

    const previousPage = pages[ActivePage.get() as MonkeyTypes.Page];
    const nextPage = pages[page];

    const historyUrl =
      nextPage.pathname +
      (nextPage.pathname === "/profile" ? window.location.search : "");

    previousPage?.beforeHide();
    PageTransition.set(true);
    ActivePage.set(undefined);
    $(".page").removeClass("active");
    Misc.swapElements(
      previousPage.element,
      nextPage.element,
      250,
      () => {
        PageTransition.set(false);
        ActivePage.set(nextPage.name);
        previousPage?.afterHide();
        nextPage.element.addClass("active");
        resolve();
        history.pushState(nextPage.pathname, "", historyUrl);
        nextPage?.afterShow();
      },
      async () => {
        await nextPage?.beforeShow();
      }
    );
  });
}

$(document).on("click", "#top .logo", () => {
  change("test");
});

$(document).on("click", "#top #menu .text-button", (e) => {
  if (!$(e.currentTarget).hasClass("leaderboards")) {
    const href = $(e.currentTarget).attr("href") as string;
    ManualRestart.set();
    change(href.replace("/", "") as MonkeyTypes.Page);
  }
  return false;
});

$(".pageTest .loginTip .link").on("click", async () => {
  change("login");
});<|MERGE_RESOLUTION|>--- conflicted
+++ resolved
@@ -7,11 +7,8 @@
 import * as PageAbout from "../pages/about";
 import * as PageLogin from "../pages/login";
 import * as PageLoading from "../pages/loading";
-<<<<<<< HEAD
 import * as PageTribe from "../pages/tribe";
-=======
 import * as PageProfile from "../pages/profile";
->>>>>>> 4fa24c0b
 import * as PageTransition from "../states/page-transition";
 import { Auth } from "../firebase";
 
@@ -37,11 +34,8 @@
         "/settings": "settings",
         "/about": "about",
         "/account": "account",
-<<<<<<< HEAD
         "/tribe": "tribe",
-=======
         "/profile": "profile",
->>>>>>> 4fa24c0b
       };
       let path = pages[window.location.pathname as keyof typeof pages];
       if (!path) {
@@ -82,11 +76,8 @@
       about: PageAbout.page,
       account: Account.page,
       login: PageLogin.page,
-<<<<<<< HEAD
       tribe: PageTribe.page,
-=======
       profile: PageProfile.page,
->>>>>>> 4fa24c0b
     };
 
     const previousPage = pages[ActivePage.get() as MonkeyTypes.Page];
