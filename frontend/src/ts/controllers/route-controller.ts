import * as PageController from "./page-controller";
import * as PageTest from "../pages/test";
import * as PageAbout from "../pages/about";
import * as PageSettings from "../pages/settings";
import * as PageAccount from "../pages/account";
import * as PageLogin from "../pages/login";
import * as Page404 from "../pages/404";
import * as PageProfile from "../pages/profile";
import * as PageTribe from "../pages/tribe";
import * as Leaderboards from "../elements/leaderboards";
import * as TestUI from "../test/test-ui";
import * as PageTransition from "../states/page-transition";
// import * as ActivePage from "../states/active-page";
import { Auth } from "../firebase";
import * as Tribe from "../tribe/tribe";

//source: https://www.youtube.com/watch?v=OstALBk-jTc
// https://www.youtube.com/watch?v=OstALBk-jTc

<<<<<<< HEAD
interface NavigateOptions {
  tribeOverride?: boolean;
=======
//this will be used in tribe
interface NavigateOptions {
  empty?: boolean;
>>>>>>> b5d5e145
}

function pathToRegex(path: string): RegExp {
  return new RegExp(
    "^" + path.replace(/\//g, "\\/").replace(/:\w+/g, "(.+)") + "$"
  );
}

function getParams(match: { route: Route; result: RegExpMatchArray }): {
  [key: string]: string;
} {
  const values = match.result.slice(1);
  const keys = Array.from(match.route.path.matchAll(/:(\w+)/g)).map(
    (result) => result[1]
  );

  return Object.fromEntries(keys.map((key, index) => [key, values[index]]));
}

interface Route {
  path: string;
  load: (
    params: { [key: string]: string },
    navigateOptions: NavigateOptions
  ) => void;
}

const routes: Route[] = [
  {
    path: "/",
    load: (_params, navigateOptions): void => {
      if (Tribe.state >= 5 && !navigateOptions?.tribeOverride) {
        navigate("/tribe", navigateOptions);
      } else {
        PageController.change(PageTest.page, true);
      }
    },
  },
  {
    path: "/verify",
    load: (): void => {
      PageController.change(PageTest.page, true);
    },
  },
  // {
  //   path: "/leaderboards",
  //   load: (): void => {
  //     if (ActivePage.get() === "loading") {
  //       PageController.change(PageTest.page);
  //     }
  //     Leaderboards.show();
  //   },
  // },
  {
    path: "/about",
    load: (): void => {
      PageController.change(PageAbout.page, true);
    },
  },
  {
    path: "/settings",
    load: (): void => {
      PageController.change(PageSettings.page, true);
    },
  },
  {
    path: "/login",
    load: (): void => {
      PageController.change(PageLogin.page, true);
    },
  },
  {
    path: "/account",
    load: (): void => {
      PageController.change(PageAccount.page, true);
    },
  },
  {
    path: "/profile",
    load: (): void => {
      if (Auth.currentUser) {
        navigate("/account");
      } else {
        navigate("/");
      }
    },
  },
  {
    path: "/profile/:uid",
    load: (params): void => {
      PageController.change(PageProfile.page, {
        force: true,
        params,
      });
    },
  },
  {
    path: "/tribe",
    load: (params): void => {
      PageController.change(PageTribe.page, true, params);
    },
  },
  {
    path: "/tribe/:roomId",
    load: (params): void => {
      Tribe.setAutoJoin(params["roomId"]);
      PageController.change(PageTribe.page, true, params);
    },
  },
];

export function navigate(
  url = window.location.pathname,
  options = {} as NavigateOptions
): void {
<<<<<<< HEAD
  if (Tribe.state > 5 && !options?.tribeOverride) return;
=======
>>>>>>> b5d5e145
  if (
    TestUI.testRestarting ||
    TestUI.resultCalculating ||
    PageTransition.get()
  ) {
    return;
  }
  url = url.replace(/\/$/, "");
  if (url === "") url = "/";
  history.pushState(null, "", url);
  router(options);
}

async function router(options = {} as NavigateOptions): Promise<void> {
  const matches = routes.map((r) => {
    return {
      route: r,
      result: location.pathname.match(pathToRegex(r.path)),
    };
  });

  const match = matches.find((m) => m.result !== null) as {
    route: Route;
    result: RegExpMatchArray;
  };

  if (!match) {
    PageController.change(Page404.page);
    return;
  }

  match.route.load(getParams(match), options);
}

window.addEventListener("popstate", () => {
  router();
});

document.addEventListener("DOMContentLoaded", () => {
  document.body.addEventListener("click", (e) => {
    const target = e?.target as HTMLLinkElement;
    if (target.matches("[data-link]") && target?.href) {
      e.preventDefault();
      navigate(target.href);
    }
  });
});

$("#top .logo").on("click", () => {
  navigate("/");
});

$(document).on("click", "#leaderboards .entryName", (e) => {
  const uid = $(e.target).attr("uid");
  if (uid) {
    navigate(`/profile/${uid}`);
    Leaderboards.hide();
  }
});<|MERGE_RESOLUTION|>--- conflicted
+++ resolved
@@ -17,14 +17,8 @@
 //source: https://www.youtube.com/watch?v=OstALBk-jTc
 // https://www.youtube.com/watch?v=OstALBk-jTc
 
-<<<<<<< HEAD
 interface NavigateOptions {
   tribeOverride?: boolean;
-=======
-//this will be used in tribe
-interface NavigateOptions {
-  empty?: boolean;
->>>>>>> b5d5e145
 }
 
 function pathToRegex(path: string): RegExp {
@@ -140,10 +134,7 @@
   url = window.location.pathname,
   options = {} as NavigateOptions
 ): void {
-<<<<<<< HEAD
   if (Tribe.state > 5 && !options?.tribeOverride) return;
-=======
->>>>>>> b5d5e145
   if (
     TestUI.testRestarting ||
     TestUI.resultCalculating ||
