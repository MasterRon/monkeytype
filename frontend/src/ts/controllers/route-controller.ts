--- conflicted
+++ resolved
@@ -6,32 +6,21 @@
 import * as PageLogin from "../pages/login";
 import * as Page404 from "../pages/404";
 import * as PageProfile from "../pages/profile";
-<<<<<<< HEAD
+import * as PageProfileSearch from "../pages/profile-search";
 import * as PageTribe from "../pages/tribe";
 import * as Leaderboards from "../elements/leaderboards";
 import * as TestUI from "../test/test-ui";
 import * as PageTransition from "../states/page-transition";
-import { Auth } from "../firebase";
+import * as NavigateEvent from "../observables/navigate-event";
 import * as Tribe from "../tribe/tribe";
-=======
-import * as PageProfileSearch from "../pages/profile-search";
-import * as Leaderboards from "../elements/leaderboards";
-import * as TestUI from "../test/test-ui";
-import * as PageTransition from "../states/page-transition";
-import * as NavigateEvent from "../observables/navigate-event";
->>>>>>> d98ec08c
 
 //source: https://www.youtube.com/watch?v=OstALBk-jTc
 // https://www.youtube.com/watch?v=OstALBk-jTc
 
 interface NavigateOptions {
-<<<<<<< HEAD
   tribeOverride?: boolean;
   force?: boolean;
-=======
-  empty?: boolean;
   data?: any;
->>>>>>> d98ec08c
 }
 
 function pathToRegex(path: string): RegExp {
