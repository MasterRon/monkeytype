--- conflicted
+++ resolved
@@ -1,5 +1,4 @@
 import * as PageController from "./page-controller";
-<<<<<<< HEAD
 import * as PageTest from "../pages/test";
 import * as PageAbout from "../pages/about";
 import * as PageSettings from "../pages/settings";
@@ -8,28 +7,19 @@
 import * as Page404 from "../pages/404";
 import * as PageProfile from "../pages/profile";
 import * as PageTribe from "../pages/tribe";
-=======
->>>>>>> 245daed4
 import * as Leaderboards from "../elements/leaderboards";
 import * as TestUI from "../test/test-ui";
 import * as PageTransition from "../states/page-transition";
 import { Auth } from "../firebase";
-import * as Tribe from "../tribe/tribe";
-import * as TribeState from "../tribe/tribe-state";
-import tribeSocket from "../tribe/tribe-socket";
 
 //source: https://www.youtube.com/watch?v=OstALBk-jTc
 // https://www.youtube.com/watch?v=OstALBk-jTc
 
 interface NavigateOptions {
-<<<<<<< HEAD
   tribeOverride?: boolean;
   force?: boolean;
-  data?: any;
-=======
-  empty?: boolean;
+  empty: boolean;
   data?: unknown;
->>>>>>> 245daed4
 }
 
 function pathToRegex(path: string): RegExp {
@@ -67,7 +57,6 @@
 const routes: Route[] = [
   {
     path: "/",
-<<<<<<< HEAD
     load: (_params, navigateOptions): void => {
       if (navigateOptions?.tribeOverride === true) {
         PageController.change(PageTest.page, {
@@ -89,10 +78,6 @@
           force: navigateOptions?.force ?? false,
         });
       }
-=======
-    load: (): void => {
-      PageController.change("test");
->>>>>>> 245daed4
     },
   },
   {
