--- conflicted
+++ resolved
@@ -479,12 +479,9 @@
     addedAt: number;
     filterPresets: ResultFilters[];
     xp: number;
-<<<<<<< HEAD
-=======
     inboxUnreadSize: number;
     streak: number;
     maxStreak: number;
->>>>>>> 7dff50dc
   }
 
   interface UserDetails {
@@ -751,13 +748,12 @@
     customStyle?: string;
   }
 
-<<<<<<< HEAD
   interface Emoji {
     type: "image" | "emoji";
     from: string;
     to: string;
   }
-=======
+
   interface MonkeyMail {
     id: string;
     subject: string;
@@ -783,5 +779,4 @@
   }
 
   type AllRewards = XpReward | BadgeReward;
->>>>>>> 7dff50dc
 }