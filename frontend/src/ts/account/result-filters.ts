--- conflicted
+++ resolved
@@ -80,20 +80,8 @@
   console.log("loading filters");
   try {
     const newResultFilters = window.localStorage.getItem("resultFilters");
-<<<<<<< HEAD
-    if (
-      newResultFilters !== null &&
-      newResultFilters !== "" &&
-      Object.keys(JSON.parse(newResultFilters)).length >=
-        Object.keys(defaultResultFilters).length
-    ) {
-      filters = JSON.parse(newResultFilters);
-      // save();
-    } else {
-=======
 
     if (newResultFilters === null) {
->>>>>>> badcba75
       filters = defaultResultFilters;
     } else {
       const newFiltersObject = JSON.parse(newResultFilters);
