--- conflicted
+++ resolved
@@ -91,24 +91,10 @@
   "./src/js/cloud-functions.js",
   "./src/js/misc.js",
   "./src/js/layouts.js",
-<<<<<<< HEAD
-  "./src/js/monkey.js",
-  "./src/js/result-filters.js",
-  "./src/js/notification-center.js",
   "./src/js/input-suggestions.js",
   "./src/js/tribe-mm-status.js",
   "./src/js/tribe-default-configs.js",
-];
-
-//legacy files
-//the order of files is important
-const globalSrc = [
-  "./src/js/global-dependencies.js",
-  "./src/js/simple-popups.js",
   "./src/js/tribe.js",
-  "./src/js/words.js",
-  "./src/js/userconfig.js",
-=======
   "./src/js/sound.js",
   "./src/js/theme-colors.js",
   "./src/js/chart-controller.js",
@@ -118,7 +104,6 @@
   "./src/js/ui.js",
   "./src/js/commandline.js",
   "./src/js/commandline-lists.js",
->>>>>>> bb03cab0
   "./src/js/commandline.js",
   "./src/js/challenge-controller.js",
   "./src/js/mini-result-chart.js",
