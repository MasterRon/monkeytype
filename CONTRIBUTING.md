--- conflicted
+++ resolved
@@ -22,30 +22,16 @@
 When contributing to Monkeytype, it's good to know our best practices, tips, and tricks. First, Monkeytype is written in Javascript, CSS, and HTML (in order of language usage within the project); thus, we assume you are comfortable in these languages or have basic knowledge of them. Our backend is in NodeJS and we use Firebase to store our user data. Furthermore, we use Prettier to format our code.
 
 ### Prerequisites
-<<<<<<< HEAD
 
-While most contributions don't require that you install dependencies, there are a few minimum requirements you will need to meet to be able to run the project(this is useful and almost always necessary for tasks like creating features and fixing bugs, running the project is also useful if you are contributing a theme and want to view it on the site before you contribute it). You will need a computer with a stable internet connection, Git, NodeJS with a version < 14 and Firebase, and a text editor.
+While most contributions don't require that you install dependencies, there are a few minimum requirements you will need to meet to be able to run the project (this is useful and almost always necessary for tasks like creating features and fixing bugs; running the project is also useful if you are contributing a theme and want to view it on the site before you contribute it). You will need a computer with a stable internet connection, a text editor, Git, Firebase, and NodeJS with a version < 14.
 
 #### Text Editor
 
-If you are not a developer and wish to contribute themes, new languages, or quotes, having a text editor will make contributions _much_ easier. A popular and relatively lightweight editor [Visual Studio Code](https://code.visualstudio.com/) or VS Code. Is is the free and open-source from Microsoft. Run the installer and follow the prompts. Once you have VS Code installed, you are ready to start contributing.
+If you are not a developer and wish to contribute themes, new languages, or quotes, having a text editor will make contributions _much_ easier. A popular and relatively lightweight editor that we recommend is [Visual Studio Code](https://code.visualstudio.com/) or VS Code. It is free and open-source from Microsoft. Simply run the installer and follow the prompts. Once you have VS Code installed, you are ready to start contributing.
 
 #### Git
 
-Git is optional but we _highly_ recommend you use it. Monkeytype used the Git source control management system for its version control. Assuming you don't have experience typing commmands in the command line, we suggest installing [Sourcetree](https://www.sourcetreeapp.com/). You will be able to utilize the power of Git without needing to remember any cryptic commands. However using a Git client won't give you access to the full functionality of Git but provides an easy to understand graphical user interface(GUI). Once you have downloaded Sourcetree, run the installer. While installing Sourcetree, keep your eyes peeled for the option to also install Git with Sourcetree. This is the option you will need to look for in order to install Git. **Make sure to click yes in the installer to install Git with Sourcetree.**
-
-#### NodeJS
-
-The installation process of NodeJS is fairly simple, navigate to the NodeJS [website](https://nodejs.org/en/) and download the `xx.xx.x LTS`. Run the installer once the download has finished.
-=======
-While most contributions don't require that you install dependencies, there are a few minimum requirements you will need to meet to be able to run the project (this is useful and almost always necessary for tasks like creating features and fixing bugs; running the project is also useful if you are contributing a theme and want to view it on the site before you contribute it). You will need a computer with a stable internet connection, a text editor, Git, Firebase, and NodeJS with a version < 14.
-
-#### Text Editor
-If you are not a developer and wish to contribute themes, new languages, or quotes, having a text editor will make contributions *much* easier. A popular and relatively lightweight editor that we recommend is [Visual Studio Code](https://code.visualstudio.com/) or VS Code. It is free and open-source from Microsoft. Simply run the installer and follow the prompts. Once you have VS Code installed, you are ready to start contributing.
-
-#### Git 
-Git is optional but we *highly* recommend you use it. Monkeytype uses the Git source control management system for its version control. Assuming you don't have experience typing commmands in the command line, we suggest installing [Sourcetree](https://www.sourcetreeapp.com/). You will be able to utilize the power of Git without needing to remember any cryptic commands. However using a Git client won't give you access to the full functionality of Git but provides an easy to understand graphical user interface (GUI). Once you have downloaded Sourcetree, run the installer. While installing Sourcetree, keep your eyes peeled for the option to also install Git with Sourcetree. This is the option you will need to look for in order to install Git. **Make sure to click yes in the installer to install Git with Sourcetree.**
->>>>>>> 9d6ff9fb
+Git is optional but we _highly_ recommend you use it. Monkeytype uses the Git source control management system for its version control. Assuming you don't have experience typing commmands in the command line, we suggest installing [Sourcetree](https://www.sourcetreeapp.com/). You will be able to utilize the power of Git without needing to remember any cryptic commands. However using a Git client won't give you access to the full functionality of Git but provides an easy to understand graphical user interface (GUI). Once you have downloaded Sourcetree, run the installer. While installing Sourcetree, keep your eyes peeled for the option to also install Git with Sourcetree. This is the option you will need to look for in order to install Git. **Make sure to click yes in the installer to install Git with Sourcetree.**
 
 #### Firebase
 
@@ -92,6 +78,7 @@
    1. To connect, type `mongodb://localhost:27017` in the connection string box and press connect. The monkeytype database will be created and shown` after the server is started.
 
 #### NodeJS
+
 The installation process of NodeJS is fairly simple, navigate to the NodeJS [website](https://nodejs.org/en/) and download the `xx.xx.x LTS`. Run the installer once the download has finished.
 
 ### Building and Running Monkeytype
