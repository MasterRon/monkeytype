{
  "language": "spanish",
  "groups": [
    [0, 100],
    [101, 300],
    [301, 600],
    [601, 9999]
  ],
  "quotes": [
    {
      "text": "La muerte no existe, la gente solo muere cuando la olvidan; si puedes recordarme siempre estaré contigo.",
      "source": "Isabel Allende, Eva Luna",
      "length": 104,
      "id": 1
    },
    {
      "text": "Artículo 33.- Toda persona es igual ante la ley y no podrá practicarse discriminación alguna contraria a la dignidad humana.",
      "source": "Constitucion Politica de Costa Rica.",
      "length": 124,
      "id": 2
    },
    {
      "text": "En general, los hombres juzgan más por los ojos que por la inteligencia, pues todos pueden ver, pero pocos comprenden lo que ven.",
      "source": "Nicolás Maquiavelo - El Príncipe",
      "length": 130,
      "id": 3
    },
    {
      "text": "Tenía la idea de que al poner nombre a los problemas, éstos se materializan y ya no es posible ignorarlos; en cambio, si se mantienen en el limbo de las palabras no dichas, pueden desaparecer solos, con el transcurso del tiempo.",
      "source": "Isabel Allende, La Casa de los Espíritus.",
      "length": 228,
      "id": 4
    },
    {
      "text": "La soledad es un peligro para una mente en funcionamiento. Necesitamos rodearnos de personas que piensan y hablan. Cuando pasamos demasiado tiempo solos, poblamos el vacío con fantasmas. Lo dijo Maupassant, en \"Le Horla\"",
      "source": "Lauren Groff, Florida",
      "length": 220,
      "id": 5
    },
    {
      "text": "El bostezo imperceptible de las moscas y el estirón de las alas de la flota de zopilotes, no significaron novedad alguna para los buzos de la madrugada. Entre la llovizna persistente y los vapores de aquel mar sin devenir, los últimos camiones, ahora vacíos, se alejaban para comenzar otro día de recolección. Los buzos habían extraído varios cargamentos importantes de las profundidades de su mar muerto y antes de los que el turno del día llegaran a sumar sus brazadas, se apresuraban a seleccionar sus presas para la venta en las recicladoras de latas, botellas y papel, o en las fundidoras de metales más pesados.",
      "source": "Fernando Contreras Castro, Única Mirando al Mar",
      "length": 617,
      "id": 6
    },
    {
      "text": "El amor descubre matices invisibles para los ojos indiferentes y saca de ellos consecuencias infinitas.",
      "source": "Stendhal (Marie-Henri Beyle), La cartuja de Parma",
      "length": 103,
      "id": 7
    },
    {
      "text": "El ímpetu, producto de la masa por la velocidad de un cuerpo se conserva entre portales. Para los nuevos, si entras rápido sales rápido.",
      "source": "Portal 1",
      "length": 136,
      "id": 8
    },
    {
      "text": "Probablemente de todos nuestros sentimientos, el único que no es verdaderamente nuestro es la esperanza. La esperanza le pertenece a la vida, es la vida misma defendiéndose.",
      "source": "Julio Cortázar, Rayuela",
      "length": 173,
      "id": 9
    },
    {
      "text": "En primer lugar, quiero dejar una cosa bien clara: éste no es el típico diario. Sencillamente, he decidido empezar a escribir mis memorias. Ya sé lo que pone en la tapa. Mira que cuando mamá lo fue a comprar le pedí de manera específica que no tuviera el rotulito de \"diario\"",
      "source": "Diario de Greg 1",
      "length": 275,
      "id": 10
    },
    {
      "text": "Mía o de la muerte, entre la muerte y yo, un paso más para acercarme a ella, sería perderla; y dejarla llorar en abandono, era un suplicio superior a mis fuerzas.",
      "source": "Jorge Isaacs, María",
      "length": 162,
      "id": 11
    },
    {
      "text": "La naturaleza es la más amorosa de las madres cuando el dolor se ha adueñado de nuestra alma; y si la felicidad nos acaricia, ella nos sonríe.",
      "source": "Jorge Isaacs, María",
      "length": 142,
      "id": 12
    },
    {
      "text": "Es un hombre, pero podría ser otra cosa: una catástrofe, un rugido, el viento. Sentado en una butaca baja cubierta por una manta de lana, viste camisa de jean, un suéter beige que tiene varios agujeros, un pantalón de corderoy. A sus espaldas, una puerta vidriada separa la sala de un balcón en el que se ven dos sillas y, más allá, un terreno cubierto por arbustos. Después, el océano Pacífico, las olas que muerden rocas como corazones negros.",
      "source": "Leila Guerriero, Buscando a Nicanor",
      "length": 445,
      "id": 13
    },
    {
      "text": "La mecanografía es el proceso de introducir caracteres alfanuméricos en un dispositivo por medio de un teclado como los que poseen las máquinas de escribir, los ordenadores o las calculadoras.",
      "source": "Wikipedia, Mecanografía",
      "length": 192,
      "id": 14
    },
    {
      "text": "Quedan 45 minutos apenas, si es que ya ha empezado el segundo tiempo. 45 minutos. Pero ¿cómo es posible que tarden tanto en pasar 45 minutos? ¿Cómo puede ser que se transformen en una eternidad inacabable? La cosa es no mirar el reloj. No mirarlo nunca. Entonces, de pronto, cuando uno en un reflejo natural y entendible de animal urbano mira el cuadrante, ya han pasado 40 minutos o 43, no queda nada.",
      "source": "Roberto Fontanarrosa, La Observación de los Pájaros",
      "length": 402,
      "id": 15
    },
    {
      "text": "La verdad es que, aquí como en todo, Gorgias se debate entre la exposición de una doctrina propia y la crítica, por exageración y reducción al absurdo, de doctrinas ajenas. Es este último interés el que ocupa el primer lugar, el que domina, por así decirlo, el primer nivel de la exposición.",
      "source": "Nuevos estudios de lingüística general y de teoría literaria",
      "length": 291,
      "id": 16
    },
    {
      "text": "Una ciudad es una abstracción que nos concedemos para darle un nombre propio a una serie de lugares fragmentarios, inconexos, opacos, y la mayor parte del tiempo imaginarios y desiertos de nosotros.",
      "source": "Juan José Saer, La mayor",
      "length": 198,
      "id": 17
    },
    {
      "text": "Comí los alimentos del mundo. Mi mano tocó piedras de ciudades famosas y mi cuerpo, reducido ahora, pero sano y salvaje, atravesó calles más numerosas que las arrugas de un río. ¿Qué hombres no conocí? ¿Qué libros no he leído? ¿Qué ha de haber en el almacén de lo visible y de lo invisible que se me pueda vender como novedad?",
      "source": "Juan José Saer, El poeta septuagenario",
      "length": 326,
      "id": 18
    },
    {
      "text": "Somos como la vieja torre cuando saltan de sus ventanas golondrinas; somos como la vieja torre cuando cantan en sus campanas voces finas. Somos como la cama de un enfermo cuando alzándose en ella se ve el prado; somos como la cama de un enfermo que está viendo una estrella de acostado. Pero nuestro corazón con ilusiones como la torre es, que tiene sones, que tiene golondrinas, pero es vieja. Pero nuestro corazón siempre en desvelo, es cual lecho que puede ver el cielo, pero que lleva a uno que se queja.",
      "source": "Enrique Banchs, Imagen",
      "length": 509,
      "id": 19
    },
    {
      "text": "La señora Lefevre era una dama de pueblo. Era una viuda de esas medio campesinas, de cintas y sombreros aparatosos, que hablan con dureza y adoptan en público aires grandiosos; de esas que ocultan, bajo aspectos cómicos y expresivos, un alma de pretenciosa estúpida y esconden, bajo guantes de seda, sus inmensas manos rojas.",
      "source": "Guy de Maupassant, Pierrot",
      "length": 326,
      "id": 20
    },
    {
      "text": "Mal científico sería yo si afirmara que cada detalle que aquí presento quedará fijo para siempre, sin cambio alguno. Insisto solamente en que el esfuerzo por entender el lenguaje y su papel social vale la pena realizarlo, así como en que el enfoque objetivo y amplio lleva a una comprensión relativamente segura, si bien a la luz descubre siempre nuevos problemas que merecen especial atención.",
      "source": "Morris Swadesh, El lenguaje y la vida humana",
      "length": 395,
      "id": 21
    },
    {
      "text": "Con el paso del tiempo la idea original de Borel se fue refinando y desde los años 70 fue dada la vuelta para afirmar, en el coloquialmente conocido como \"Teorema de los infinitos monos\" o \"Teorema del mono infinito\", que si un número infinito de monos inmortales aporrean máquinas de escribir (o teclados de ordenador, no nos vamos a poner exigentes) durante toda la eternidad, alguno acabará escribiendo El Quijote.",
      "source": "Manuel García, Conrado Miguel - Momentos estelares de la probabilidad y estadística",
      "length": 417,
      "id": 22
    },
    {
      "text": "Dentro de veinte años estarás más decepcionado por las cosas que no hiciste, que por las que hiciste. Así que suelta las amarras. Navega lejos del puerto seguro. Atrapa los vientos alisios en tus velas. Explora. Sueña. Descubre.",
      "source": "Mark Twain",
      "length": 228,
      "id": 23
    },
    {
      "text": "He fallado más de 9000 mil tiros en mi carrera. He perdido casi 300 partidos. En 26 ocasiones, pude hacer la canasta que ganara el partido y fallé. He fracasado una y otra vez en mi vida. Y por esa razón he triunfado.",
      "source": "Michael Jordan",
      "length": 216,
      "id": 24
    },
    {
      "text": "La falta de miedo es como un músculo. Sé por propia experiencia que cuanto más lo ejercitas más natural se convierte el no dejar que los miedos guíen tu vida.",
      "source": "Arianna Huffington",
      "length": 158,
      "id": 25
    },
    {
      "text": "Para evitar la crítica no hagas nada, no digas nada, no seas nada.",
      "source": "Elbert Hubbard",
      "length": 66,
      "id": 26
    },
    {
      "text": "La mente es todo. Te conviertes en lo que piensas.",
      "source": "Buda (Buddha)",
      "length": 49,
      "id": 27
    },
    {
      "text": "La vida es una oportunidad, benefíciate de ella. La vida es belleza, admírala. La vida es un sueño, alcánzalo. La vida es un desafío, cumple. La vida es un deber, complétala. La vida es un juego, juégala. La vida es una promesa, cúmplela. La vida es pena, supérala. La vida es una canción, cántala. La vida es lucha, acéptala. La vida es una tragedia, enfréntala. La vida es una aventura, atrévete. La vida es suerte, hazlo. La vida es demasiado preciosa, no la destruyas. La vida es vida, lucha por ella.",
      "source": "Madre Teresa",
      "length": 505,
      "id": 28
    },
    {
      "text": "He sido impresionado con la urgencia de hacer. Saber no es suficiente, debemos aplicar. Estar dispuesto no es suficiente, debemos hacer.",
      "source": "Brady Shirel",
      "length": 135,
      "id": 29
    },
    {
      "text": "-No se puede decir señores apus -lo amonestó Dionisio-. Porque apu quiere decir señor en quechua. Y toda repetición es una ofensa, señor cabo, como dice el vals.\\n-Tampoco se debe de decir señor cabo -replicó Lituma-. Cabo o señor, pero las dos cosas juntas es tomadura de pelo. Aunque, usted siempre está tomándole el pelo a la gente.",
      "source": "Mario Vargas Llosa, Lituma en los Andes",
      "length": 335,
      "id": 30
    },
    {
      "text": "Había empezado a leer la novela unos días antes. La abandonó por negocios urgentes, volvió a abrirla cuando regresaba en tren a la finca; se dejaba interesar lentamente por la trama, por el dibujo de los personajes. Esa tarde, después de escribir una carta a su apoderado y discutir con el mayordomo una cuestión de aparcerías, volvió al libro en la tranquilidad del estudio que miraba hacia el parque de los robles.",
      "source": "Continuidad de los Parques, Julio Cortázar, 1964",
      "length": 416,
      "id": 31
    },
    {
      "text": "Discúlpame, ¿vos querés que nos caguemos bien a trompadas?",
      "source": "Gerónimo Benavides \"Momo\"",
      "length": 56,
      "id": 32
    },
    {
      "text": "Sin embargo, frente a la opresión, el saqueo y el abandono, nuestra respuesta es la vida. Ni los diluvios ni las pestes, ni las hambrunas ni los cataclismos, ni siquiera las guerras eternas a través de los siglos y los siglos han conseguido reducir la ventaja tenaz de la vida sobre la muerte.",
      "source": "Gabriel García Marquéz, La soledad de América Latina",
      "length": 293,
      "id": 33
    },
    {
      "text": "Vine a Comala porque me dijeron que acá vivía mi padre, un tal Pedro Páramo.",
      "source": "Juan Rulfo, Pedro Páramo",
      "length": 76,
      "id": 34
    },
    {
      "text": "La simplicidad es la máxima sofisticación.",
      "source": "Leonardo Da Vinci",
      "length": 42,
      "id": 35
    },
    {
      "text": "Sentí cuando cayó en mis manos el hilito de sangre con que estaba amarrada a mi corazón.",
      "source": "Juan Rulfo, Pedro Páramo",
      "length": 88,
      "id": 36
    },
    {
      "text": "No es lo que no sabes lo que te mete en problemas, es lo que sabes con certeza que simplemente no es así.",
      "source": "Mark Twain",
      "length": 104,
      "id": 37
    },
    {
      "text": "Aquel que no entiende tus silencios, lo más seguro es que tampoco entienda tus palabras.",
      "source": "Elbert Hubbard",
      "length": 88,
      "id": 38
    },
    {
      "text": "Pedimos y pedimos, se nos da y se nos vuelve a dar; pero quien mucho pide, un día no recibirá.",
      "source": "Zuhayr Ibn Abi Sulma, Mu'allaqa",
      "length": 95,
      "id": 39
    },
    {
      "text": "El intenso perfume de las rosas embalsamaba el estudio y, cuando la ligera brisa agitaba los árboles del jardín, entraba, por la puerta abierta, un intenso olor a lilas o el aroma más delicado de las flores rosadas de los espinos.",
      "source": "Oscar Wilde",
      "length": 230,
      "id": 40
    },
    {
      "text": "Elijo a mis amigos por su apostura, a mis conocidos por su buena reputación y a mis enemigos por su inteligencia. No es posible excederse en el cuidado al elegir a los enemigos. No tengo ni uno solo que sea estúpido. Todos son personas de cierta talla intelectual y, en consecuencia, me aprecian.",
      "source": "Oscar Wilde",
      "length": 296,
      "id": 41
    },
    {
      "text": "Si algún día te digo que te creo no me creas que te creo porque ya no creo ni en mi reflejo.",
      "source": "Canserbero",
      "length": 92,
      "id": 42
    },
    {
      "text": "No me mires que nos miran. Nos miran que nos miramos, miremos que no nos miren y cuando no miren nos miraremos. Porque si nos miran que nos miramos miran que nos amamos.",
      "source": "Trabalenguas",
      "length": 201,
      "id": 43
    },
    {
      "text": "Estoy en esos tiempos en que gota a gota la mente se agota, pasan los días y apenas lo notas, la rutina es implacable, el mal humor te arropa y luces como un don nadie con cualquier ropa.",
      "source": "Canserbero",
      "length": 187,
      "id": 44
    },
    {
      "text": "Nudo en el cuello veo tus redes sociales, cada foto supera la anterior en lo feliz que sales, por ello no me sale, o sea, no me nace escribirte, siquiera pensar en molestar lo que construiste. Después de que te fuiste sabiamente, obviamente eso lo vi después de herirte torpemente, al fin y al cabo ser feliz es lo que debo exigirte y si ya eres feliz sin mí, no puedo contradecirte.",
      "source": "Canserbero",
      "length": 383,
      "id": 45
    },
    {
      "text": "Quiero la tierra donde vivo, pero también la tierra que no he conocido. Quiero a las personas que quiero, pero espero conocer muchas más a lo largo del camino. Aquí o allá, norte o sur, o en el sur del norte, hay gente que no tiene quién le quiera, pero nunca desespera para que tú seas la primera que la quiera.",
      "source": "La gran orquesta republicana",
      "length": 312,
      "id": 46
    },
    {
      "text": "Escribir un diario es una experiencia muy extraña para alguien como yo. No sólo porque yo nunca he escrito nada antes, también porque me parece que más adelante ni yo ni nadie estará interesado en las reflexiones de una niña de trece años de edad.",
      "source": "Ana Frank",
      "length": 247,
      "id": 47
    },
    {
      "text": "Es cierto que no te quiero tanto como cuando éramos novios, pero es que a mí nunca me han gustado las mujeres casadas.",
      "source": "proverbio americano",
      "length": 118,
      "id": 48
    },
    {
      "text": "Cuando el viento de la madrugada irrumpe sobre La Perla, empujando la neblina hacia el mar y disolviéndola, y el recinto del Colegio Militar Leoncio Prado se aclara como una habitación colmada de humo cuyas ventanas acaban de abrirse, un soldado anónimo aparece bostezando en el umbral del galpón y avanza restregándose los ojos hacia las cuadras de los cadetes. La corneta que lleva en su mano se balancea con el movimiento de su cuerpo y, en la difusa claridad, brilla.",
      "source": "Mario Vargas Llosa, La Ciudad y los Perros",
      "length": 471,
      "id": 49
    },
    {
      "text": "En un lugar de la Mancha, de cuyo nombre no quiero acordarme, no ha mucho tiempo que vivía un hidalgo de los de lanza en astillero, adarga antigua, rocín flaco y galgo corredor.",
      "source": "Don Quijote de la Mancha",
      "length": 177,
      "id": 50
    },
    {
      "text": "Dar el ejemplo no es la principal manera de influir sobre los demás; es la única manera",
      "source": "Albert Einstein",
      "length": 87,
      "id": 51
    },
    {
      "text": "Un hermano puede no ser un amigo, pero un amigo será siempre un hermano.",
      "source": "Benjamin Franklin",
      "length": 72,
      "id": 52
    },
    {
      "text": "GitHub es una compañía sin fines de lucro que ofrece un servicio de hosting de repositorios almacenados en la nube. Esencialmente, hace que sea más fácil para individuos y equipos usar Git como la versión de control y colaboración.",
      "source": "https://kinsta.com/es/base-de-conocimiento/que-es-github/",
      "length": 231,
      "id": 53
    },
    {
<<<<<<< HEAD
      "text": "Estar en paz consigo mismo es el medio más seguro de comenzar a estarlo con los demás",
=======
      "text": "Estar en paz consigo mismo es el medio más seguro de comenzar a estarlo con los demás.",
>>>>>>> 1e25d390
      "source": "Fray Luis de Leon",
      "length": 85,
      "id": 54
    },
    {
      "text": "Señor, las tristezas no se hicieron para las bestias, sino para los hombres; pero si los hombres las sienten demasiado, se vuelven bestias",
      "source": "Don Quijote de la Mancha, de Miguel de Cervantes",
      "length": 138,
      "id": 55
    },
    {
      "text": "No importa las condiciones en las que uno nace, sino lo que llega a ser cuando crece.",
      "source": "Harry Potter y el cáliz de fuego, de J.K. Rowling",
      "length": 85,
      "id": 56
    },
    {
<<<<<<< HEAD
      "text": "Me pregunto si las estrellas se iluminan con el fin de que algún día, cada uno pueda encontrar la suya”",
      "source": "El Principito",
      "length": 103,
      "id": 57
=======
      "text": "Me pregunto si las estrellas se iluminan con el fin de que algún día, cada uno pueda encontrar la suya.",
      "source": "El Principito",
      "length": 103,
      "id": 57
    },
    {
      "text": "En un lugar de la Mancha, de cuyo nombre no quiero acordarme, no ha mucho tiempo que vivía un hidalgo de los de lanza en astillero, adarga antigua, rocín flaco y galgo corredor.",
      "source": "El quijote - Cervantes",
      "length": 177,
      "id": 58
    },
    {
      "text": "Muchos años después, frente al pelotón de fusilamiento, el coronel Aureliano Buendía había de recordar aquella tarde remota en que su padre lo llevó a conocer el hielo. Macondo era entonces una aldea de veinte casas de barro y cañabrava construidas a la orilla de un río de aguas diáfanas que se precipitaban por un lecho de piedras pulidas, blancas y enormes como huevos prehistóricos. El mundo era tan reciente, que muchas cosas carecían de nombre, y para mencionarlas había que señalarlas con el dedo.",
      "source": "Cien años de soledad - Gabriel García Márquez",
      "length": 504,
      "id": 59
>>>>>>> 1e25d390
    }
  ]
}<|MERGE_RESOLUTION|>--- conflicted
+++ resolved
@@ -326,11 +326,7 @@
       "id": 53
     },
     {
-<<<<<<< HEAD
-      "text": "Estar en paz consigo mismo es el medio más seguro de comenzar a estarlo con los demás",
-=======
       "text": "Estar en paz consigo mismo es el medio más seguro de comenzar a estarlo con los demás.",
->>>>>>> 1e25d390
       "source": "Fray Luis de Leon",
       "length": 85,
       "id": 54
@@ -348,12 +344,6 @@
       "id": 56
     },
     {
-<<<<<<< HEAD
-      "text": "Me pregunto si las estrellas se iluminan con el fin de que algún día, cada uno pueda encontrar la suya”",
-      "source": "El Principito",
-      "length": 103,
-      "id": 57
-=======
       "text": "Me pregunto si las estrellas se iluminan con el fin de que algún día, cada uno pueda encontrar la suya.",
       "source": "El Principito",
       "length": 103,
@@ -370,7 +360,6 @@
       "source": "Cien años de soledad - Gabriel García Márquez",
       "length": 504,
       "id": 59
->>>>>>> 1e25d390
     }
   ]
 }