--- conflicted
+++ resolved
@@ -1,65 +1,4 @@
 [
-<<<<<<< HEAD
-  "english",
-  "english_1k",
-  "english_10k",
-  "spanish",
-  "spanish_1k",
-  "french",
-  "french_1k",
-  "arabic",
-  "mongolian",
-  "mongolian_10k",
-  "russian",
-  "russian_1k",
-  "russian_10k",
-  "portuguese",
-  "indonesian",
-  "german",
-  "german_1k",
-  "greek",
-  "turkish",
-  "italian",
-  "italian_1k",
-  "thai",
-  "polish",
-  "czech",
-  "czech_1k",
-  "slovak",
-  "dutch",
-  "filipino",
-  "filipino_1k",
-  "danish",
-  "danish_1k",
-  "danish_10k",
-  "hungarian",
-  "hungarian_2.5k",
-  "norwegian",
-  "hebrew",
-  "icelandic_1k",
-  "romanian",
-  "finnish",
-  "finnish_1k",
-  "finnish_10k",
-  "persian",
-  "kazakh",
-  "vietnamese",
-  "vietnamese_1k",
-  "vietnamese_5k",
-  "swedish",
-  "swedish_1k",
-  "yoruba_1k",
-  "lojban_gismu",
-  "lojban_cmavo",
-  "toki_pona",
-  "code_python",
-  "code_c",
-  "code_csharp",
-  "code_c++",
-  "code_javascript",
-  "code_html",
-  "code_java"
-=======
   "english"
   ,"english_1k"
   ,"english_10k"
@@ -110,6 +49,7 @@
   ,"vietnamese_5k"
   ,"swedish"
   ,"swedish_1k"
+  ,"yoruba_1k"
   ,"swahili_1k"
   ,"lojban_gismu"
   ,"lojban_cmavo"
@@ -121,5 +61,4 @@
   ,"code_javascript"
   ,"code_html"
   ,"code_java"
->>>>>>> 118af854
 ]