[
<<<<<<< HEAD
  "english",
  "english_1k",
  "english_10k",
  "spanish",
  "spanish_1k",
  "french",
  "arabic",
  "mongolian",
  "mongolian_9k",
  "russian",
  "portuguese",
  "indonesian",
  "german",
  "turkish",
  "italian",
  "thai",
  "polish",
  "czech",
  "slovak",
  "dutch",
  "danish",
  "hungarian",
  "hungarian_2.5k",
  "norwegian",
  "hebrew",
  "icelandic_1k",
  "romanian",
  "finnish",
  "persian",
  "kazakh",
  "vietnamese",
  "vietnamese_1k",
  "python"
=======
  "english"
  ,"english_1k"
  ,"english_10k"
  ,"spanish"
  ,"spanish_1k"
  ,"french"
  ,"arabic"
  ,"mongolian"
  ,"russian"
  ,"russian_1k"
  ,"portuguese"
  ,"indonesian"
  ,"german"
  ,"turkish"
  ,"italian"
  ,"italian_1k"
  ,"thai"
  ,"polish"
  ,"czech"
  ,"slovak"
  ,"dutch"
  ,"filipino"
  ,"danish"
  ,"danish_1k"
  ,"danish_10k"
  ,"hungarian"
  ,"hungarian_2.5k"
  ,"norwegian"
  ,"hebrew"
  ,"icelandic_1k"
  ,"romanian"
  ,"finnish"
  ,"persian"
  ,"kazakh"
  ,"vietnamese"
  ,"vietnamese_1k"
  ,"vietnamese_5k"
  ,"lojban_gismu"
  ,"lojban_cmavo"
  ,"code_python"
  ,"code_c"
  ,"code_javascript"
  ,"code_html"
>>>>>>> 14c62347
]<|MERGE_RESOLUTION|>--- conflicted
+++ resolved
@@ -1,39 +1,4 @@
 [
-<<<<<<< HEAD
-  "english",
-  "english_1k",
-  "english_10k",
-  "spanish",
-  "spanish_1k",
-  "french",
-  "arabic",
-  "mongolian",
-  "mongolian_9k",
-  "russian",
-  "portuguese",
-  "indonesian",
-  "german",
-  "turkish",
-  "italian",
-  "thai",
-  "polish",
-  "czech",
-  "slovak",
-  "dutch",
-  "danish",
-  "hungarian",
-  "hungarian_2.5k",
-  "norwegian",
-  "hebrew",
-  "icelandic_1k",
-  "romanian",
-  "finnish",
-  "persian",
-  "kazakh",
-  "vietnamese",
-  "vietnamese_1k",
-  "python"
-=======
   "english"
   ,"english_1k"
   ,"english_10k"
@@ -42,6 +7,7 @@
   ,"french"
   ,"arabic"
   ,"mongolian"
+  ,"mongolian_9k"
   ,"russian"
   ,"russian_1k"
   ,"portuguese"
@@ -77,5 +43,4 @@
   ,"code_c"
   ,"code_javascript"
   ,"code_html"
->>>>>>> 14c62347
 ]