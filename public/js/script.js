--- conflicted
+++ resolved
@@ -145,10 +145,6 @@
 }
 
 function activateFunbox(funbox, mode) {
-<<<<<<< HEAD
-  if (funbox === "none" || funbox !== "earthquake") {
-    $("#funBoxTheme").attr("href", ``);
-=======
   if (testActive || resultVisible) {
     showNotification(
       "You can only change the funbox before starting a test.",
@@ -158,7 +154,6 @@
   }
   $("#funBoxTheme").attr("href", ``);
   if (funbox === "none") {
->>>>>>> c04b1a7a
     activeFunBox = "none";
   }
   if (mode === "style") {
