--- conflicted
+++ resolved
@@ -83,32 +83,7 @@
     let newConfig = $.cookie('config');
     if(newConfig !== undefined){
         newConfig = JSON.parse(newConfig);
-<<<<<<< HEAD
-        setTheme(newConfig.theme,true);
-        setCustomTheme(newConfig.customTheme,true);
-        setCustomThemeColors(newConfig.customThemeColors,true);
-        setQuickTabMode(newConfig.quickTab,true);
-        setPunctuation(newConfig.punctuation,true);
-        setKeyTips(newConfig.showKeyTips,true);
-        changeTimeConfig(newConfig.time,true);
-        changeWordCount(newConfig.words,true);
-        changeMode(newConfig.mode,true);
-        changeLanguage(newConfig.language,true);
-        changeLayout(newConfig.layout, true);
-        changeFontSize(newConfig.fontSize,true);
-        setFreedomMode(newConfig.freedomMode,true);
-        setCaretStyle(newConfig.caretStyle,true);
-        setDifficulty(newConfig.difficulty,true);
-        setBlindMode(newConfig.blindMode,true);
-        setQuickEnd(newConfig.quickEnd,true);
-        setFlipTestColors(newConfig.flipTestColors,true);
-        setDiscordDot(newConfig.hideDiscordDot,true);
-        setExtraTestColor(newConfig.extraTestColor,true);
-        setMaxConfidence(newConfig.maxConfidence,true);
-        setTimerStyle(newConfig.timerStyle,true);
-        if(newConfig.resultFilters == null || newConfig.resultFilters == undefined){
-            newConfig.resultFilters = ["all"];
-=======
+
         applyConfig(newConfig);
         cookieConfig = newConfig;
         saveConfigToCookie();
@@ -119,6 +94,8 @@
 function applyConfig(configObj){
     if (configObj && configObj != null && configObj != "null") {
         setTheme(configObj.theme,true);
+        setCustomTheme(newConfig.customTheme,true);
+        setCustomThemeColors(newConfig.customThemeColors,true);
         setQuickTabMode(configObj.quickTab,true);
         setPunctuation(configObj.punctuation,true);
         setKeyTips(configObj.showKeyTips,true);
@@ -140,7 +117,6 @@
         setTimerStyle(configObj.timerStyle,true);
         if(configObj.resultFilters == null || configObj.resultFilters == undefined){
             configObj.resultFilters = ["all"];
->>>>>>> 58bf2ede
         }
         config = configObj;
     }
