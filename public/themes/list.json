--- conflicted
+++ resolved
@@ -150,11 +150,11 @@
         "textColor": "#79a617"
     },
     {
-<<<<<<< HEAD
         "name": "taro",
         "bgColor": "#b3baff",
         "textColor": "#130f1a"
-=======
+    },
+    {
         "name": "striker",
         "bgColor": "#124883",
         "textColor": "#d6dbd9"
@@ -168,6 +168,5 @@
         "name": "gruvbox_light",
         "bgColor": "#fbf1c7",
         "textColor": "#458588"
->>>>>>> ceff8a3b
     }
 ]