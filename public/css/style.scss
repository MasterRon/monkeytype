@import url("https://fonts.googleapis.com/css?family=Roboto+Mono&display=swap");
:root{
  --roundness: .25rem;
}

::placeholder{
  color: var(--sub-color);
  opacity: 1; /* Firefox */
}


input{
  outline: none;
  border: none;
  border-radius: var(--roundness);
  background: rgba(0,0,0,.1);
  color: var(--main-color);
  padding: .5rem;
  font-size: 1rem;
  line-height: 1rem;
  font-family: "Roboto Mono";
}

body {
  margin: 0;
  padding: 2rem 2rem 0 2rem;
  height: 100vh;
  background: var(--bg-color);
  font-family: "Roboto Mono";
  color: var(--main-color);
}

html { overflow-y: scroll; }

a {
  color: var(--sub-color);
  transition: 0.25s;
}

a:hover {
  color: var(--main-color);
}

.notification{
  position: fixed;
  background: var(--main-color);
  color: var(--bg-color);
  padding: .5rem 1rem;
  border-radius: var(--roundness);
  left: 50%;
  z-index: 9999;
  transform: translateX(-50%);
  top: -5rem;
}

#versionHistoryWrapper{
  width: 100%;
  height: 100%;
  background: rgba(0, 0, 0, 0.75);
  position: fixed;
  left: 0;
  top: 0;
  z-index: 1000;
  display: grid;
  justify-content: center;
  align-items: start;
  padding: 5rem 0;
  #versionHistory{
    width: 75vw;
    height: 100%;
    background: var(--bg-color);
    border-radius: var(--roundness);
    padding: 2rem;
    display: grid;
    gap: 1rem;
    overflow-y: scroll;
    .tip{
      text-align: center;
      color: var(--sub-color);
    }
    .releases{
      display: grid;
      gap: 2rem;
      .release{
        display: grid;
        grid-template-areas: "title date"
                              "body body";
        .title{
          grid-area: title;
          font-size: 2rem;
          color: var(--sub-color);
        }
        .date{
          grid-area: date;
          text-align: right;
          color: var(--sub-color);
          align-self: center;
        }
        .body{
          grid-area: body;
        }
        &:last-child{
          margin-bottom: 2rem;
        }
      }
    }
  }
}

#commandLineWrapper {
  width: 100%;
  height: 100%;
  background: rgba(0, 0, 0, 0.75);
  position: fixed;
  left: 0;
  top: 0;
  z-index: 1000;
  display: grid;
  justify-content: center;
  align-items: start;
  padding: 5rem 0;
  #commandInput{
    width: 50vw;
    background: var(--bg-color);
    border-radius: var(--roundness);
    textarea {
      background: var(--bg-color);
      padding: 1rem;
      color: var(--main-color);
      border: none;
      outline: none;
      font-size: 1rem;
      font-family: "Roboto Mono";
      width: 100%;
      border-radius: var(--roundness);
      resize: vertical;
      height: 200px;
    }
    .shiftEnter{
      padding: 0.5rem 1rem;
      font-size: 0.75rem;
      line-height: 0.75rem;
      color: var(--sub-color);
      text-align: center;
    }
  }
  #commandLine {
    width: 50vw;
    background: var(--bg-color);
    border-radius: var(--roundness);
    input {
      background: var(--bg-color);
      padding: 1rem;
      color: var(--main-color);
      border: none;
      outline: none;
      font-size: 1rem;
      font-family: "Roboto Mono";
      width: 100%;
      border-radius: var(--roundness);
    }
    .separator {
      background: black;
      width: 100%;
      height: 1px;
      margin-bottom: 0.5rem;
    }
    .listTitle {
      color: var(--main-color);
      padding: 0.5rem 1rem;
      font-size: 0.75rem;
      line-height: 0.75rem;
    }
    .suggestions {
      display: grid;
      .entry {
        padding: 0.5rem 1rem;
        font-size: 0.75rem;
        line-height: 0.75rem;
        color: var(--sub-color);
        &:last-child{
          border-radius: 0 0 var(--roundness) var(--roundness);
        }
        &.active {
          color: var(--bg-color);
          background: var(--main-color);
        }
      }
    }
  }
}

#resultScreenshot {
  display: none;
  position: absolute;
  width: min-content;
  width: -moz-min-content;
  white-space: nowrap;
  padding: 0.5rem;
  border-radius: 0.25rem;
  background: var(--bg-color);
  .logo {
    .top {
      color: var(--sub-color);
      font-size: 0.42rem;
      line-height: 0.42rem;
      margin-bottom: -0.3rem;
      margin-left: 0.05rem;
      margin: 0.5rem;
    }
    .bottom {
      font-size: 0.75rem;
      line-height: 0.75rem;
      color: var(--sub-color);
      padding: 0 0.5rem 0.5rem 0.5rem;
    }
  }
  .stats {
    display: grid;
    grid-auto-flow: column;
    justify-content: space-between;
    .group {
      padding: 0.5rem;
      .top {
        color: var(--sub-color);
        line-height: 1rem;
        // margin-bottom: -.25rem;
      }
      .bottom {
        font-size: 1.5rem;
        line-height: 1.5rem;
      }
    }
  }
}

#timerWrapper {
  opacity: 0;
  transition: 0.25s;
  z-index: -1;
  position: relative;
  z-index: 99;
}

#timer {
  position: fixed;
  top: 0;
  right: 0;
  width: 0vw;
  /*   height: 0.5rem; */
  height: 0.5rem;
  background: var(--sub-color);
  /*   background: #0f0f0f; */
  /*   background: red; */
  transition: 1s linear;
  z-index: -1;
}

#liveWpm {
  position: relative;
  // font-size: 1.7rem;
  // line-height: 1.7rem;
  // color: var(--sub-color);
  font-size: 10rem;
  color: black;
  opacity: 0;
  width: 100%;
  left: 0;
  text-align: center;
  // text-align: right;
  z-index: -1;
  // margin-top: .6rem;
  // grid-column: 3/4;
  // grid-row: 1/2;
  // opacity: 0;
  height: 0;
  transition: 0.25s;
}

#centerContent {
  max-width: 800px;
  min-width: 600px;
  margin: 0 auto;
  display: grid;
  grid-auto-flow: row;
  /* grid-template-rows: 2rem auto 1rem; */
  height: 100%;
  gap: 1rem;
  /* margin-top: 1rem; */
  /* margin-bottom: 1rem; */
  align-items: center;
  z-index: 999;
  grid-template-rows: auto 1fr auto;
}

#caret {
  width: 2px;
  height: 1.5rem;
  background: var(--caret-color);
  animation-name: caretFlash;
  /* animation-timing-function: cubic-bezier(0.455, 0.03, 0.515, 0.955); */
  animation-iteration-count: infinite;
  animation-duration: 1s;
  position: absolute;
  border-radius: var(--roundness);
  // transition: 0.05s;
}

#caret.size125{
  height: 2rem;
  width: 2px;
}

#caret.size15{
  height: 2.25rem;
  width: 3px;
}

#caret.size2{
  height: 3rem;
  width: 4px;
}

@keyframes caretFlash {
  0% {
    background: transparent;
  }
  50% {
    background: var(--caret-color);
  }
  100% {
    background: transparent;
  }
}

#menu {
  font-size: 1rem;
  line-height: 1rem;
  color: var(--sub-color);
  display: grid;
  grid-auto-flow: column;
  gap: .5rem;
<<<<<<< HEAD
  // margin-bottom: -0.4rem;
=======
  margin-bottom: -0.4rem; 
>>>>>>> d02c2e77
  width: fit-content;
  width: -moz-fit-content;
  /*   transition: 0.25s; */
  .button{
    display: grid;
    grid-auto-flow: column;
    align-content: center;
    transition: 0.25s;
    padding: 0.5rem;
    border-radius: var(--roundness);
    &.discord{
      position: relative;
      &::after{ 
        transition: .25s;
        width: .5rem;
        height: .5rem;
        content: "";
        position: absolute;
        background: #da3333;
        border-radius: 1rem;
        top: .25rem;
        right: .25rem;
        border: 2px solid var(--bg-color);
      }
    }
    &:focus{
      background: var(--sub-color);
      color: var(--main-color);
      border: none;
      outline: none;
    }
  }
}

#top.focus #menu .button.discord::after{
  background: transparent;
}

#menu .button .icon {
  display: grid;
  align-items: center;
  justify-items: center;
  text-align: center;
  width: 1.25rem;
  height: 1.25rem;
}

#menu .button:hover {
  cursor: pointer;
  color: var(--main-color);
}

#menu .button .text {
  width: 0;
  overflow: hidden;
  /*   transition: .25s; */
}

/* #menu .button:hover .text{
  width: auto;
} */

#top.focus #menu {
  color: transparent !important;
}

#top.focus #menu .button {
  color: transparent !important;
}

#menu .separator {
  width: 2px;
  height: 1rem;
  background-color: var(--sub-color);
}

#top {
  line-height: 2.3rem;
  font-size: 2.3rem;
  /* text-align: center; */
  transition: 0.25s;
  padding: 0 5px;
  display: grid;
  grid-auto-flow: column;
  grid-template-columns: auto 1fr auto;
  margin-bottom: 1rem;
  z-index: 2;
  align-items: center;
  gap: 0.5rem;
}

#top .logo {
  margin-bottom: -0.12rem;
  white-space: nowrap;
}

#top .logo .top {
  font-size: 0.65rem;
  line-height: 0.65rem;
  margin-bottom: -0.4rem;
  margin-left: -0.1rem;
  color: var(--sub-color);
}

#top .logo .bottom {
  margin-left: -0.15rem;
}

#top .config {
  display: grid;
  grid-auto-flow: row;
  grid-gap: 0.2rem;
  width: min-content;
  width: -moz-min-content;
  transition: 0.25s;
  /*   margin-bottom: 0.1rem; */
  grid-column: 3/4;
  grid-row: 1/2;
  justify-items: self-end;
}

#top .config .group {
  transition: 0.25s;
}

#top .config .punctuationMode {
  margin-bottom: -0.1rem;
}

#top .config .group .buttons {
  font-size: 0.7rem;
  line-height: 0.7rem;
  display: flex;
}

#top .config .group .buttons .button {
  transition: 0.25s;
  color: var(--sub-color);
  cursor: pointer;
  margin-right: 0.25rem;
}

#top .config .group .buttons .button:last-child {
  margin-right: 0;
}

#top .config .group .buttons .button:hover {
  color: var(--main-color);
}

#top .config .group .buttons .button.active:hover {
  cursor: default;
}

#top .config .group .buttons .toggleButton.active:hover {
  cursor: pointer;
}

#top .config .group .buttons .button.active {
  color: var(--main-color);
}

#top .config .group .title {
  color: var(--sub-color);
  font-size: 0.5rem;
  line-height: 0.5rem;
  margin-bottom: 0.15rem;
}

#top .result {
  display: grid;
  grid-auto-flow: column;
  grid-gap: 1rem;
  width: min-content;
  width: -moz-min-content;
  transition: 0.25s;
  grid-column: 3/4;
  grid-row: 1/2;
}

#top.focus .result {
  opacity: 0 !important;
}

#top .result .group .title {
  font-size: 0.65rem;
  line-height: 0.65rem;
  color: var(--sub-color);
}

#top .result .group .val {
  font-size: 1.7rem;
  line-height: 1.7rem;
  color: var(--main-color);
  transition: 0.25s;
}

#tip {
  font-size: 0.75rem;
  line-height: 0.75rem;
  color: var(--sub-color);
  text-align: center;
  /*   margin-top: 1rem; */
  align-self: center;

  margin-top: 1rem;
  opacity: 0;
  transition: 0.25s;
}

key {
  color: var(--bg-color);
  background-color: var(--sub-color);
  /* font-weight: bold; */
  padding: .1rem .3rem;
  margin: 3px 0;
  border-radius: 0.1rem;
  display: inline-block;
  font-size: .7rem;
  line-height: .7rem;
}

#bottom {
  text-align: center;
  line-height: 1rem;
  font-size: 0.75rem;
  color: var(--sub-color);
  transition: 0.5s;
  margin-bottom: 2rem;
  .keyTips{
    margin-bottom: 1rem;
  }
  .version{
    opacity: 0;
    transition: .25s;
    &:hover{
      cursor: pointer;
      color: var(--main-color);
    }
  }
}

#top.focus {
  color: var(--sub-color) !important;
}

#top.focus .config {
  opacity: 0 !important;
}

#bottom.focus {
  opacity: 0 !important;
}

#result {
  display: grid;
  // height: 200px;
  gap: 1rem;
  grid-template-columns: auto 1fr;
  justify-content: center;
  align-items: center;
  .chart{
    canvas{
      width: 100%;
      height: 100%;
    }
    max-height: 200px;
    height: 200px;
    .title{
      color: var(--sub-color);
      margin-bottom: 1rem;
    }
  }
  .loginTip{
    grid-column: 1/3;
    text-align: center;
    margin-top: 1rem;
    color: var(--sub-color);
  }
  .stats{
    display: grid;
    gap: .5rem;
    justify-content: center;
    align-items: center;
    grid-template-areas: 
                         "wpm acc"
                         "wpm key"
                         "info info";
    .group{
      .top{
        color: var(--sub-color);
        font-size: 1rem;
        line-height: 1rem;
      }
      .bottom{
        color: var(--main-color);
        font-size: 2rem;
        line-height: 2rem;
      }
    }
    .info{
      grid-area: info;
      color: var(--sub-color);
      .top{
        font-size: 1rem;
        line-height: 1.25rem;
      }
      .bottom{
        font-size: 1rem;
        line-height: 1rem;
      }
    }
    .wpm{
      grid-area: wpm;
      .top{
        font-size: 3rem;
        line-height: 3rem;
        display: flex;
        margin-top: -.5rem;
        .crownWrapper{
          width: 1.7rem;
          overflow: hidden;
          height: 1.7rem;
          margin-left: .5rem;
          margin-top: .98rem;
          .crown{
            font-size: .7rem;
            line-height: 1.7rem;
            background: var(--main-color);
            color: var(--bg-color);
            border-radius: .6rem;
            text-align: center;
            align-self: center;
            width: 1.7rem;
            height: 1.7rem;
          }
        }
      }
      .bottom{
        font-size: 4rem;
        line-height: 4rem;
      }
    }
    .acc{
      grid-area: acc;
    }
    .key{
      grid-area: key;
    }
  }
}


#wordsInput {
  height: 0;
  padding: 0;
  margin: 0;
  border: none;
  outline: none;
  display: block;
}

#words {
  height: fit-content;
  display: flex;
  flex-wrap: wrap;
  width: 100%;
  align-content: flex-start;
  user-select: none;
}

#restartTestButton {
  position: relative;
  opacity: 0;
  border-radius: var(--roundness);
  padding: 1rem 5rem;
  width: min-content;
  width: -moz-min-content;
  color: var(--sub-color);
  transition: 0.25s;
  margin: 1rem auto 0 auto;
  cursor: pointer;
  &:hover,
  &:focus {
    color: var(--main-color);
    outline: none;
  }
  &:focus {
    background: var(--sub-color);
  }
}

.word {
  margin: .25rem;
  color: var(--sub-color);
  display: flex;
  // transition: 0.25s;
  /*   margin-bottom: 1px; */
  border-bottom: 2px solid transparent;
  line-height: 1rem;
}

#words.size125 .word{
  line-height: 1.25rem;
  font-size: 1.25rem;
  margin: .31rem;
}

#words.size15 .word{
  line-height: 1.5rem;
  font-size: 1.5rem;
  margin: .37rem;
}

#words.size2 .word{
  line-height: 2rem;
  font-size: 2rem;
  margin: .5rem;
}

.word.error {
  /*   margin-bottom: 1px; */
  border-bottom: 2px solid #da3333;
  text-shadow:  1px 0px 0px var(--bg-color),
                // 2px 0px 0px var(--bg-color),
                -1px 0px 0px var(--bg-color),
                // -2px 0px 0px var(--bg-color),
                0px 1px 0px var(--bg-color),
                1px 1px 0px var(--bg-color),
                -1px 1px 0px var(--bg-color);
}

.word.active {
  color: var(--sub-color);
}

.word letter {
  // transition: .1s;
  // height: 1rem;
  // line-height: 1rem;
  /* margin: 0 1px; */
}

.word letter.correct {
  color: var(--main-color);
}

.word letter.incorrect {
  color: #da3333;
}

.word letter.incorrect.extra {
  color: #791717;
}

.word letter.missing {
  opacity: 0.5;
}

.pageLogin{
  display: flex;
  grid-auto-flow: column;
  gap: 1rem;
  justify-content: space-around;
  align-items: center;
  .side{
    display: grid;
    gap: .5rem;
    justify-content: center;
  }
  form{
    display: grid;
    gap: .5rem;
    width: 100%;
    .button{
      border-radius: var(--roundness);
      background: var(--sub-color);
      color: var(--bg-color);
      padding: .5rem;
      font-size: 1rem;
      line-height: 1rem;
      text-align: center;
      cursor: pointer;
      transition: .25s;
      &:hover{
        background: var(--main-color);
      }
      .fas{
        margin-right: .5rem;
      }
    }
  }
  .preloader{
    position: fixed;
    left: 50%;
    top: 50%;
    font-size: 2rem;
    transform: translate(-50%, -50%);
    color: var(--main-color);
    transition: .25s;
  }
}

.pageAbout{
  display: grid;
  gap: 2rem;
  .section{
    display: grid;
    gap: .5rem;
    h1{
      font-size: 1rem;
      line-height: 1rem;
      color: var(--sub-color);
      margin: 0;
    }
    p{
      margin: 0;
      padding: 0;
    }
  }
}

.pageSettings{
  display: grid;
  grid-template-columns: 1fr 1fr;
  gap: 2rem;
  .tip{
    color: var(--sub-color);
  }
  .section{
    display: grid;
    gap: .5rem;
    grid-template-rows: auto 1fr auto;
    h1{
      font-size: 1rem;
      line-height: 1rem;
      color: var(--sub-color);
      margin: 0;
    }
    .button{
      color: var(--sub-color);
      cursor: pointer;
      transition: .25s;
      padding: .2rem .5rem;
      border-radius: var(--roundness);
      &:hover{
        color: var(--main-color);
      }
      &.active{
        color: var(--main-color);
      }
      &:focus{
        background: var(--sub-color);
        color: var(--bg-color);
        border: none;
        outline: none;
      }
    }
    .buttons{
      display: grid;
      grid-auto-flow: column;
      gap: 1rem;
      width: min-content;
      width: -moz-min-content;
    }
    .themes, .languages{
      display: grid;
      grid-template-columns: 1fr 1fr 1fr 1fr;
      // gap: 1rem;
      .theme, .language{
        // padding: 1rem 2rem;
        text-align: center;
        color: var(--sub-color);
        transition: .25s;
        cursor: pointer;
        &:hover{
          color: var(--main-color);
        }
        &.active{
          color: var(--main-color);
        }
      }
    }
  }
}

.signOut{
  font-size: 1rem;
  line-height: 1rem;
  justify-self: end;
  // background: var(--sub-color);
  color: var(--sub-color); 
  width: fit-content;
  padding: .5rem;
  border-radius: var(--roundness);
  cursor: pointer;
  transition: .25s;
  float: right;
  &:hover{
    color: var(--main-color);
  }
  .fas{
    margin-right: .5rem;
  }
}

.pageAccount{
  display: grid;
  gap: 1rem;
  .content{
    display: grid;
    gap: 1rem;
  }
  .preloader{
    font-size: 2rem;
    justify-self: center;
  }
  .triplegroup{
    display: grid;
    grid-template-columns: 1fr 1fr 1fr;
    gap: 1rem;
  }
  .group{
    .title{
      color: var(--sub-color);
    }
    .val{
      font-size: 3rem;
      line-height: 3rem;
    }
    &.chart{
      position: relative;
      .chartPreloader{
        position: absolute;
        width: 100%;
        background: rgba(0,0,0,0.5);
        height: 100%;
        display: grid;
        align-items: center;
        justify-content: center;
        font-size: 5rem;
        text-shadow: 0 0 3rem black;
      }
    }
  }
  table{
    border-spacing:0;
    border-collapse: collapse;
    td{
      padding: .5rem .25rem;
    }
    thead{
      color: var(--sub-color);
      font-size: .75rem;
    }
    tbody tr:nth-child(odd) td{
      background: rgba(0, 0, 0, 0.1); 
    }
  }
}

.pageAccount{
  .group.filterButtons{
    gap: 1rem;
    display: grid;
    grid-template-columns: 1fr 1fr;
    .buttonsAndTitle{
      height: fit-content;
      height: -moz-fit-content;
      display: grid;
      gap: .25rem;
      color: var(--sub-color);
      line-height: 1rem;
      font-size: 1rem;
    }
    .buttons{
      display: grid;
      grid-auto-flow: column;
      gap: 1rem;
      .button{
        background: rgba(0,0,0,.1);
        color: var(--sub-color);
        text-align: center;
        padding: .5rem;
        border-radius: var(--roundness);
        cursor: pointer;
        transition: .25s;
        -webkit-user-select: none;
        &.active{
          background: var(--sub-color);
          color: var(--bg-color);
        }
        &:hover{
          color: var(--sub-color);
          background: var(--main-color);
        }
      }
      &.languages{
        grid-template-columns: repeat(4,1fr);
        grid-auto-flow: unset;
      }
    }
  }
}



* {
  box-sizing: border-box;
}

.hidden {
  display: none !important;
}
<|MERGE_RESOLUTION|>--- conflicted
+++ resolved
@@ -340,11 +340,7 @@
   display: grid;
   grid-auto-flow: column;
   gap: .5rem;
-<<<<<<< HEAD
   // margin-bottom: -0.4rem;
-=======
-  margin-bottom: -0.4rem; 
->>>>>>> d02c2e77
   width: fit-content;
   width: -moz-fit-content;
   /*   transition: 0.25s; */
