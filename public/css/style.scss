@import url("https://fonts.googleapis.com/css?family=Roboto+Mono&display=swap");

:root {
<<<<<<< HEAD
  --roundness: 0.25rem;
=======
  --roundness: .25rem;
  --font: "Roboto Mono";
>>>>>>> 8831c585
}

::placeholder {
  color: var(--sub-color);
  opacity: 1;
  /* Firefox */
}

html {
  @extend .ffscroll;
}

.ffscroll {
  scrollbar-width: thin;
  scrollbar-color: var(--sub-color) transparent;
}

input {
  outline: none;
  border: none;
  border-radius: var(--roundness);
  background: rgba(0, 0, 0, 0.1);
  color: var(--text-color);
  padding: 0.5rem;
  font-size: 1rem;
  line-height: 1rem;
  font-family: var(--font);
}

input[type="color"] {
  -webkit-appearance: none;
  padding: 0;
  width: 100%;
  // height: 32px;
  height: 1.8rem;
  overflow: hidden;
  border-radius: var(--roundness);
}

input[type="color"]::-webkit-color-swatch-wrapper {
  padding: 0;
}

input[type="color"]::-webkit-color-swatch {
  border: none;
}

.colorPicker {
  text-align: center;
  will-change: transform;
  transition: transform 0.2s ease-in-out;
  overflow: hidden;
  border-radius: var(--roundness);

  & label {
    position: absolute;
    width: 100%;
    // height: 32px;
    line-height: 1.8rem;
    display: flex;
    align-items: center;
    justify-content: center;
    padding: auto;
    color: var(--bg-color);
    cursor: pointer;
  }

  & [for="--bg-color"] {
    color: var(--text-color);
  }

  & #--bg-color {
    border: 1px solid var(--sub-color);
  }
}

body {
  margin: 0;
  padding: 0;
  min-height: 100vh;
  background: var(--bg-color);
  font-family: var(--font);
  color: var(--main-color);
  // overflow-x: hidden;
}

html {
  overflow-y: scroll;
}

/* width */
::-webkit-scrollbar {
  width: 7px;
}

/* Track */
::-webkit-scrollbar-track {
  background: transparent;
}

/* Handle */
::-webkit-scrollbar-thumb {
  background: var(--sub-color);
  transition: 0.25s;
  border-radius: 2px !important;
}

/* Handle on hover */
::-webkit-scrollbar-thumb:hover {
  background: var(--main-color);
}

a {
  color: var(--sub-color);
  transition: 0.25s;
}

a:hover {
  color: var(--main-color);
}

.notification {
  position: fixed;
  background: var(--main-color);
  color: var(--bg-color);
  padding: 0.5rem 1rem;
  border-radius: var(--roundness);
  left: 50%;
  z-index: 9999;
  transform: translateX(-50%);
  top: -5rem;
}

#backgroundLoader {
  height: 3px;
  position: fixed;
  width: 100%;
  background: var(--main-color);
  animation-name: loader;
  animation-iteration-count: infinite;
  animation-duration: 2s;
  animation-timing-function: cubic-bezier(0.38, 0.16, 0.57, 0.82);
  z-index: 9999;
}

@keyframes loader {
  0% {
    width: 0;
    left: 0;
  }

  50% {
    width: 100%;
    left: 0;
  }

  100% {
    width: 0;
    left: 100%;
  }
}

#leaderboardsWrapper {
  width: 100%;
  height: 100%;
  background: rgba(0, 0, 0, 0.75);
  position: fixed;
  left: 0;
  top: 0;
  z-index: 1000;
  display: grid;
  justify-content: center;
  align-items: center;
  padding: 5rem 0;

  #leaderboards {
    width: 85vw;
    height: calc(100vh - 10rem);
    background: var(--bg-color);
    border-radius: var(--roundness);
    padding: 2rem;
    display: grid;
    gap: 2rem;
    grid-template-rows: 3rem auto;
    grid-template-areas:
      "title buttons"
      "tables tables";
    grid-template-columns: 1fr 1fr;

    .mainTitle {
      font-size: 3rem;
      line-height: 3rem;
      grid-area: title;
    }

    .title {
      font-size: 2rem;
      line-height: 2rem;
      margin-bottom: 0.5rem;
    }

    .tables {
      grid-area: tables;
      display: grid;
      gap: 1rem;
      grid-template-columns: 1fr 1fr;
      margin-bottom: 2rem;
      font-size: 0.8rem;

      .titleAndTable {
        display: grid;

        .title {
          grid-area: 1/1;
        }

        .subtitle {
          grid-area: 1/1;
          align-self: center;
          justify-self: right;
          color: var(--sub-color);
        }
      }

      .globalTableWrapper,
      .dailyTableWrapper {
        height: calc(100vh - 22rem);
        @extend .ffscroll;
        overflow-y: scroll;
        overflow-x: hidden;
      }

      table {
        width: 100%;
        border-spacing: 0;
        border-collapse: collapse;

        tr td:first-child {
          text-align: center;
        }

        td {
          padding: 0.25rem 0.5rem;

          &.me {
            color: var(--main-color);
            font-weight: 900;
          }
        }

        thead {
          color: var(--sub-color);
          font-size: 0.75rem;

          td {
            background: var(--bg-color);
            position: -webkit-sticky;
            position: sticky;
            top: 0;
          }
        }

        tbody {
          color: var(--text-color);

          tr:nth-child(odd) td {
            background: rgba(0, 0, 0, 0.1);
          }
        }

        tfoot {
          td {
            position: -webkit-sticky;
            position: sticky;
            bottom: 0;
            background: var(--bg-color);
            color: var(--main-color);
            z-index: 4;
          }
        }
      }
    }

    .buttons {
      grid-area: buttons;
      display: -ms-grid;
      display: grid;
      gap: 1rem;
      grid-template-columns: 1fr 1fr;
      align-self: center;

      .buttonGroup {
        display: grid;
        grid-auto-flow: column;
        gap: 1rem;
        grid-area: 1/2;
      }
    }
  }
}

#tagsWrapper {
  width: 100%;
  height: 100%;
  background: rgba(0, 0, 0, 0.75);
  position: fixed;
  left: 0;
  top: 0;
  z-index: 1000;
  display: grid;
  justify-content: center;
  align-items: center;
  padding: 5rem 0;

  #tagsEdit {
    background: var(--bg-color);
    border-radius: var(--roundness);
    padding: 2rem;
    display: grid;
    gap: 1rem;
    overflow-y: scroll;
  }
}

#customTextPopupWrapper {
  width: 100%;
  height: 100%;
  background: rgba(0, 0, 0, 0.75);
  position: fixed;
  left: 0;
  top: 0;
  z-index: 1000;
  display: grid;
  justify-content: center;
  align-items: center;
  padding: 5rem 0;

  #customTextPopup {
    background: var(--bg-color);
    border-radius: var(--roundness);
    padding: 2rem;
    display: grid;
    gap: 1rem;
    width: 60vw;

    textarea {
      background: var(--bg-color);
      padding: 1rem;
      color: var(--main-color);
      border: none;
      outline: none;
      font-size: 1rem;
      font-family: var(--font);
      width: 100%;
      border-radius: var(--roundness);
      resize: vertical;
      height: 200px;
      color: var(--text-color);
    }

    .inputs {
      display: grid;
      grid-template-columns: 1fr 1fr;
      gap: 1rem;
      align-items: center;
      justify-items: center;
    }

    .check {
      input {
        margin: 0 !important;
        cursor: pointer;
        width: 0;
        height: 0;
        display: none;

        &~.customTextRandomCheckbox {
          width: 12px;
          height: 12px;
          background: rgba(0, 0, 0, .1);
          border-radius: 2px;
          box-shadow: 0 0 0 4px rgba(0, 0, 0, .1);
          display: inline-block;
          margin: 0 .5rem 0 .25rem;
          transition: .25s;
        }

        &:checked~.customTextRandomCheckbox {
          background: var(--main-color);
        }
      }
    }

  }
}


#customThemeShareWrapper {
  width: 100%;
  height: 100%;
  background: rgba(0, 0, 0, 0.75);
  position: fixed;
  left: 0;
  top: 0;
  z-index: 1000;
  display: grid;
  justify-content: center;
  align-items: center;
  padding: 5rem 0;

  #customThemeShare {
    width: 50vw;
    background: var(--bg-color);
    border-radius: var(--roundness);
    padding: 2rem;
    display: grid;
    gap: 1rem;
    overflow-y: scroll;
  }
}

#resultEditTagsPanelWrapper {
  width: 100%;
  height: 100%;
  background: rgba(0, 0, 0, 0.75);
  position: fixed;
  left: 0;
  top: 0;
  z-index: 1000;
  display: grid;
  justify-content: center;
  align-items: center;
  padding: 5rem 0;

  #resultEditTagsPanel {
    background: var(--bg-color);
    border-radius: var(--roundness);
    padding: 2rem;
    display: grid;
    gap: 1rem;
    overflow-y: scroll;
    width: 500px;

    .buttons {
      display: grid;
      gap: 1rem;
      grid-template-columns: 1fr 1fr 1fr;
    }
  }
}

#versionHistoryWrapper {
  width: 100%;
  height: 100%;
  background: rgba(0, 0, 0, 0.75);
  position: fixed;
  left: 0;
  top: 0;
  z-index: 1000;
  display: grid;
  justify-content: center;
  align-items: start;
  padding: 5rem 0;

  #versionHistory {
    width: 75vw;
    height: 100%;
    background: var(--bg-color);
    border-radius: var(--roundness);
    padding: 2rem;
    display: grid;
    gap: 1rem;
    @extend .ffscroll;
    overflow-y: scroll;

    .tip {
      text-align: center;
      color: var(--sub-color);
    }

    .releases {
      display: grid;
      gap: 2rem;

      .release {
        display: grid;
        grid-template-areas:
          "title date"
          "body body";

        .title {
          grid-area: title;
          font-size: 2rem;
          color: var(--sub-color);
        }

        .date {
          grid-area: date;
          text-align: right;
          color: var(--sub-color);
          align-self: center;
        }

        .body {
          grid-area: body;
          color: var(--text-color);
        }

        &:last-child {
          margin-bottom: 2rem;
        }
      }
    }
  }
}

#commandLineWrapper {
  width: 100%;
  height: 100%;
  background: rgba(0, 0, 0, 0.75);
  position: fixed;
  left: 0;
  top: 0;
  z-index: 1000;
  display: grid;
  justify-content: center;
  align-items: start;
  padding: 5rem 0;

  #commandInput {
    width: 700px;
    background: var(--bg-color);
    border-radius: var(--roundness);

    textarea {
      background: var(--bg-color);
      padding: 1rem;
      color: var(--main-color);
      border: none;
      outline: none;
      font-size: 1rem;
      font-family: var(--font);
      width: 100%;
      border-radius: var(--roundness);
      resize: vertical;
      height: 200px;
    }

    .shiftEnter {
      padding: 0.5rem 1rem;
      font-size: 0.75rem;
      line-height: 0.75rem;
      color: var(--sub-color);
      text-align: center;
    }
  }

  #commandLine {
    width: 700px;
    background: var(--bg-color);
    border-radius: var(--roundness);

    input {
      background: var(--bg-color);
      padding: 1rem;
      color: var(--main-color);
      border: none;
      outline: none;
      font-size: 1rem;
      font-family: var(--font);
      width: 100%;
      border-radius: var(--roundness);
    }

    .separator {
      background: black;
      width: 100%;
      height: 1px;
      margin-bottom: 0.5rem;
    }

    .listTitle {
      color: var(--main-color);
      padding: 0.5rem 1rem;
      font-size: 0.75rem;
      line-height: 0.75rem;
    }

    .suggestions {
      display: block;
      @extend .ffscroll;
      overflow-y: scroll;
      max-height: calc(100vh - 10rem - 3rem);
      display: grid;

      .entry {
        padding: 0.5rem 1rem;
        font-size: 0.75rem;
        line-height: 0.75rem;
        color: var(--sub-color);

        .fas {
          margin-right: 0.5rem;
        }

        &:last-child {
          border-radius: 0 0 var(--roundness) var(--roundness);
        }

        &.activeMouse {
          color: var(--bg-color);
          background: var(--main-color);
        }

        &.activeKeyboard {
          color: var(--bg-color);
          background: var(--main-color);
        }

        &:hover {
          color: var(--text-color);
          background: var(--sub-color);
          cursor: pointer;
        }
      }
    }
  }
}

#timerWrapper {
  opacity: 0;
  transition: 0.25s;
  z-index: -1;
  position: relative;
  z-index: 99;
}

#timer {
  position: fixed;
  top: 0;
  left: 0;
  width: 100vw;
  /*   height: 0.5rem; */
  height: 0.5rem;
  background: black;
  /*   background: #0f0f0f; */
  /*   background: red; */
  // transition: 1s linear;
  z-index: -1;
}

#liveWpm,
#timerNumber {
  position: relative;
  font-size: 10rem;
  color: black;
  opacity: 0;
  width: 100%;
  left: 0;
  text-align: center;
  z-index: -1;
  height: 0;
  transition: 0.25s;
  line-height: 0;
}

#timerNumber {
  bottom: 6rem;
  transition: none;
}

#liveWpm.timerMain,
#timerNumber.timerMain {
  color: var(--main-color);
}

#timer.timerMain {
  background: var(--main-color);
}

#liveWpm.timerSub,
#timerNumber.timerSub {
  color: var(--sub-color);
}

#timer.timerSub {
  background: var(--sub-color);
}

#liveWpm.timerText,
#timerNumber.timerText {
  color: var(--text-color);
}

#timer.timerText {
  background: var(--text-color);
}

#liveWpm {
  top: 6rem;
}

#centerContent {
  max-width: 1000px;
  min-width: 500px;
  margin: 0 auto;
  display: grid;
  grid-auto-flow: row;
  min-height: 100vh;
  padding: 2rem;
  gap: 2rem;
  align-items: center;
  z-index: 999;
  grid-template-rows: auto 1fr auto;
}

#caret {
  height: 1.5rem;
  background: var(--caret-color);
  animation-name: caretFlash;
  /* animation-timing-function: cubic-bezier(0.455, 0.03, 0.515, 0.955); */
  animation-iteration-count: infinite;
  animation-duration: 1s;
  position: absolute;
  border-radius: var(--roundness);
  // transition: 0.05s;
  transform-origin: top left;

  &.default {
    width: 2px;
  }

  &.block {
    width: 0.7em;
    margin-left: 0.25em;
    border-radius: 0;
    z-index: -1;
  }

  &.outline {
    @extend #caret,
    .block;
    background: transparent;
    border: 1px solid var(--caret-color);
  }

  &.underline {
    height: 2px;
    width: 0.8em;
    margin-top: 1.3em;
    margin-left: 0.3em;

    &.size125 {
      margin-top: 1.8em;
    }

    &.size15 {
      margin-top: 2.1em;
    }

    &.size2 {
      margin-top: 2.7em;
    }
  }

  &.size125 {
    transform: scale(1.25);
  }

  &.size15 {
    transform: scale(1.45);
  }

  &.size2 {
    transform: scale(1.9);
  }
}

@keyframes caretFlash {

  0%,
  100% {
    opacity: 0;
  }

  50% {
    opacity: 1;
  }
}

#menu {
  font-size: 1rem;
  line-height: 1rem;
  color: var(--sub-color);
  display: grid;
  grid-auto-flow: column;
  gap: 0.5rem;
  // margin-bottom: -0.4rem;
  width: fit-content;
  width: -moz-fit-content;

  /*   transition: 0.25s; */
  .button.discord {
    &.discord {
      position: relative;

      &::after {
        transition: 0.25s;
        width: 0.5rem;
        height: 0.5rem;
        content: "";
        position: absolute;
        background: var(--main-color);
        border-radius: 1rem;
        top: 0.25rem;
        right: 0.25rem;
        border: 2px solid var(--bg-color);
      }

      &.dotHidden::after {
        background: transparent;
        border-color: transparent;
      }
    }
  }

  .icon-button {
    .icon {
      display: grid;
      align-items: center;
      justify-items: center;
      text-align: center;
      width: 1.25rem;
      height: 1.25rem;
    }

    .text {
      font-size: 0.65rem;
      line-height: 0.65rem;
      align-self: center;
      margin-left: 0.25rem;
    }

    &:hover {
      cursor: pointer;
      color: var(--main-color);
    }
  }

  .separator {
    width: 2px;
    height: 1rem;
    background-color: var(--sub-color);
  }
}

#top.focus #menu .icon-button.discord::after {
  background: transparent;
}

#top.focus #menu {
  color: transparent !important;
}

#top.focus #menu .icon-button {
  color: transparent !important;
}

#top {
  grid-template-areas: "logo menu config";
  line-height: 2.3rem;
  font-size: 2.3rem;
  /* text-align: center; */
  transition: 0.25s;
  padding: 0 5px;
  display: grid;
  grid-auto-flow: column;
  grid-template-columns: auto 1fr auto;
  z-index: 2;
  align-items: center;
  gap: 0.5rem;

  .logo {
    margin-bottom: -0.12rem;
    white-space: nowrap;

    .top {
      font-size: 0.65rem;
      line-height: 0.65rem;
      margin-bottom: -0.4rem;
      margin-left: -0.1rem;
      color: var(--sub-color);
    }

    .bottom {
      margin-left: -0.15rem;
      color: var(--main-color);
      transition: 0.25s;
      cursor: pointer;
    }
  }

  .config {
    grid-area: config;
    justify-self: right;
    display: grid;
    grid-auto-flow: row;
    grid-gap: 0.2rem;
    width: min-content;
    width: -moz-min-content;
    transition: 0.25s;
    /*   margin-bottom: 0.1rem; */
    justify-items: self-end;

    .group {
      transition: 0.25s;

      .title {
        color: var(--sub-color);
        font-size: 0.5rem;
        line-height: 0.5rem;
        margin-bottom: 0.15rem;
      }

      .buttons {
        font-size: 0.7rem;
        line-height: 0.7rem;
        display: flex;
      }
    }

    .punctuationMode {
      margin-bottom: -0.1rem;
    }
  }

  .result {
    display: grid;
    grid-auto-flow: column;
    grid-gap: 1rem;
    width: min-content;
    width: -moz-min-content;
    transition: 0.25s;
    grid-column: 3/4;
    grid-row: 1/2;

    .group {
      .title {
        font-size: 0.65rem;
        line-height: 0.65rem;
        color: var(--sub-color);
      }

      .val {
        font-size: 1.7rem;
        line-height: 1.7rem;
        color: var(--main-color);
        transition: 0.25s;
      }
    }
  }

  //top focus
  &.focus {
    color: var(--sub-color) !important;

    .result {
      opacity: 0 !important;
    }

    .logo .bottom {
      color: var(--sub-color) !important;
    }

    .config {
      opacity: 0 !important;
    }
  }
}

#tip {
  font-size: 0.75rem;
  line-height: 0.75rem;
  color: var(--sub-color);
  text-align: center;
  /*   margin-top: 1rem; */
  align-self: center;

  margin-top: 1rem;
  opacity: 0;
  transition: 0.25s;
}

key {
  color: var(--bg-color);
  background-color: var(--sub-color);
  /* font-weight: bold; */
  padding: 0.1rem 0.3rem;
  margin: 3px 0;
  border-radius: 0.1rem;
  display: inline-block;
  font-size: 0.7rem;
  line-height: 0.7rem;
}

#bottom {
  text-align: center;
  line-height: 1rem;
  font-size: 0.75rem;
  color: var(--sub-color);
  transition: 0.5s;

  // margin-bottom: 2rem;
  .keyTips {
    margin-bottom: 1rem;
  }

  .version {
    opacity: 0;
    transition: 0.25s;

    &:hover {
      cursor: pointer;
      color: var(--main-color);
    }
  }
}

#bottom.focus {
  opacity: 0 !important;
}

#result {
  display: grid;
  // height: 200px;
  gap: 1rem;
  grid-template-columns: auto 1fr;
  justify-content: center;
  align-items: center;

  .chart {
    canvas {
      width: 100%;
      height: 100%;
    }

    max-height: 200px;
    height: 200px;

    .title {
      color: var(--sub-color);
      margin-bottom: 1rem;
    }
  }

  .loginTip {
    grid-column: 1/3;
    text-align: center;
    color: var(--sub-color);
  }

  .stats {
    display: grid;
    column-gap: 0.5rem;
    justify-content: center;
    align-items: center;
    grid-template-areas:
      "wpm acc"
      "wpm key"
      "raw time"
      "source source"
      "leaderboards leaderboards"
      "testType infoAndTags";

    .group {
      margin-bottom: 0.5rem;

      .top {
        color: var(--sub-color);
        font-size: 1rem;
        line-height: 1rem;
      }

      .bottom {
        color: var(--main-color);
        font-size: 2rem;
        line-height: 2rem;
      }
    }

    .testType {
      align-self: baseline;
      grid-area: testType;
      color: var(--sub-color);

      .top {
        font-size: 1rem;
        line-height: 1.25rem;
      }

      .bottom {
        font-size: 1rem;
        line-height: 1rem;
      }
    }

    .leaderboards {
      align-self: baseline;
      grid-area: leaderboards;
      color: var(--sub-color);

      .top {
        font-size: 1rem;
        line-height: 1.25rem;
      }

      .bottom {
        font-size: 1rem;
        line-height: 1rem;
      }
    }

    .source {
      align-self: baseline;
      grid-area: source;
      color: var(--sub-color);
      max-width: 15rem;

      .top {
        font-size: 1rem;
        line-height: 1.25rem;
      }

      .bottom {
        font-size: 1rem;
        line-height: 1rem;
      }
    }

    .infoAndTags {
      display: grid;
      gap: 0.5rem;
      align-self: baseline;
      grid-area: infoAndTags;
      color: var(--sub-color);

      .top {
        font-size: 1rem;
        line-height: 1.25rem;
      }

      .bottom {
        font-size: 1rem;
        line-height: 1rem;
      }
    }

    .wpm {
      grid-area: wpm;

      .top {
        font-size: 3rem;
        line-height: 3rem;
        display: flex;
        margin-top: -0.5rem;

        .crownWrapper {
          width: 1.7rem;
          overflow: hidden;
          height: 1.7rem;
          margin-left: 0.5rem;
          margin-top: 0.98rem;

          .crown {
            font-size: 0.7rem;
            line-height: 1.7rem;
            background: var(--main-color);
            color: var(--bg-color);
            border-radius: 0.6rem;
            text-align: center;
            align-self: center;
            width: 1.7rem;
            height: 1.7rem;
          }
        }
      }

      .bottom {
        font-size: 4rem;
        line-height: 4rem;
      }
    }

    .acc {
      grid-area: acc;
    }

    .key {
      grid-area: key;
    }

    .time {
      grid-area: time;
    }

    .raw {
      grid-area: raw;
    }
  }
}

<<<<<<< HEAD
=======
#capsWarning {
  background: var(--main-color);
  color: var(--bg-color);
  display: table;
  position: absolute;
  left: 50%;
  top: 66vh;
  transform: translateX(-50%) translateY(-50%);
  padding: 1rem;
  border-radius: var(--roundness);
  /* margin-top: 1rem; */
  transition: .25s;
  z-index: 999;
  pointer-events: none;

  i {
    margin-right: .5rem;
  }
}


>>>>>>> 8831c585
#wordsInput {
  height: 0;
  padding: 0;
  margin: 0;
  border: none;
  outline: none;
  display: block;
}

#wordsTitle {
  color: var(--sub-color);
  margin-left: 0.25rem;
  margin-top: 1rem;
  display: none;
}

#words {
  height: fit-content;
  display: flex;
  flex-wrap: wrap;
  width: 100%;
  align-content: flex-start;
  user-select: none;

  &.flipped {
    .word {
      color: var(--text-color);

      & letter.correct {
        color: var(--sub-color);
      }
    }
  }

  &.colorfulMode {
    .word {
      & letter.correct {
        color: var(--main-color);
      }

      & letter.incorrect {
        color: var(--colorful-error-color);
      }

      & letter.incorrect.extra {
        color: var(--colorful-error-extra-color);
      }
    }
  }

  &.flipped.colorfulMode {
    .word {
      color: var(--main-color);

      & letter.correct {
        color: var(--sub-color);
      }

      & letter.incorrect {
        color: var(--colorful-error-color);
      }

      & letter.incorrect.extra {
        color: var(--colorful-error-extra-color);
      }
    }
  }
}

#words.flipped.colorfulMode .word.error,
#words.colorfulMode .word.error {
  border-bottom: 2px solid var(--colorful-error-color);
}

.pageTest #resultExtraButtons {
  opacity: 0;
  display: grid;
  grid-auto-flow: column;
  gap: 1rem;
}

#restartTestButton,
#showWordHistoryButton,
#copyResultToClipboardButton,
#restartTestButtonWithSameWordset {
  position: relative;
  border-radius: var(--roundness);
  padding: 1rem 2rem;
  width: min-content;
  width: -moz-min-content;
  color: var(--sub-color);
  transition: 0.25s;
  margin-top: 1rem;
  cursor: pointer;

  &:hover,
  &:focus {
    color: var(--main-color);
    outline: none;
  }

  &:focus {
    background: var(--sub-color);
  }
}

#middle {
  .pageTest {
    #testModesNotice {
      display: grid;
      grid-auto-flow: column;
      gap: 1rem;
      color: var(--sub-color);
      text-align: center;
      margin-bottom: 1.25rem;
      height: 1rem;
      line-height: 1rem;
      transition: 0.125s;
      justify-content: center;

      .fas {
        margin-right: 0.5rem;
      }
    }
  }

  &.focus .pageTest {
    #testModesNotice {
      opacity: 0 !important;
    }
  }
}

#showWordHistoryButton {
  opacity: 1;
}

.word {
  margin: 0.25rem;
  color: var(--sub-color);
  display: flex;
  // transition: 0.25s;
  /*   margin-bottom: 1px; */
  border-bottom: 2px solid transparent;
  line-height: 1rem;

  // transition: .25s;
  .wordInputAfter {
    opacity: 1;
    position: absolute;
    background: var(--sub-color);
    color: var(--bg-color);
    /* background: red; */
    padding: 0.5rem;
    /* left: .5rem; */
    margin-left: -0.5rem;
    margin-top: -0.5rem;
    border-radius: var(--roundness);
    // box-shadow: 0 0 10px rgba(0,0,0,.25);
    transition: 0.25s;
    text-shadow: none;
  }
}

#words.size125 .word {
  line-height: 1.25rem;
  font-size: 1.25rem;
  margin: 0.31rem;
}

#words.size15 .word {
  line-height: 1.5rem;
  font-size: 1.5rem;
  margin: 0.37rem;
}

#words.size2 .word {
  line-height: 2rem;
  font-size: 2rem;
  margin: 0.5rem;
}

.word.error {
  /*   margin-bottom: 1px; */
  border-bottom: 2px solid var(--error-color);
  text-shadow: 1px 0px 0px var(--bg-color),
    // 2px 0px 0px var(--bg-color),
    -1px 0px 0px var(--bg-color),
    // -2px 0px 0px var(--bg-color),
    0px 1px 0px var(--bg-color),
    1px 1px 0px var(--bg-color), -1px 1px 0px var(--bg-color);
}

// .word letter {
// transition: .1s;
// height: 1rem;
// line-height: 1rem;
/* margin: 0 1px; */
// }

.word letter.correct {
  color: var(--text-color);
}

.word letter.incorrect {
  color: var(--error-color);
}

.word letter.incorrect.extra {
  color: var(--error-extra-color);
}

.word letter.missing {
  opacity: 0.5;
}

.pageTest {
  .buttons {
    display: grid;
    grid-auto-flow: column;
    gap: 1rem;
    justify-content: center;
  }
}

.pageLogin {
  display: flex;
  grid-auto-flow: column;
  gap: 1rem;
  justify-content: space-around;
  align-items: center;

  .side {
    display: grid;
    gap: 0.5rem;
    justify-content: center;

    &.login {
      grid-template-areas:
        "title forgotButton"
        "form form";

      .title {
        grid-area: title;
      }

      #forgotPasswordButton {
        grid-area: forgotButton;
        font-size: 0.5rem;
        line-height: 0.5rem;
        height: fit-content;
        align-self: center;
        justify-self: right;
        padding: 0.25rem 0;
        color: var(--sub-color);
        cursor: pointer;
        transition: 0.25s;

        &:hover {
          color: var(--main-color);
        }
      }

      form {
        grid-area: form;

        #rememberMe {
          color: var(--sub-color);
          -moz-user-select: none;
          user-select: none;
          cursor: pointer;

          input {
            margin: 0 !important;
            cursor: pointer;
            width: 0;
            height: 0;
            display: none;

            &~.customCheckbox {
              width: 12px;
              height: 12px;
              background: rgba(0, 0, 0, 0.1);
              border-radius: 2px;
              box-shadow: 0 0 0 4px rgba(0, 0, 0, 0.1);
              display: inline-block;
              margin: 0 0.5rem 0 0.25rem;
              transition: 0.25s;
            }

            &:checked~.customCheckbox {
              background: var(--main-color);
            }
          }
        }
      }
    }
  }

  form {
    display: grid;
    gap: 0.5rem;
    width: 100%;
  }

  .preloader {
    position: fixed;
    left: 50%;
    top: 50%;
    font-size: 2rem;
    transform: translate(-50%, -50%);
    color: var(--main-color);
    transition: 0.25s;
  }
}

.pageAbout {
  display: grid;
  gap: 2rem;

  .section {
    display: grid;
    gap: 0.5rem;

    h1 {
      font-size: 1rem;
      line-height: 1rem;
      color: var(--sub-color);
      margin: 0;
      font-weight: 300;
    }

    p {
      margin: 0;
      padding: 0;
      color: var(--text-color);
    }
  }
}

.pageSettings {
  display: grid;
  // grid-template-columns: 1fr 1fr;
  gap: 2rem;

  .tip {
    color: var(--sub-color);
  }

  .sectionGroupTitle {
    font-size: 2rem;
    color: var(--sub-color);
    line-height: 2rem;
  }

  .sectionSpacer {
    height: 1.5rem;
  }

  .section {
    display: grid;
    // gap: .5rem;
    grid-template-areas:
      "title title"
      "text buttons";
    grid-template-columns: 2fr 1fr;
    column-gap: 2rem;
    align-items: center;

    &.customTheme {
      grid-template-columns: 1fr 1fr 1fr 1fr;
      justify-items: stretch;
      gap: 0.5rem 2rem;

      & p {
        grid-area: unset;
        grid-column: 1 / span 4;
      }

      & .spacer {
        grid-column: 3 / 5;
      }
    }

    h1 {
      font-size: 1rem;
      line-height: 1rem;
      color: var(--sub-color);
      margin: 0;
      grid-area: title;
      font-weight: 300;
    }

    p {
      grid-area: text;
      color: var(--sub-color);
      margin: 0;
    }

    .text {
      align-self: normal;
      color: var(--text-color);
    }

    .buttons {
      display: grid;
      grid-auto-flow: column;
      grid-auto-columns: 1fr;
      gap: 0.5rem;
      grid-area: buttons;
    }

    &.discordIntegration {
      .code {
        grid-area: buttons;
        justify-content: center;
        display: grid;

        .top {
          font-size: 1rem;
          line-height: 1rem;
          color: var(--sub-color);
        }

        .bottom {
          font-size: 2rem;
          line-height: 2rem;
        }
      }

      .info {
        grid-area: buttons;
        text-align: center;
      }

      .howto {
        margin-top: 1rem;
        color: var(--text-color);
      }
    }

    &.tags {
      .tagsListAndButton {
        grid-area: buttons;
      }

      .tagsList {
        display: grid;
        gap: 0.5rem;

        .tag {
          display: grid;
          display: grid;
          grid-template-columns: auto 1fr auto auto;
          color: var(--text-color);

          .title {
            align-self: center;
          }

          .editButton,
          .removeButton,
          .active {
            display: grid;
            grid-auto-flow: column;
            align-content: center;
            transition: 0.25s;
            padding: 0 0.5rem;
            border-radius: var(--roundness);
            color: var(--sub-color);

            &:focus {
              background: var(--sub-color);
              color: var(--main-color);
              border: none;
              outline: none;
            }

            &:hover {
              cursor: pointer;
              color: var(--main-color);
            }
          }
        }
      }

      .addTagButton {
        margin-top: 0.5rem;
        color: var(--text-color);
        cursor: pointer;
        transition: 0.25s;
        padding: 0.2rem 0.5rem;
        border-radius: var(--roundness);

        background: rgba(0, 0, 0, 0.1);
        text-align: center;
        -webkit-user-select: none;
        display: grid;
        align-content: center;
        height: min-content;
        height: -moz-min-content;

        &.active {
          background: var(--main-color);
          color: var(--bg-color);
        }

        &:hover,
        &:focus {
          color: var(--bg-color);
          background: var(--main-color);
          outline: none;
        }
      }
    }

    &.fontSize .buttons {
      grid-template-columns: 1fr 1fr 1fr 1fr;
    }

    &.themes,
    &.languages,
    &.layouts,
    &.keymapLayout {
      grid-template-columns: 1fr;
      grid-template-areas:
        "title"
        "tabs"
        "buttons";
      gap: 0.5rem;

      .tabs {
        grid-area: tabs;
        display: flex;
        grid-template-columns: 1fr 1fr 9fr;
        grid-area: tabs;

        .tab {
          will-change: color;
          transition: 0.2s ease-in-out color;
          outline: 0;
          cursor: pointer;
          padding: 0;
          font-size: 1rem;
          color: var(--sub-color);
          text-align: left;
          border: 0;
          background: 0;
          font-family: var(--font);

          &:first-child {
            margin-right: 0.5rem;
          }

          &.active,
          &:hover {
            color: var(--main-color);
          }
        }
      }

      .buttons {
        margin-left: 0;
        grid-auto-flow: dense;
        display: grid;
        grid-template-columns: 1fr 1fr 1fr 1fr;
        gap: 0.5rem;
      }
    }
  }
}

.tabContainer {
  position: relative;

  .tabContent {
    overflow: hidden;
    height: auto;
    // max-height: 0px;
    // max-height: 100vh;

    // transition: max-height .5s ease-in-out;
    // &.reveal {
    //   max-height: 100vh;
    // }

    .text {
      align-self: center;
    }
  }
}

.buttons div.theme:hover {
  transform: scale(1.1);
}

.signOut {
  font-size: 1rem;
  line-height: 1rem;
  justify-self: end;
  // background: var(--sub-color);
  color: var(--sub-color);
  width: fit-content;
  padding: 0.5rem;
  border-radius: var(--roundness);
  cursor: pointer;
  transition: 0.25s;
  float: right;

  &:hover {
    color: var(--main-color);
  }

  .fas {
    margin-right: 0.5rem;
  }
}

.pageAccount {
  display: grid;
  gap: 1rem;

  .content {
    display: grid;
    gap: 2rem;
  }

  .preloader {
    font-size: 2rem;
    justify-self: center;
  }

  .triplegroup {
    display: grid;
    grid-template-columns: 1fr 1fr 1fr;
    gap: 1rem;

    .text {
      align-self: center;
      color: var(--sub-color);
    }
  }

  .group {
    &.noDataError {
      margin: 20rem 0;
      // height: 30rem;
      // line-height: 30rem;
      text-align: center;
    }

    &.history {
      .loadMoreButton {
        background: rgba(0, 0, 0, 0.1);
        color: var(--text-color);
        text-align: center;
        padding: 0.5rem;
        border-radius: var(--roundness);
        cursor: pointer;
        -webkit-transition: 0.25s;
        transition: 0.25s;
        -webkit-user-select: none;
        display: -ms-grid;
        display: grid;
        -ms-flex-line-pack: center;
        align-content: center;
        margin-top: 1rem;

        &:hover,
        &:focus {
          color: var(--bg-color);
          background: var(--main-color);
        }
      }
    }

    .title {
      color: var(--sub-color);
    }

    .val {
      font-size: 3rem;
      line-height: 3rem;
    }

    &.chart {
      position: relative;

      .chartPreloader {
        position: absolute;
        width: 100%;
        background: rgba(0, 0, 0, 0.5);
        height: 100%;
        display: grid;
        align-items: center;
        justify-content: center;
        font-size: 5rem;
        text-shadow: 0 0 3rem black;
      }
    }
  }

  table {
    border-spacing: 0;
    border-collapse: collapse;
    color: var(--text-color);

    td {
      padding: 0.5rem 0.25rem;
    }

    thead {
      color: var(--sub-color);
      font-size: 0.75rem;
    }

    tbody tr:nth-child(odd) td {
      background: rgba(0, 0, 0, 0.1);
    }

    td.infoIcons span {
      margin: 0 0.1rem;
    }
  }

  #resultEditTags {
    transition: 0.25s;
  }

  #resultEditTags:hover {
    cursor: pointer;
    color: var(--main-color);
    opacity: 1 !important;
  }
}

.pageAccount {
  .group.filterButtons {
    gap: 1rem;
    display: grid;
    grid-template-columns: 1fr 1fr;

    .buttonsAndTitle {
      height: fit-content;
      height: -moz-fit-content;
      display: grid;
      gap: 0.25rem;
      color: var(--sub-color);
      line-height: 1rem;
      font-size: 1rem;
    }

    .buttons {
      display: grid;
      grid-auto-flow: column;
      gap: 1rem;

      .button {
        background: rgba(0, 0, 0, 0.1);
        color: var(--text-color);
        text-align: center;
        padding: 0.5rem;
        border-radius: var(--roundness);
        cursor: pointer;
        transition: 0.25s;
        -webkit-user-select: none;
        display: grid;
        align-content: center;

        &.active {
          background: var(--main-color);
          color: var(--bg-color);
        }

        &:hover {
          color: var(--bg-color);
          background: var(--main-color);
        }
      }

      &.languages,
      &.layouts {
        grid-template-columns: repeat(4, 1fr);
        grid-auto-flow: unset;
      }
    }
  }
}

.devIndicator {
  position: fixed;
  font-size: 3rem;
  color: var(--sub-color);
  opacity: 0.25;
  z-index: -1;

  &.tl {
    top: 2rem;
    left: 2rem;
  }

  &.tr {
    top: 2rem;
    right: 2rem;
  }

  &.bl {
    bottom: 2rem;
    left: 2rem;
  }

  &.br {
    bottom: 2rem;
    right: 2rem;
  }
}

* {
  box-sizing: border-box;
}

.hidden {
  display: none !important;
}

.button {
  color: var(--text-color);
  cursor: pointer;
  transition: 0.25s;
  padding: 0.4rem;
  border-radius: var(--roundness);

  background: rgba(0, 0, 0, 0.1);
  text-align: center;
  -webkit-user-select: none;
  // display: grid;
  align-content: center;
  height: min-content;
  height: -moz-min-content;
  line-height: 1rem;

  .fas,
  .far {
    margin-right: 0.5rem;
  }

  &.active {
    background: var(--main-color);
    color: var(--bg-color);
  }

  &:hover,
  &:focus {
    color: var(--bg-color);
    background: var(--main-color);
    outline: none;
  }
}

.text-button {
  transition: 0.25s;
  color: var(--sub-color);
  cursor: pointer;
  margin-right: 0.25rem;
  cursor: pointer;

  &:hover,
  &:focus {
    color: var(--main-color);
  }

  &.active {
    color: var(--main-color);
  }
}

.icon-button {
  display: grid;
  grid-auto-flow: column;
  align-content: center;
  transition: 0.25s;
  padding: 0.5rem;
  border-radius: var(--roundness);
  cursor: pointer;

  &:focus {
    background: var(--sub-color);
    color: var(--main-color);
    border: none;
    outline: none;
  }
}

@media only screen and (max-width: 800px) {
  #centerContent {
    #top {
      grid-template-areas:
        "logo config"
        "menu config";
    }

    #menu {
      gap: 0.5rem;
      font-size: 0.8rem;
      line-height: 0.8rem;

      .icon-button {
        padding: 0.25rem;
      }
    }
  }

  #commandLine,
  #commandLineInput {
    width: 500px !important;
  }
}

@media only screen and (max-width: 650px) {
  .pageSettings .section {
    grid-template-columns: 1fr;
    grid-template-areas:
      "title title"
      "text text"
      "buttons buttons";

    .text {
      margin-bottom: 1rem;
    }
  }

  #commandLine,
  #commandLineInput {
    width: 400px !important;
  }
}

.keymap {
  display: grid;
  grid-template-rows: 1fr 1fr 1fr 1fr;
  justify-content: center;
  white-space: nowrap;
  height: 140px;
  gap: .25rem;
}

.row {
  height: 2rem;
  gap: .25rem;
}

.keymap-key {
  display: flex;
  background-color: var(--bg-color);
  color: var(--sub-color);
  border-radius: var(--roundness);
  border: 0.05rem solid;
  border-color: var(--sub-color);
  text-align: center;
  justify-content: center;
  align-items: center;
  width: 2rem;
  height: 2rem;

  .bump {
    width: .75rem;
    height: .05rem;
    background: var(--sub-color);
    position: absolute;
    border-radius: var(--roundness);
    margin-top: 1.5rem;
  }

  &.active-key {
    color: var(--bg-color);
    background-color: var(--main-color);
    border-color: var(--main-color);

    .bump {
      background: var(--bg-color);
    }
  }

  &#KeySpace {
    width: 100%;
  }

  &.flash {
    animation-name: flashKey;
    animation-duration: 1s;
    animation-timing-function: cubic-bezier(0.16, 1, 0.3, 1);
    animation-fill-mode: forwards;
  }
}

@keyframes flashKey {
  from {
    color: var(--bg-color);
    background-color: var(--main-color);
    border-color: var(--main-color);
  }

  to {
    color: var(--sub-color);
    background-color: var(--bg-color);
    border-color: var(--sub-color);
  }
}

.hidden-key {
  opacity: 0;
}

.r1 {
  display: grid;
  grid-template-columns: 1fr 1fr 1fr 1fr 1fr 1fr 1fr 1fr 1fr 1fr 1fr 1fr 1fr 2fr;
  opacity: 0;
}

.r2 {
  display: grid;
  grid-template-columns: 1.5fr 1fr 1fr 1fr 1fr 1fr 1fr 1fr 1fr 1fr 1fr 1fr 1fr 1.5fr;
}

.r3 {
  display: grid;
  grid-template-columns: 2fr 1fr 1fr 1fr 1fr 1fr 1fr 1fr 1fr 1fr 1fr 1fr 2fr;
}

.r4 {
  display: grid;
  grid-template-columns: 2.5fr 1fr 1fr 1fr 1fr 1fr 1fr 1fr 1fr 1fr 1fr 2.5fr;
}

.r5 {
  display: grid;
  grid-template-columns: 4fr 7.5fr 4fr;
}<|MERGE_RESOLUTION|>--- conflicted
+++ resolved
@@ -1,12 +1,8 @@
 @import url("https://fonts.googleapis.com/css?family=Roboto+Mono&display=swap");
 
 :root {
-<<<<<<< HEAD
   --roundness: 0.25rem;
-=======
-  --roundness: .25rem;
   --font: "Roboto Mono";
->>>>>>> 8831c585
 }
 
 ::placeholder {
@@ -1218,8 +1214,6 @@
   }
 }
 
-<<<<<<< HEAD
-=======
 #capsWarning {
   background: var(--main-color);
   color: var(--bg-color);
@@ -1240,8 +1234,6 @@
   }
 }
 
-
->>>>>>> 8831c585
 #wordsInput {
   height: 0;
   padding: 0;
