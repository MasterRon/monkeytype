import * as Loader from "./loader";

export function getuid() {
  console.error("Only share this uid with Miodec and nobody else!");
  console.log(firebase.auth().currentUser.uid);
  console.error("Only share this uid with Miodec and nobody else!");
}

function hexToHSL(H) {
  // Convert hex to RGB first
  let r = 0,
    g = 0,
    b = 0;
  if (H.length == 4) {
    r = "0x" + H[1] + H[1];
    g = "0x" + H[2] + H[2];
    b = "0x" + H[3] + H[3];
  } else if (H.length == 7) {
    r = "0x" + H[1] + H[2];
    g = "0x" + H[3] + H[4];
    b = "0x" + H[5] + H[6];
  }
  // Then to HSL
  r /= 255;
  g /= 255;
  b /= 255;
  let cmin = Math.min(r, g, b),
    cmax = Math.max(r, g, b),
    delta = cmax - cmin,
    h = 0,
    s = 0,
    l = 0;

  if (delta == 0) h = 0;
  else if (cmax == r) h = ((g - b) / delta) % 6;
  else if (cmax == g) h = (b - r) / delta + 2;
  else h = (r - g) / delta + 4;

  h = Math.round(h * 60);

  if (h < 0) h += 360;

  l = (cmax + cmin) / 2;
  s = delta == 0 ? 0 : delta / (1 - Math.abs(2 * l - 1));
  s = +(s * 100).toFixed(1);
  l = +(l * 100).toFixed(1);

  return {
    hue: h,
    sat: s,
    lgt: l,
    string: "hsl(" + h + "," + s + "%," + l + "%)",
  };
}

let themesList = null;
export async function getThemesList() {
  if (themesList == null) {
    return $.getJSON("themes/_list.json", function (data) {
      const list = data.sort(function (a, b) {
        const nameA = a.name.toLowerCase();
        const nameB = b.name.toLowerCase();
        if (nameA < nameB) return -1;
        if (nameA > nameB) return 1;
        return 0;
      });
      themesList = list;
      return themesList;
    });
  } else {
    return themesList;
  }
}

let sortedThemesList = null;
export async function getSortedThemesList() {
  if (sortedThemesList == null) {
    if (themesList == null) {
      await getThemesList();
    }
    const sorted = themesList.sort((a, b) => {
      let b1 = hexToHSL(a.bgColor);
      let b2 = hexToHSL(b.bgColor);
      return b2.lgt - b1.lgt;
    });
    sortedThemesList = sorted;
    return sortedThemesList;
  } else {
    return sortedThemesList;
  }
}

let funboxList = null;
export async function getFunboxList() {
  if (funboxList == null) {
    return $.getJSON("funbox/_list.json", function (data) {
      funboxList = data.sort(function (a, b) {
        const nameA = a.name.toLowerCase();
        const nameB = b.name.toLowerCase();
        if (nameA < nameB) return -1;
        if (nameA > nameB) return 1;
        return 0;
      });
      return funboxList;
    });
  } else {
    return funboxList;
  }
}

let quotes = null;
export async function getQuotes(language) {
  if (quotes === null || quotes.language !== language.replace(/_\d*k$/g, "")) {
    Loader.show();
    try {
      let data = await $.getJSON(`quotes/${language}.json`);
      Loader.hide();
      if (data.quotes === undefined || data.quotes.length === 0) {
        quotes = {
          quotes: [],
          length: 0,
        };
        return quotes;
      }
      quotes = data;
      quotes.length = data.quotes.length;
      quotes.groups.forEach((qg, i) => {
        let lower = qg[0];
        let upper = qg[1];
        quotes.groups[i] = quotes.quotes.filter((q) => {
          if (q.length >= lower && q.length <= upper) {
            q.group = i;
            return true;
          } else {
            return false;
          }
        });
      });
      return quotes;
    } catch {
      Loader.hide();
      quotes = {
        quotes: [],
        length: 0,
      };
      return quotes;
    }

    // error: (e) => {
    //   Notifications.add(
    //     `Error while loading ${language.replace(
    //       /_\d*k$/g,
    //       ""
    //     )} quotes: ${e}`,
    //     -1
    //   );
    //   quotes = [];
    //   return quotes;
    // },
  } else {
    return quotes;
  }
}

let fontsList = null;
export async function getFontsList() {
  if (fontsList == null) {
    return $.getJSON("fonts/_list.json", function (data) {
      fontsList = data.sort(function (a, b) {
        const nameA = a.name.toLowerCase();
        const nameB = b.name.toLowerCase();
        if (nameA < nameB) return -1;
        if (nameA > nameB) return 1;
        return 0;
      });
      return fontsList;
    });
  } else {
    return fontsList;
  }
}

let emojiList = null;
export async function getEmojiList() {
  if (emojiList == null) {
    return $.getJSON("emoji/_list.json", function (data) {
      emojiList = data;
      return emojiList;
    });
  } else {
    return emojiList;
  }
}

let languageList = null;
export async function getLanguageList() {
  if (languageList == null) {
    return $.getJSON("languages/_list.json", function (data) {
      languageList = data;
      return languageList;
    });
  } else {
    return languageList;
  }
}

let languageGroupList = null;
export async function getLanguageGroups() {
  if (languageGroupList == null) {
    return $.getJSON("languages/_groups.json", function (data) {
      languageGroupList = data;
      return languageGroupList;
    });
  } else {
    return languageGroupList;
  }
}

export async function findCurrentGroup(language) {
  let retgroup = undefined;
  let groups = await getLanguageGroups();
  groups.forEach((group) => {
    if (retgroup === undefined) {
      if (group.languages.includes(language)) {
        retgroup = group;
      }
    }
  });
  return retgroup;
}

let challengeList = null;
export async function getChallengeList() {
  if (challengeList == null) {
    return $.getJSON("challenges/_list.json", function (data) {
      challengeList = data;
      return challengeList;
    });
  } else {
    return challengeList;
  }
}

export function showNotification(text, time) {
  let noti = $(".notification");
  noti.text(text);
  noti.css("top", `-${noti.outerHeight()}px`);
  noti.stop(true, false).animate(
    {
      top: "1rem",
    },
    250,
    "swing",
    () => {
      noti.stop(true, false).animate(
        {
          opacity: 1,
        },
        time,
        () => {
          noti.stop(true, false).animate(
            {
              top: `-${noti.outerHeight()}px`,
            },
            250,
            "swing",
            () => {
              noti.text("");
            }
          );
        }
      );
    }
  );
}

let currentLanguage = null;
export function getCurrentLanguage() {
  return currentLanguage;
}

export async function getLanguage(lang) {
  try {
    if (currentLanguage == null || currentLanguage.name !== lang) {
      console.log("getting language json");
      await $.getJSON(`languages/${lang}.json`, function (data) {
        currentLanguage = data;
      });
    }
    return currentLanguage;
  } catch (e) {
    console.error(`error getting language`);
    console.error(e);
    showNotification(`Error getting language: ${e.message}`, 4000);
    await $.getJSON(`languages/english.json`, function (data) {
      currentLanguage = data;
    });
    return currentLanguage;
  }
}

export function setCookie(cname, cvalue, exdays) {
  var d = new Date();
  d.setTime(d.getTime() + exdays * 24 * 60 * 60 * 1000);
  var expires = "expires=" + d.toUTCString();
  document.cookie = cname + "=" + cvalue + ";" + expires + ";path=/";
}

export function getCookie(cname) {
  var name = cname + "=";
  var decodedCookie = decodeURIComponent(document.cookie);
  var ca = decodedCookie.split(";");
  for (var i = 0; i < ca.length; i++) {
    var c = ca[i];
    while (c.charAt(0) == " ") {
      c = c.substring(1);
    }
    if (c.indexOf(name) == 0) {
      return c.substring(name.length, c.length);
    }
  }
  return "";
}

export function sendVerificationEmail() {
  Loader.show();
  let cu = firebase.auth().currentUser;
  cu.sendEmailVerification()
    .then(() => {
      Loader.hide();
      showNotification("Email sent to " + cu.email, 4000);
    })
    .catch((e) => {
      Loader.hide();
      showNotification("Error: " + e.message, 3000);
      console.error(e.message);
    });
}

export function smooth(arr, windowSize, getter = (value) => value, setter) {
  const get = getter;
  const result = [];

  for (let i = 0; i < arr.length; i += 1) {
    const leftOffeset = i - windowSize;
    const from = leftOffeset >= 0 ? leftOffeset : 0;
    const to = i + windowSize + 1;

    let count = 0;
    let sum = 0;
    for (let j = from; j < to && j < arr.length; j += 1) {
      sum += get(arr[j]);
      count += 1;
    }

    result[i] = setter ? setter(arr[i], sum / count) : sum / count;
  }

  return result;
}

export function stdDev(array) {
  try {
    const n = array.length;
    const mean = array.reduce((a, b) => a + b) / n;
    return Math.sqrt(
      array.map((x) => Math.pow(x - mean, 2)).reduce((a, b) => a + b) / n
    );
  } catch (e) {
    return 0;
  }
}

export function mean(array) {
  try {
    return (
      array.reduce((previous, current) => (current += previous)) / array.length
    );
  } catch (e) {
    return 0;
  }
}

export function getReleasesFromGitHub() {
  $.getJSON(
    "https://api.github.com/repos/Miodec/monkeytype/releases",
    (data) => {
      $("#bottom .version").text(data[0].name).css("opacity", 1);
      $("#versionHistory .releases").empty();
      data.forEach((release) => {
        if (!release.draft && !release.prerelease) {
          $("#versionHistory .releases").append(`
          <div class="release">
            <div class="title">${release.name}</div>
            <div class="date">${moment(release.published_at).format(
              "DD MMM YYYY"
            )}</div>
            <div class="body">${release.body.replace(/\r\n/g, "<br>")}</div>
          </div>
        `);
        }
      });
    }
  );
}

// function getPatreonNames() {
//   let namesel = $(".pageAbout .section .supporters");
//   firebase
//     .functions()
//     .httpsCallable("getPatreons")()
//     .then((data) => {
//       let names = data.data;
//       names.forEach((name) => {
//         namesel.append(`<div>${name}</div>`);
//       });
//     });
// }

export function getLastChar(word) {
  try {
    return word.charAt(word.length - 1);
  } catch {
    return "";
  }
}

export function capitalizeFirstLetter(str) {
  return str.charAt(0).toUpperCase() + str.slice(1);
}

export function isASCIILetter(c) {
  return c.length === 1 && /[a-z]/i.test(c);
}

export function kogasa(cov) {
  return (
    100 * (1 - Math.tanh(cov + Math.pow(cov, 3) / 3 + Math.pow(cov, 5) / 5))
  );
}

export function roundTo2(num) {
  return Math.round((num + Number.EPSILON) * 100) / 100;
}

export function encodeHTML(s) {
  return s.replace(/&/g, "&amp;").replace(/</g, "&lt;").replace(/"/g, "&quot;");
}

export function getNumberSuffix(num) {
  var j = num % 10,
    k = num % 100;
  if (j == 1 && k != 11) {
    return "st";
  }
  if (j == 2 && k != 12) {
    return "nd";
  }
  if (j == 3 && k != 13) {
    return "rd";
  }
  return "th";
}

export function findLineByLeastSquares(values_y) {
  var sum_x = 0;
  var sum_y = 0;
  var sum_xy = 0;
  var sum_xx = 0;
  var count = 0;

  /*
   * We'll use those variables for faster read/write access.
   */
  var x = 0;
  var y = 0;
  var values_length = values_y.length;

  /*
   * Nothing to do.
   */
  if (values_length === 0) {
    return [[], []];
  }

  /*
   * Calculate the sum for each of the parts necessary.
   */
  for (var v = 0; v < values_length; v++) {
    x = v + 1;
    y = values_y[v];
    sum_x += x;
    sum_y += y;
    sum_xx += x * x;
    sum_xy += x * y;
    count++;
  }

  /*
   * Calculate m and b for the formular:
   * y = x * m + b
   */
  var m = (count * sum_xy - sum_x * sum_y) / (count * sum_xx - sum_x * sum_x);
  var b = sum_y / count - (m * sum_x) / count;

  var returnpoint1 = [1, 1 * m + b];
  var returnpoint2 = [values_length, values_length * m + b];
  return [returnpoint1, returnpoint2];
}

export function getGibberish() {
  let randLen = Math.floor(Math.random() * 7) + 1;
  let ret = "";
  for (let i = 0; i < randLen; i++) {
    ret += String.fromCharCode(97 + Math.floor(Math.random() * 26));
  }
  return ret;
}

export function secondsToString(sec) {
  const hours = Math.floor(sec / 3600);
  const minutes = Math.floor((sec % 3600) / 60);
  const seconds = roundTo2((sec % 3600) % 60);
  let hoursString;
  let minutesString;
  let secondsString;
  hours < 10 ? (hoursString = "0" + hours) : (hoursString = hours);
  minutes < 10 ? (minutesString = "0" + minutes) : (minutesString = minutes);
  seconds < 10 && (minutes > 0 || hours > 0)
    ? (secondsString = "0" + seconds)
    : (secondsString = seconds);

  let ret = "";
  if (hours > 0) ret += hoursString + ":";
  if (minutes > 0 || hours > 0) ret += minutesString + ":";
  ret += secondsString;
  return ret;
}

export function getNumbers(len) {
  let randLen = Math.floor(Math.random() * len) + 1;
  let ret = "";
  for (let i = 0; i < randLen; i++) {
    const randomNum = Math.floor(Math.random() * 10);
    ret += randomNum.toString();
  }
  return ret;
}

export function getSpecials() {
  let randLen = Math.floor(Math.random() * 7) + 1;
  let ret = "";
  let specials = [
    "!",
    "@",
    "#",
    "$",
    "%",
    "^",
    "&",
    "*",
    "(",
    ")",
    "-",
    "_",
    "=",
    "+",
    "{",
    "}",
    "[",
    "]",
    "'",
    '"',
    "/",
    "\\",
    "|",
  ];
  for (let i = 0; i < randLen; i++) {
    ret += specials[Math.floor(Math.random() * specials.length)];
  }
  return ret;
}

export function getASCII() {
  let randLen = Math.floor(Math.random() * 10) + 1;
  let ret = "";
  for (let i = 0; i < randLen; i++) {
    ret += String.fromCharCode(33 + Math.floor(Math.random() * 94));
  }
  return ret;
}

export function getPositionString(number) {
  let numend = "th";
  let t = number % 10;
  let h = number % 100;
  if (t == 1 && h != 11) {
    numend = "st";
  }
  if (t == 2 && h != 12) {
    numend = "nd";
  }
  if (t == 3 && h != 13) {
    numend = "rd";
  }
  return number + numend;
}

export function findGetParameter(parameterName) {
  var result = null,
    tmp = [];
  location.search
    .substr(1)
    .split("&")
    .forEach(function (item) {
      tmp = item.split("=");
      if (tmp[0] === parameterName) result = decodeURIComponent(tmp[1]);
    });
  return result;
}

export function objectToQueryString(obj) {
  var str = [];
  for (var p in obj)
    if (Object.prototype.hasOwnProperty.call(obj, p)) {
      str.push(encodeURIComponent(p) + "=" + encodeURIComponent(obj[p]));
    }
  return str.join("&");
}

export function toggleFullscreen(elem) {
  elem = elem || document.documentElement;

  if (
    !document.fullscreenElement &&
    !document.mozFullScreenElement &&
    !document.webkitFullscreenElement &&
    !document.msFullscreenElement
  ) {
    if (elem.requestFullscreen) {
      elem.requestFullscreen();
    } else if (elem.msRequestFullscreen) {
      elem.msRequestFullscreen();
    } else if (elem.mozRequestFullScreen) {
      elem.mozRequestFullScreen();
    } else if (elem.webkitRequestFullscreen) {
      elem.webkitRequestFullscreen(Element.ALLOW_KEYBOARD_INPUT);
    }
  } else {
    if (document.exitFullscreen) {
      document.exitFullscreen();
    } else if (document.msExitFullscreen) {
      document.msExitFullscreen();
    } else if (document.mozCancelFullScreen) {
      document.mozCancelFullScreen();
    } else if (document.webkitExitFullscreen) {
      document.webkitExitFullscreen();
    }
  }
}

export function getWords() {
  const words = [...document.querySelectorAll("#words .word")]
    .map((word) => {
      return [...word.querySelectorAll("letter")]
        .map((letter) => letter.innerText)
        .join("");
    })
    .join(" ");

  return words;
}

//credit: https://www.w3resource.com/javascript-exercises/javascript-string-exercise-32.php
export function remove_non_ascii(str) {
  if (str === null || str === "") return false;
  else str = str.toString();

  return str.replace(/[^\x20-\x7E]/g, "");
}

export function cleanTypographySymbols(textToClean) {
  var specials = {
    "“": '"', // &ldquo;	&#8220;
    "”": '"', // &rdquo;	&#8221;
    "’": "'", // &lsquo;	&#8216;
    "‘": "'", // &rsquo;	&#8217;
    ",": ",", // &sbquo;	&#8218;
    "—": "-", // &mdash;  &#8212;
    "…": "...", // &hellip; &#8230;
    "«": "<<",
    "»": ">>",
    "–": "-",
  };
  return textToClean.replace(/[“”’‘—,…«»–]/g, (char) => specials[char] || "");
}

<<<<<<< HEAD
function forEachWithCallback(callback) {
  const arrayCopy = this;
  let index = 0;
  const next = () => {
    index++;
    if (arrayCopy.length > 0) {
      callback(arrayCopy.shift(), index, next);
    }
  };
  next();
}

Array.prototype.forEachWithCallback = forEachWithCallback;
=======
export function isUsernameValid(name) {
  if (name === null || name === undefined || name === "") return false;
  if (/miodec/.test(name.toLowerCase())) return false;
  if (/bitly/.test(name.toLowerCase())) return false;
  if (name.length > 14) return false;
  if (/^\..*/.test(name.toLowerCase())) return false;
  return /^[0-9a-zA-Z_.-]+$/.test(name);
}

export function mapRange(x, in_min, in_max, out_min, out_max) {
  let num = ((x - in_min) * (out_max - out_min)) / (in_max - in_min) + out_min;

  if (out_min > out_max) {
    if (num > out_min) {
      num = out_min;
    } else if (num < out_max) {
      num = out_max;
    }
  } else {
    if (num < out_min) {
      num = out_min;
    } else if (num > out_max) {
      num = out_max;
    }
  }
  return num;
}

export function canQuickRestart(mode, words, time, CustomText) {
  if (
    (mode === "words" && words < 1000) ||
    (mode === "time" && time < 3600) ||
    mode === "quote" ||
    (mode === "custom" && CustomText.isWordRandom && CustomText.word < 1000) ||
    (mode === "custom" && CustomText.isTimeRandom && CustomText.time < 3600) ||
    (mode === "custom" &&
      !CustomText.isWordRandom &&
      CustomText.text.length < 1000)
  ) {
    return true;
  } else {
    return false;
  }
}

export function clearTimeouts(timeouts) {
  timeouts.forEach((to) => {
    clearTimeout(to);
    to = null;
  });
}
>>>>>>> bb03cab0
<|MERGE_RESOLUTION|>--- conflicted
+++ resolved
@@ -695,7 +695,6 @@
   return textToClean.replace(/[“”’‘—,…«»–]/g, (char) => specials[char] || "");
 }
 
-<<<<<<< HEAD
 function forEachWithCallback(callback) {
   const arrayCopy = this;
   let index = 0;
@@ -709,7 +708,7 @@
 }
 
 Array.prototype.forEachWithCallback = forEachWithCallback;
-=======
+
 export function isUsernameValid(name) {
   if (name === null || name === undefined || name === "") return false;
   if (/miodec/.test(name.toLowerCase())) return false;
@@ -760,5 +759,4 @@
     clearTimeout(to);
     to = null;
   });
-}
->>>>>>> bb03cab0
+}