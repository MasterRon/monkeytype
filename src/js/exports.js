//this file should be concatenated with the legacy js files

//try to keep this list short because we need to eliminate it eventually
global.simplePopups = simplePopups;
global.sendVerificationEmail = Misc.sendVerificationEmail;

//these exports are just for debugging in the browser
global.snapshot = db_getSnapshot;
global.config = config;
<<<<<<< HEAD
global.MP = MP;
=======
global.addnotif = Notifications.add;
>>>>>>> ad3fb693
<|MERGE_RESOLUTION|>--- conflicted
+++ resolved
@@ -7,8 +7,5 @@
 //these exports are just for debugging in the browser
 global.snapshot = db_getSnapshot;
 global.config = config;
-<<<<<<< HEAD
 global.MP = MP;
-=======
-global.addnotif = Notifications.add;
->>>>>>> ad3fb693
+global.addnotif = Notifications.add;