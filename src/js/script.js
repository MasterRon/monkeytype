let wordsList = [];
let currentWordIndex = 0;
let currentWordElementIndex = 0;
let inputHistory = [];
let correctedHistory = [];
let currentCorrected = "";
let currentInput = "";
let time = 0;
let timer = null;
let testActive = false;
let testStart, testEnd;
let testInvalid = false;
let wpmHistory = [];
let rawHistory = [];
let restartCount = 0;
let incompleteTestSeconds = 0;
let currentTestLine = 0;
let pageTransition = false;
let lineTransition = false;
let keypressPerSecond = [];
let currentKeypress = {
  count: 0,
  mod: 0,
  words: [],
};
let errorsPerSecond = [];
let currentError = {
  count: 0,
  words: [],
};
let resultVisible = false;
let activeWordTopBeforeJump = 0;
let activeWordTop = 0;
let activeWordJumped = false;
let sameWordset = false;
let quotes = null;
let focusState = false;
let activeFunBox = "none";
let manualRestart = false;
let bailout = false;
let notSignedInLastResult = null;
let caretAnimating = true;
let lastSecondNotRound = false;
let paceCaret = null;
let missedWords = [];
let verifyUserWhenLoggedIn = null;
let modeBeforePractise = null;
let punctuationBeforePractise = null;
let numbersBeforePractise = null;
let memoryFunboxTimer = null;
let memoryFunboxInterval = null;
let textHasTab = false;

let themeColors = {
  bg: "#323437",
  main: "#e2b714",
  caret: "#e2b714",
  sub: "#646669",
  text: "#d1d0c5",
  error: "#ca4754",
  errorExtra: "#7e2a33",
  colorfulError: "#ca4754",
  colorfulErrorExtra: "#7e2a33",
};

let accuracyStats = {
  correct: 0,
  incorrect: 0,
};

let keypressStats = {
  spacing: {
    current: -1,
    array: [],
  },
  duration: {
    current: -1,
    array: [],
  },
};

let errorSound = new Audio("../sound/error.wav");
let clickSounds = null;

let isPreviewingTheme = false;

function initClickSounds() {
  clickSounds = {
    1: [
      {
        sounds: [
          new Audio("../sound/click1/click1_1.wav"),
          new Audio("../sound/click1/click1_1.wav"),
        ],
        counter: 0,
      },
      {
        sounds: [
          new Audio("../sound/click1/click1_2.wav"),
          new Audio("../sound/click1/click1_2.wav"),
        ],
        counter: 0,
      },
      {
        sounds: [
          new Audio("../sound/click1/click1_3.wav"),
          new Audio("../sound/click1/click1_3.wav"),
        ],
        counter: 0,
      },
    ],
    2: [
      {
        sounds: [
          new Audio("../sound/click2/click2_1.wav"),
          new Audio("../sound/click2/click2_1.wav"),
        ],
        counter: 0,
      },
      {
        sounds: [
          new Audio("../sound/click2/click2_2.wav"),
          new Audio("../sound/click2/click2_2.wav"),
        ],
        counter: 0,
      },
      {
        sounds: [
          new Audio("../sound/click2/click2_3.wav"),
          new Audio("../sound/click2/click2_3.wav"),
        ],
        counter: 0,
      },
    ],
    3: [
      {
        sounds: [
          new Audio("../sound/click3/click3_1.wav"),
          new Audio("../sound/click3/click3_1.wav"),
        ],
        counter: 0,
      },
      {
        sounds: [
          new Audio("../sound/click3/click3_2.wav"),
          new Audio("../sound/click3/click3_2.wav"),
        ],
        counter: 0,
      },
      {
        sounds: [
          new Audio("../sound/click3/click3_3.wav"),
          new Audio("../sound/click3/click3_3.wav"),
        ],
        counter: 0,
      },
    ],
    4: [
      {
        sounds: [
          new Audio("../sound/click4/click4_1.wav"),
          new Audio("../sound/click4/click4_1.wav"),
        ],
        counter: 0,
      },
      {
        sounds: [
          new Audio("../sound/click4/click4_2.wav"),
          new Audio("../sound/click4/click4_2.wav"),
        ],
        counter: 0,
      },
      {
        sounds: [
          new Audio("../sound/click4/click4_3.wav"),
          new Audio("../sound/click4/click4_3.wav"),
        ],
        counter: 0,
      },
      {
        sounds: [
          new Audio("../sound/click4/click4_4.wav"),
          new Audio("../sound/click4/click4_4.wav"),
        ],
        counter: 0,
      },
      {
        sounds: [
          new Audio("../sound/click4/click4_5.wav"),
          new Audio("../sound/click4/click4_5.wav"),
        ],
        counter: 0,
      },
      {
        sounds: [
          new Audio("../sound/click4/click4_6.wav"),
          new Audio("../sound/click4/click4_6.wav"),
        ],
        counter: 0,
      },
    ],
  };
}

let customText = {
  text: "The quick brown fox jumps over the lazy dog".split(" "),
  isWordRandom: false,
  isTimeRandom: false,
  word: "",
  time: "",
};

// let customText = "The quick brown fox jumps over the lazy dog".split(" ");
// let customText.isWordRandom = false;
// let customText.word = 1;
let randomQuote = null;

function refreshThemeColorObject() {
  let st = getComputedStyle(document.body);

  themeColors.bg = st.getPropertyValue("--bg-color").replace(" ", "");
  themeColors.main = st.getPropertyValue("--main-color").replace(" ", "");
  themeColors.caret = st.getPropertyValue("--caret-color").replace(" ", "");
  themeColors.sub = st.getPropertyValue("--sub-color").replace(" ", "");
  themeColors.text = st.getPropertyValue("--text-color").replace(" ", "");
  themeColors.error = st.getPropertyValue("--error-color").replace(" ", "");
  themeColors.errorExtra = st
    .getPropertyValue("--error-extra-color")
    .replace(" ", "");
  themeColors.colorfulError = st
    .getPropertyValue("--colorful-error-color")
    .replace(" ", "");
  themeColors.colorfulErrorExtra = st
    .getPropertyValue("--colorful-error-extra-color")
    .replace(" ", "");
  updateChartColors();
}

function copyResultToClipboard() {
  $(".pageTest .ssWatermark").removeClass("hidden");
  $(".pageTest .buttons").addClass("hidden");
  let src = $("#middle");
  var sourceX = src.position().left; /*X position from div#target*/
  var sourceY = src.position().top; /*Y position from div#target*/
  var sourceWidth = src.width(); /*clientWidth/offsetWidth from div#target*/
  var sourceHeight = src.height(); /*clientHeight/offsetHeight from div#target*/
  $(".notification").addClass("hidden");
  $(".pageTest .loginTip").addClass("hidden");
  try {
    html2canvas(document.body, {
      backgroundColor: themeColors.bg,
      height: sourceHeight + 50,
      width: sourceWidth + 50,
      x: sourceX - 25,
      y: sourceY - 25,
    }).then(function (canvas) {
      canvas.toBlob(function (blob) {
        try {
          navigator.clipboard
            .write([
              new ClipboardItem(
                Object.defineProperty({}, blob.type, {
                  value: blob,
                  enumerable: true,
                })
              ),
            ])
            .then((f) => {
              $(".notification").removeClass("hidden");
              Notifications.add("Copied to clipboard", 1, 2);
              $(".pageTest .ssWatermark").addClass("hidden");
              $(".pageTest .buttons").removeClass("hidden");
              if (firebase.auth().currentUser == null)
                $(".pageTest .loginTip").removeClass("hidden");
            })
            .catch((f) => {
              open(URL.createObjectURL(blob));
              $(".notification").removeClass("hidden");
              Notifications.add(
                "Error saving image to clipboard: " + f.message,
                -1
              );
              $(".pageTest .ssWatermark").addClass("hidden");
              $(".pageTest .buttons").removeClass("hidden");
              if (firebase.auth().currentUser == null)
                $(".pageTest .loginTip").removeClass("hidden");
            });
        } catch (e) {
          open(URL.createObjectURL(blob));
          $(".notification").removeClass("hidden");
          Notifications.add(
            "Error saving image to clipboard: " + e.message,
            -1
          );
          $(".pageTest .ssWatermark").addClass("hidden");
          $(".pageTest .buttons").removeClass("hidden");
          if (firebase.auth().currentUser == null)
            $(".pageTest .loginTip").removeClass("hidden");
        }
      });
    });
  } catch (e) {
    $(".notification").removeClass("hidden");
    Notifications.add("Error creating image: " + e.message, -1);
    $(".pageTest .ssWatermark").addClass("hidden");
    $(".pageTest .buttons").removeClass("hidden");
    if (firebase.auth().currentUser == null)
      $(".pageTest .loginTip").removeClass("hidden");
  }
}

async function activateFunbox(funbox, mode, mp = false) {
  if (!mp_checkIfCanChangeConfig(mp)) {
    return;
  }
  if (testActive || resultVisible) {
    Notifications.add(
      "You can only change the funbox before starting a test.",
      0
    );
    return false;
  }
  if (Misc.getCurrentLanguage().ligatures) {
    if (funbox == "choo_choo" || funbox == "earthquake") {
      Notifications.add(
        "Current language does not support this funbox mode",
        0
      );
      activateFunbox("none", null);
      return;
    }
  }
  $("#funBoxTheme").attr("href", ``);
  $("#words").removeClass("nospace");
  // if (funbox === "none") {
  activeFunBox = "none";
  memoryFunboxInterval = clearInterval(memoryFunboxInterval);
  memoryFunboxTimer = null;
  $("#wordsWrapper").removeClass("hidden");
  // }

  if (mode === null || mode === undefined) {
    let list = await Misc.getFunboxList();
    mode = list.filter((f) => f.name === funbox)[0].type;
  }

  manualRestart = true;
  if (mode === "style") {
    if (funbox != undefined) {
      $("#funBoxTheme").attr("href", `funbox/${funbox}.css`);
      activeFunBox = funbox;
    }

    if (funbox === "simon_says") {
      setKeymapMode("next");
      settingsGroups.keymapMode.updateButton();
      restartTest();
    }

    if (funbox === "read_ahead" || funbox === "read_ahead_easy") {
      setHighlightMode("letter", true);
      restartTest();
    }
  } else if (mode === "script") {
    if (funbox === "tts") {
      $("#funBoxTheme").attr("href", `funbox/simon_says.css`);
      config.keymapMode = "off";
      settingsGroups.keymapMode.updateButton();
      restartTest();
    } else if (funbox === "layoutfluid") {
      config.keymapMode = "on";
      setKeymapMode("next");
      settingsGroups.keymapMode.updateButton();
      config.savedLayout = config.layout;
      setLayout("qwerty");
      settingsGroups.layout.updateButton();
      setKeymapLayout("qwerty");
      settingsGroups.keymapLayout.updateButton();
      restartTest();
    } else if (funbox === "memory") {
      setMode("words");
      setShowAllLines(true, true);
      restartTest(false, true);
      if (config.keymapMode === "next") {
        setKeymapMode("react");
      }
    } else if (funbox === "nospace") {
      $("#words").addClass("nospace");
      setHighlightMode("letter", true);
      restartTest(false, true);
    }
    activeFunBox = funbox;
  }
  if (funbox !== "layoutfluid" || mode !== "script") {
    if (config.layout !== config.savedLayout) {
      setLayout(config.savedLayout);
      settingsGroups.layout.updateButton();
    }
  }
  mp_syncConfig();
  updateTestModesNotice();
  return true;
}

function toggleScriptFunbox(...params) {
  if (activeFunBox === "tts") {
    var msg = new SpeechSynthesisUtterance();
    msg.text = params[0];
    msg.lang = "en-US";
    window.speechSynthesis.cancel();
    window.speechSynthesis.speak(msg);
  }
}

function getuid() {
  console.error("Only share this uid with Miodec and nobody else!");
  console.log(firebase.auth().currentUser.uid);
  console.error("Only share this uid with Miodec and nobody else!");
}

function setFocus(foc) {
  if (foc && !focusState) {
    focusState = true;
    stopCaretAnimation();
    $("#top").addClass("focus");
    $("#bottom").addClass("focus");
    $("body").css("cursor", "none");
    $("#middle").addClass("focus");
  } else if (!foc && focusState) {
    focusState = false;
    if (testActive) {
      stopCaretAnimation();
    } else {
      startCaretAnimation();
    }
    $("#top").removeClass("focus");
    $("#bottom").removeClass("focus");
    $("body").css("cursor", "default");
    $("#middle").removeClass("focus");
  }
}

async function initWords() {
  testActive = false;
  wordsList = [];
  currentWordIndex = 0;
  currentWordElementIndex = 0;
  accuracyStats = {
    correct: 0,
    incorrect: 0,
  };
  inputHistory = [];
  correctedHistory = [];
  currentCorrected = "";
  currentInput = "";

  let language = await Misc.getLanguage(config.language);
  if (language && language.name !== config.language) {
    config.language = "english";
  }

  if (
    config.mode === "quote" &&
    (quotes === null ||
      quotes.language !== config.language.replace(/_\d*k$/g, ""))
  ) {
    // if (config.language.split("_")[0] !== "code") {
    setLanguage(config.language.replace(/_\d*k$/g, ""), true);
    // }
    showBackgroundLoader();
    $.ajax({
      url: `quotes/${config.language}.json`,
      async: false,
      success: function (data) {
        hideBackgroundLoader();
        try {
          if (data.quotes.length === 0) {
            throw new Error("No quotes");
          }
          quotes = data;
          quotes.groups.forEach((qg, i) => {
            let lower = qg[0];
            let upper = qg[1];
            quotes.groups[i] = quotes.quotes.filter((q) => {
              if (q.length >= lower && q.length <= upper) {
                q.group = i;
                return true;
              } else {
                return false;
              }
            });
          });
          quotes.quotes = [];
        } catch (e) {
          console.error(e);
          Notifications.add(
            `No ${config.language.replace(/_\d*k$/g, "")} quotes found`,
            0
          );
          return;
        }
      },
      error: (e) => {
        Notifications.add(
          `Error while loading ${config.language.replace(
            /_\d*k$/g,
            ""
          )} quotes: ${e}`,
          -1
        );
        return;
      },
    });
  }

  if (!language) {
    config.language = "english";
    language = words[config.language];
  }

  if (
    config.mode == "time" ||
    config.mode == "words" ||
    config.mode == "custom"
  ) {
    let wordsBound = 100;
    if (config.showAllLines) {
      if (config.mode === "custom") {
        if (customText.isWordRandom) {
          wordsBound = customText.word;
        } else if (customText.isTimeRandom) {
          wordsBound = 100;
        } else {
          wordsBound = customText.text.length;
        }
      } else if (config.mode != "time") {
        wordsBound = config.words;
      }
    } else {
      if (config.mode === "words" && config.words < wordsBound) {
        wordsBound = config.words;
      }
      if (
        config.mode == "custom" &&
        customText.isWordRandom &&
        customText.word < wordsBound
      ) {
        wordsBound = customText.word;
      }
      if (
        config.mode == "custom" &&
        customText.isTimeRandom &&
        customText.time < wordsBound
      ) {
        wordsBound = 100;
      }
      if (
        config.mode == "custom" &&
        !customText.isWordRandom &&
        customText.text.length < wordsBound
      ) {
        wordsBound = customText.text.length;
      }
    }

    if (
      (config.mode === "custom" &&
        customText.isWordRandom &&
        customText.word == 0) ||
      (config.mode === "custom" &&
        customText.isTimeRandom &&
        customText.time == 0)
    ) {
      wordsBound = 100;
    }

    if (config.mode === "words" && config.words === 0) {
      wordsBound = 100;
    }
    if (activeFunBox === "plus_one") {
      wordsBound = 2;
    }
    let wordset = language.words;
    if (config.mode == "custom") {
      wordset = customText.text;
    }
    for (let i = 0; i < wordsBound; i++) {
      let randomWord = wordset[Math.floor(Math.random() * wordset.length)];
      const previousWord = wordsList[i - 1];
      const previousWord2 = wordsList[i - 2];
      if (
        config.mode == "custom" &&
        (customText.isWordRandom || customText.isTimeRandom)
      ) {
        randomWord = wordset[Math.floor(Math.random() * wordset.length)];
      } else if (config.mode == "custom" && !customText.isWordRandom) {
        randomWord = customText.text[i];
      } else {
        while (
          randomWord == previousWord ||
          randomWord == previousWord2 ||
          (!config.punctuation && randomWord == "I") ||
          randomWord.indexOf(" ") > -1
        ) {
          randomWord = wordset[Math.floor(Math.random() * wordset.length)];
        }
      }

      if (activeFunBox === "rAnDoMcAsE") {
        let randomcaseword = "";
        for (let i = 0; i < randomWord.length; i++) {
          if (i % 2 != 0) {
            randomcaseword += randomWord[i].toUpperCase();
          } else {
            randomcaseword += randomWord[i];
          }
        }
        randomWord = randomcaseword;
      } else if (activeFunBox === "gibberish") {
        randomWord = Misc.getGibberish();
      } else if (activeFunBox === "58008") {
        setToggleSettings(false, true);
        randomWord = Misc.getNumbers(7);
      } else if (activeFunBox === "specials") {
        setToggleSettings(false, true);
        randomWord = Misc.getSpecials();
      } else if (activeFunBox === "ascii") {
        setToggleSettings(false, true);
        randomWord = Misc.getASCII();
      }

      if (config.punctuation) {
        randomWord = punctuateWord(previousWord, randomWord, i, wordsBound);
      }
      if (config.numbers) {
        if (Math.random() < 0.1) {
          randomWord = Misc.getNumbers(4);
        }
      }

      if (/\t/g.test(randomWord)) {
        textHasTab = true;
      }

      wordsList.push(randomWord);
    }
  } else if (config.mode == "quote") {
    let group = config.quoteLength;

    if (config.quoteLength === -1) {
      group = Math.floor(Math.random() * quotes.groups.length);
      while (quotes.groups[group].length === 0) {
        group = Math.floor(Math.random() * quotes.groups.length);
      }
    } else {
      if (quotes.groups[group].length === 0) {
        Notifications.add("No quotes found for selected quote length", 0);
        return;
      }
    }

    let rq =
      quotes.groups[group][
        Math.floor(Math.random() * quotes.groups[group].length)
      ];
    if (randomQuote != null && rq.id === randomQuote.id) {
      rq =
        quotes.groups[group][
          Math.floor(Math.random() * quotes.groups[group].length)
        ];
    }
    randomQuote = rq;
    randomQuote.text = randomQuote.text.replace(/ +/gm, " ");
    randomQuote.text = randomQuote.text.replace(/\\\\t/gm, "\t");
    randomQuote.text = randomQuote.text.replace(/\\\\n/gm, "\n");
    randomQuote.text = randomQuote.text.replace(/\\t/gm, "\t");
    randomQuote.text = randomQuote.text.replace(/\\n/gm, "\n");
    randomQuote.text = randomQuote.text.replace(/( *(\r\n|\r|\n) *)/g, "\n ");
    let w = randomQuote.text.trim().split(" ");
    for (let i = 0; i < w.length; i++) {
      if (/\t/g.test(w[i])) {
        textHasTab = true;
      }
      wordsList.push(w[i]);
    }
  }
  //handle right-to-left languages
  if (language.leftToRight) {
    arrangeCharactersLeftToRight();
  } else {
    arrangeCharactersRightToLeft();
  }
  if (language.ligatures) {
    $("#words").addClass("withLigatures");
  } else {
    $("#words").removeClass("withLigatures");
  }
  showWords();
}

function arrangeCharactersRightToLeft() {
  $("#words").addClass("rightToLeftTest");
}

function arrangeCharactersLeftToRight() {
  $("#words").removeClass("rightToLeftTest");
}

function setToggleSettings(state, nosave) {
  setPunctuation(state, nosave);
  setNumbers(state, nosave);
}

function emulateLayout(event) {
  function emulatedLayoutShouldShiftKey(event, newKeyPreview) {
    if (config.capsLockBackspace) return event.shiftKey;
    const isCapsLockHeld = event.originalEvent.getModifierState("CapsLock");
    if (isCapsLockHeld)
      return Misc.isASCIILetter(newKeyPreview) !== event.shiftKey;
    return event.shiftKey;
  }

  function replaceEventKey(event, keyCode) {
    const newKey = String.fromCharCode(keyCode);
    event.keyCode = keyCode;
    event.charCode = keyCode;
    event.which = keyCode;
    event.key = newKey;
    event.code = "Key" + newKey.toUpperCase();
  }

  let newEvent = event;

  try {
    if (config.layout === "default") {
      //override the caps lock modifier for the default layout if needed
      if (config.capsLockBackspace && Misc.isASCIILetter(newEvent.key)) {
        replaceEventKey(
          newEvent,
          newEvent.shiftKey
            ? newEvent.key.toUpperCase().charCodeAt(0)
            : newEvent.key.toLowerCase().charCodeAt(0)
        );
      }
      return newEvent;
    }
    const keyEventCodes = [
      "Backquote",
      "Digit1",
      "Digit2",
      "Digit3",
      "Digit4",
      "Digit5",
      "Digit6",
      "Digit7",
      "Digit8",
      "Digit9",
      "Digit0",
      "Minus",
      "Equal",
      "KeyQ",
      "KeyW",
      "KeyE",
      "KeyR",
      "KeyT",
      "KeyY",
      "KeyU",
      "KeyI",
      "KeyO",
      "KeyP",
      "BracketLeft",
      "BracketRight",
      "Backslash",
      "KeyA",
      "KeyS",
      "KeyD",
      "KeyF",
      "KeyG",
      "KeyH",
      "KeyJ",
      "KeyK",
      "KeyL",
      "Semicolon",
      "Quote",
      "IntlBackslash",
      "KeyZ",
      "KeyX",
      "KeyC",
      "KeyV",
      "KeyB",
      "KeyN",
      "KeyM",
      "Comma",
      "Period",
      "Slash",
      "Space",
    ];
    const layoutMap = layouts[config.layout].keys;

    let mapIndex;
    for (let i = 0; i < keyEventCodes.length; i++) {
      if (newEvent.code == keyEventCodes[i]) {
        mapIndex = i;
      }
    }
    const newKeyPreview = layoutMap[mapIndex][0];
    const shift = emulatedLayoutShouldShiftKey(newEvent, newKeyPreview) ? 1 : 0;
    const newKey = layoutMap[mapIndex][shift];
    replaceEventKey(newEvent, newKey.charCodeAt(0));
  } catch (e) {
    return event;
  }
  return newEvent;
}

function punctuateWord(previousWord, currentWord, index, maxindex) {
  let word = currentWord;

  if (
    (index == 0 ||
      Misc.getLastChar(previousWord) == "." ||
      Misc.getLastChar(previousWord) == "?" ||
      Misc.getLastChar(previousWord) == "!") &&
    config.language.split("_")[0] != "code"
  ) {
    //always capitalise the first word or if there was a dot unless using a code alphabet
    word = Misc.capitalizeFirstLetter(word);
  } else if (
    (Math.random() < 0.1 &&
      Misc.getLastChar(previousWord) != "." &&
      Misc.getLastChar(previousWord) != "," &&
      index != maxindex - 2) ||
    index == maxindex - 1
  ) {
    let rand = Math.random();
    if (rand <= 0.8) {
      word += ".";
    } else if (rand > 0.8 && rand < 0.9) {
      if (config.language.split("_")[0] == "french") {
        word = "?";
      } else {
        word += "?";
      }
    } else {
      if (config.language.split("_")[0] == "french") {
        word = "!";
      } else {
        word += "!";
      }
    }
  } else if (
    Math.random() < 0.01 &&
    Misc.getLastChar(previousWord) != "," &&
    Misc.getLastChar(previousWord) != "." &&
    config.language.split("_")[0] !== "russian"
  ) {
    word = `"${word}"`;
  } else if (
    Math.random() < 0.01 &&
    Misc.getLastChar(previousWord) != "," &&
    Misc.getLastChar(previousWord) != "." &&
    config.language.split("_")[0] !== "russian"
  ) {
    word = `'${word}'`;
  } else if (
    Math.random() < 0.01 &&
    Misc.getLastChar(previousWord) != "," &&
    Misc.getLastChar(previousWord) != "."
  ) {
    if (config.language.split("_")[0] == "code") {
      let r = Math.random();
      if (r < 0.25) {
        word = `(${word})`;
      } else if (r < 0.5) {
        word = `{${word}}`;
      } else if (r < 0.75) {
        word = `[${word}]`;
      } else {
        word = `<${word}>`;
      }
    } else {
      word = `(${word})`;
    }
  } else if (Math.random() < 0.01) {
    if (config.language.split("_")[0] == "french") {
      word = ":";
    } else {
      word += ":";
    }
  } else if (
    Math.random() < 0.01 &&
    Misc.getLastChar(previousWord) != "," &&
    Misc.getLastChar(previousWord) != "." &&
    previousWord != "-"
  ) {
    word = "-";
  } else if (
    Math.random() < 0.01 &&
    Misc.getLastChar(previousWord) != "," &&
    Misc.getLastChar(previousWord) != "." &&
    Misc.getLastChar(previousWord) != ";"
  ) {
    if (config.language.split("_")[0] == "french") {
      word = ";";
    } else {
      word += ";";
    }
  } else if (Math.random() < 0.2 && Misc.getLastChar(previousWord) != ",") {
    word += ",";
  } else if (Math.random() < 0.25 && config.language.split("_")[0] == "code") {
    let specials = ["{", "}", "[", "]", "(", ")", ";", "=", "%", "/"];

    word = specials[Math.floor(Math.random() * 10)];
  }
  return word;
}

function addWord() {
  let bound = 100;
  if (activeFunBox === "plus_one") bound = 1;
  if (
    wordsList.length - inputHistory.length > bound ||
    (config.mode === "words" &&
      wordsList.length >= config.words &&
      config.words > 0) ||
    (config.mode === "custom" &&
      customText.isWordRandom &&
      wordsList.length >= customText.word &&
      customText.word != 0) ||
    (config.mode === "custom" &&
      !customText.isWordRandom &&
      wordsList.length >= customText.text.length)
  )
    return;
  const language =
    config.mode !== "custom"
      ? Misc.getCurrentLanguage()
      : {
          //borrow the direction of the current language
          leftToRight: Misc.getCurrentLanguage().leftToRight,
          words: customText.text,
        };
  const wordset = language.words;
  let randomWord = wordset[Math.floor(Math.random() * wordset.length)];
  const previousWord = wordsList[wordsList.length - 1];
  const previousWordStripped = previousWord
    .replace(/[.?!":\-,]/g, "")
    .toLowerCase();
  const previousWord2Stripped = wordsList[wordsList.length - 2]
    .replace(/[.?!":\-,]/g, "")
    .toLowerCase();

  if (
    config.mode === "custom" &&
    customText.isWordRandom &&
    wordset.length < 3
  ) {
    randomWord = wordset[Math.floor(Math.random() * wordset.length)];
  } else if (config.mode == "custom" && !customText.isWordRandom) {
    randomWord = customText.text[wordsList.length];
  } else {
    while (
      previousWordStripped == randomWord ||
      previousWord2Stripped == randomWord ||
      randomWord.indexOf(" ") > -1 ||
      (!config.punctuation && randomWord == "I")
    ) {
      randomWord = wordset[Math.floor(Math.random() * wordset.length)];
    }
  }

  if (activeFunBox === "rAnDoMcAsE") {
    let randomcaseword = "";
    for (let i = 0; i < randomWord.length; i++) {
      if (i % 2 != 0) {
        randomcaseword += randomWord[i].toUpperCase();
      } else {
        randomcaseword += randomWord[i];
      }
    }
    randomWord = randomcaseword;
  } else if (activeFunBox === "gibberish") {
    randomWord = Misc.getGibberish();
  } else if (activeFunBox === "58008") {
    randomWord = Misc.getNumbers(7);
  } else if (activeFunBox === "specials") {
    randomWord = Misc.getSpecials();
  } else if (activeFunBox === "ascii") {
    randomWord = Misc.getASCII();
  }

  if (config.punctuation && config.mode != "custom") {
    randomWord = punctuateWord(previousWord, randomWord, wordsList.length, 0);
  }
  if (config.numbers && config.mode != "custom") {
    if (Math.random() < 0.1) {
      randomWord = Misc.getNumbers(4);
    }
  }

  wordsList.push(randomWord);

  let w = "<div class='word'>";
  for (let c = 0; c < randomWord.length; c++) {
    w += "<letter>" + randomWord.charAt(c) + "</letter>";
  }
  w += "</div>";
  $("#words").append(w);
}

function showWords() {
  $("#words").empty();

  let wordsHTML = "";
  let newlineafter = false;
  for (let i = 0; i < wordsList.length; i++) {
    newlineafter = false;
    wordsHTML += `<div class='word'>`;
    for (let c = 0; c < wordsList[i].length; c++) {
      if (wordsList[i].charAt(c) === "\t") {
        wordsHTML += `<letter class='tabChar'><i class="fas fa-long-arrow-alt-right"></i></letter>`;
      } else if (wordsList[i].charAt(c) === "\n") {
        newlineafter = true;
        wordsHTML += `<letter class='nlChar'><i class="fas fa-angle-down"></i></letter>`;
      } else {
        wordsHTML += "<letter>" + wordsList[i].charAt(c) + "</letter>";
      }
    }
    wordsHTML += "</div>";
    if (newlineafter) wordsHTML += "<div class='newline'></div>";
  }
  $("#words").html(wordsHTML);

  $("#wordsWrapper").removeClass("hidden");
  const wordHeight = $(document.querySelector(".word")).outerHeight(true);
  const wordsHeight = $(document.querySelector("#words")).outerHeight(true);
  if (
    config.showAllLines &&
    config.mode != "time" &&
    !(customText.isWordRandom && customText.word == 0) &&
    !customText.isTimeRandom
  ) {
    $("#words").css("height", "auto");
    $("#wordsWrapper").css("height", "auto");
    let nh = wordHeight * 3;

    if (nh > wordsHeight) {
      nh = wordsHeight;
    }
    $(".outOfFocusWarning").css("line-height", nh + "px");
  } else {
    $("#words")
      .css("height", wordHeight * 4 + "px")
      .css("overflow", "hidden");
    $("#wordsWrapper")
      .css("height", wordHeight * 3 + "px")
      .css("overflow", "hidden");
    $(".outOfFocusWarning").css("line-height", wordHeight * 3 + "px");
  }

  if (config.keymapMode === "next") {
    updateHighlightedKeymapKey();
  }

  updateActiveElement();
  updateCaretPosition();
}

(function (history) {
  var pushState = history.pushState;
  history.pushState = function (state) {
    if (activeFunBox === "memory" && state !== "/") {
      memoryFunboxInterval = clearInterval(memoryFunboxInterval);
      memoryFunboxTimer = null;
    }
    return pushState.apply(history, arguments);
  };
})(window.history);

function updateActiveElement() {
  let active = document.querySelector("#words .active");
  if (active !== null) {
    if (config.highlightMode == "word") {
      active.querySelectorAll("letter").forEach((e) => {
        e.classList.remove("correct");
      });
    }
    active.classList.remove("active");
  }
  try {
    let activeWord = document.querySelectorAll("#words .word")[
      currentWordElementIndex
    ];
    activeWord.classList.add("active");
    activeWord.classList.remove("error");
    activeWordTop = document.querySelector("#words .active").offsetTop;
    if (config.highlightMode == "word") {
      activeWord.querySelectorAll("letter").forEach((e) => {
        e.classList.add("correct");
      });
    }
  } catch (e) {}
  toggleScriptFunbox(wordsList[currentWordIndex]);
}

function updateWordElement(showError) {
  let input = currentInput;
  let wordAtIndex;
  let currentWord;
  wordAtIndex = document.querySelector("#words .word.active");
  currentWord = wordsList[currentWordIndex];
  let ret = "";

  if (config.highlightMode == "word") {
    //only for word highlight

    let correctSoFar = false;
    if (currentWord.slice(0, input.length) == input) {
      // this is when input so far is correct
      correctSoFar = true;
    }
    let classString = correctSoFar ? "correct" : "incorrect";
    if (config.blindMode) {
      classString = "correct";
    }

    //show letters in the current word
    for (let i = 0; i < currentWord.length; i++) {
      ret += `<letter class="${classString}">` + currentWord[i] + `</letter>`;
    }

    //show any extra letters if hide extra letters is disabled
    if (currentInput.length > currentWord.length && !config.hideExtraLetters) {
      for (let i = currentWord.length; i < currentInput.length; i++) {
        let letter = currentInput[i];
        if (letter == " ") {
          letter = "_";
        }
        ret += `<letter class="${classString}">${letter}</letter>`;
      }
    }
  } else {
    for (let i = 0; i < input.length; i++) {
      let charCorrect;
      if (currentWord[i] == input[i]) {
        charCorrect = true;
      } else {
        charCorrect = false;
      }

      try {
        if (config.language === "russian" && charCorrect === false) {
          if (
            (currentWord[i].toLowerCase() === "е" &&
              input[i].toLowerCase() === "ё") ||
            (currentWord[i].toLowerCase() === "ё" &&
              input[i].toLowerCase() === "е")
          ) {
            charCorrect = true;
          }
        }
      } catch (e) {}

      let currentLetter = currentWord[i];
      let tabChar = "";
      let nlChar = "";
      if (currentLetter === "\t") {
        tabChar = "tabChar";
        currentLetter = `<i class="fas fa-long-arrow-alt-right"></i>`;
      } else if (currentLetter === "\n") {
        nlChar = "nlChar";
        currentLetter = `<i class="fas fa-angle-down"></i>`;
      }

      if (charCorrect) {
        ret += `<letter class="correct ${tabChar}${nlChar}">${currentLetter}</letter>`;
      } else {
        // if (config.difficulty == "master") {
        //   if (!resultVisible) {
        //     failTest();
        //   }
        // }
        if (!showError) {
          if (currentLetter == undefined) {
          } else {
            ret += `<letter class="correct ${tabChar}${nlChar}">${currentLetter}</letter>`;
          }
        } else {
          if (currentLetter == undefined) {
            if (!config.hideExtraLetters) {
              let letter = input[i];
              if (letter == " " || letter == "\t" || letter == "\n") {
                letter = "_";
              }
              ret += `<letter class="incorrect extra ${tabChar}${nlChar}">${letter}</letter>`;
            }
          } else {
            ret +=
              `<letter class="incorrect ${tabChar}${nlChar}">` +
              currentLetter +
              (config.indicateTypos ? `<hint>${input[i]}</hint>` : "") +
              "</letter>";
          }
        }
      }
    }

    if (input.length < currentWord.length) {
      for (let i = input.length; i < currentWord.length; i++) {
        if (currentWord[i] === "\t") {
          ret += `<letter class='tabChar'><i class="fas fa-long-arrow-alt-right"></i></letter>`;
        } else if (currentWord[i] === "\n") {
          ret += `<letter class='nlChar'><i class="fas fa-angle-down"></i></letter>`;
        } else {
          ret += "<letter>" + currentWord[i] + "</letter>";
        }
      }
    }
  }
  wordAtIndex.innerHTML = ret;
}

function highlightBadWord(index, showError) {
  if (!showError) return;
  $($("#words .word")[index]).addClass("error");
}

function showTimer() {
  let op = config.showTimerProgress ? config.timerOpacity : 0;
  if (config.timerStyle === "bar") {
    $("#timerWrapper").stop(true, true).removeClass("hidden").animate(
      {
        opacity: op,
      },
      125
    );
  } else if (config.timerStyle === "text") {
    $("#timerNumber")
      .stop(true, true)
      .removeClass("hidden")
      .css("opacity", 0)
      .animate(
        {
          opacity: op,
        },
        125
      );
  } else if (config.timerStyle === "mini") {
    if (op > 0) {
      $("#miniTimerAndLiveWpm .time")
        .stop(true, true)
        .removeClass("hidden")
        .animate(
          {
            opacity: op,
          },
          125
        );
    }
  }
}

function hideTimer() {
  $("#timerWrapper").stop(true, true).animate(
    {
      opacity: 0,
    },
    125
  );
  $("#miniTimerAndLiveWpm .time")
    .stop(true, true)
    .animate(
      {
        opacity: 0,
      },
      125,
      () => {
        $("#miniTimerAndLiveWpm .time").addClass("hidden");
      }
    );
  $("#timerNumber").stop(true, true).animate(
    {
      opacity: 0,
    },
    125
  );
}

function restartTimer() {
  if (config.timerStyle === "bar") {
    if (config.mode === "time") {
      $("#timer").stop(true, true).animate(
        {
          width: "100vw",
        },
        0
      );
    } else if (config.mode === "words" || config.mode === "custom") {
      $("#timer").stop(true, true).animate(
        {
          width: "0vw",
        },
        0
      );
    }
  }
}

function updateTimer() {
  if (!config.showTimerProgress) return;
  if (
    config.mode === "time" ||
    (config.mode === "custom" && customText.isTimeRandom)
  ) {
    let maxtime = config.time;
    if (config.mode === "custom" && customText.isTimeRandom) {
      maxtime = customText.time;
    }
    if (config.timerStyle === "bar") {
      let percent = 100 - ((time + 1) / maxtime) * 100;
      $("#timer")
        .stop(true, true)
        .animate(
          {
            width: percent + "vw",
          },
          1000,
          "linear"
        );
    } else if (config.timerStyle === "text") {
      let displayTime = Misc.secondsToString(maxtime - time);
      if (maxtime === 0) {
        displayTime = Misc.secondsToString(time);
      }
      $("#timerNumber").html("<div>" + displayTime + "</div>");
    } else if (config.timerStyle === "mini") {
      let displayTime = Misc.secondsToString(maxtime - time);
      if (maxtime === 0) {
        displayTime = Misc.secondsToString(time);
      }
      $("#miniTimerAndLiveWpm .time").html(displayTime);
    }
  } else if (
    config.mode === "words" ||
    config.mode === "custom" ||
    config.mode === "quote"
  ) {
    if (config.timerStyle === "bar") {
      let outof = wordsList.length;
      if (config.mode === "words") {
        outof = config.words;
      }
      if (config.mode === "custom") {
        if (customText.isWordRandom) {
          outof = customText.word;
        } else {
          outof = customText.text.length;
        }
      }
      let percent = Math.floor(((currentWordIndex + 1) / outof) * 100);
      $("#timer")
        .stop(true, true)
        .animate(
          {
            width: percent + "vw",
          },
          250
        );
    } else if (config.timerStyle === "text") {
      let outof = wordsList.length;
      if (config.mode === "words") {
        outof = config.words;
      }
      if (config.mode === "custom") {
        if (customText.isWordRandom) {
          outof = customText.word;
        } else {
          outof = customText.text.length;
        }
      }
      if (outof === 0) {
        $("#timerNumber").html("<div>" + `${inputHistory.length}` + "</div>");
      } else {
        $("#timerNumber").html(
          "<div>" + `${inputHistory.length}/${outof}` + "</div>"
        );
      }
    } else if (config.timerStyle === "mini") {
      let outof = wordsList.length;
      if (config.mode === "words") {
        outof = config.words;
      }
      if (config.mode === "custom") {
        if (customText.isWordRandom) {
          outof = customText.word;
        } else {
          outof = customText.text.length;
        }
      }
      if (config.words === 0) {
        $("#miniTimerAndLiveWpm .time").html(`${inputHistory.length}`);
      } else {
        $("#miniTimerAndLiveWpm .time").html(`${inputHistory.length}/${outof}`);
      }
    }
  }
}

function hideCaret() {
  $("#caret").addClass("hidden");
}

function showCaret() {
  if ($("#result").hasClass("hidden")) {
    updateCaretPosition();
    $("#caret").removeClass("hidden");
    startCaretAnimation();
  }
}

function stopCaretAnimation() {
  if (caretAnimating === true) {
    $("#caret").css("animation-name", "none");
    $("#caret").css("opacity", "1");
    caretAnimating = false;
  }
}

function startCaretAnimation() {
  if (caretAnimating === false) {
    if (config.smoothCaret) {
      $("#caret").css("animation-name", "caretFlashSmooth");
    } else {
      $("#caret").css("animation-name", "caretFlashHard");
    }
    caretAnimating = true;
  }
}

function hideKeymap() {
  $(".keymap").addClass("hidden");
  // $("#liveWpm").removeClass("lower");
}

function showKeymap() {
  $(".keymap").removeClass("hidden");
  // $("#liveWpm").addClass("lower");
}

function flashPressedKeymapKey(key, correct) {
  if (key == undefined) return;
  switch (key) {
    case "\\":
    case "|":
      key = "#KeyBackslash";
      break;
    case "}":
    case "]":
      key = "#KeyRightBracket";
      break;
    case "{":
    case "[":
      key = "#KeyLeftBracket";
      break;
    case '"':
    case "'":
      key = "#KeyQuote";
      break;
    case ":":
    case ";":
      key = "#KeySemicolon";
      break;
    case "<":
    case ",":
      key = "#KeyComma";
      break;
    case ">":
    case ".":
      key = "#KeyPeriod";
      break;
    case "?":
    case "/":
      key = "#KeySlash";
      break;
    case "" || "Space":
      key = "#KeySpace";
      break;
    default:
      key = `#Key${key.toUpperCase()}`;
  }

  if (key == "#KeySpace") {
    key = ".key-split-space";
  }

  try {
    if (correct || config.blindMode) {
      $(key)
        .stop(true, true)
        .css({
          color: themeColors.bg,
          backgroundColor: themeColors.main,
          borderColor: themeColors.main,
        })
        .animate(
          {
            color: themeColors.sub,
            backgroundColor: "transparent",
            borderColor: themeColors.sub,
          },
          500,
          "easeOutExpo"
        );
    } else {
      $(key)
        .stop(true, true)
        .css({
          color: themeColors.bg,
          backgroundColor: themeColors.error,
          borderColor: themeColors.error,
        })
        .animate(
          {
            color: themeColors.sub,
            backgroundColor: "transparent",
            borderColor: themeColors.sub,
          },
          500,
          "easeOutExpo"
        );
    }
  } catch (e) {}
}

function updateHighlightedKeymapKey() {
  try {
    if ($(".active-key") != undefined) {
      $(".active-key").removeClass("active-key");
    }

    var currentKey = wordsList[currentWordIndex]
      .substring(currentInput.length, currentInput.length + 1)
      .toString()
      .toUpperCase();

    let highlightKey;
    switch (currentKey) {
      case "\\":
      case "|":
        highlightKey = "#KeyBackslash";
        break;
      case "}":
      case "]":
        highlightKey = "#KeyRightBracket";
        break;
      case "{":
      case "[":
        highlightKey = "#KeyLeftBracket";
        break;
      case '"':
      case "'":
        highlightKey = "#KeyQuote";
        break;
      case ":":
      case ";":
        highlightKey = "#KeySemicolon";
        break;
      case "<":
      case ",":
        highlightKey = "#KeyComma";
        break;
      case ">":
      case ".":
        highlightKey = "#KeyPeriod";
        break;
      case "?":
      case "/":
        highlightKey = "#KeySlash";
        break;
      case "":
        highlightKey = "#KeySpace";
        break;
      default:
        highlightKey = `#Key${currentKey}`;
    }

    $(highlightKey).addClass("active-key");
    if (highlightKey === "#KeySpace") {
      $("#KeySpace2").addClass("active-key");
    }
  } catch (e) {
    console.log("could not update highlighted keymap key: " + e.message);
  }
}

function updateCaretPosition() {
  if ($("#wordsWrapper").hasClass("hidden")) return;
  if ($("#caret").hasClass("off")) {
    return;
  }

  let caret = $("#caret");

  let inputLen = currentInput.length;
  let currentLetterIndex = inputLen - 1;
  if (currentLetterIndex == -1) {
    currentLetterIndex = 0;
  }
  try {
    let currentWordNodeList = document
      .querySelector("#words .active")
      .querySelectorAll("letter");
    let currentLetter = currentWordNodeList[currentLetterIndex];
    if (inputLen > currentWordNodeList.length) {
      currentLetter = currentWordNodeList[currentWordNodeList.length - 1];
    }

    if ($(currentLetter).length == 0) return;
    const isLanguageLeftToRight = Misc.getCurrentLanguage().leftToRight;
    let currentLetterPosLeft = isLanguageLeftToRight
      ? currentLetter.offsetLeft
      : currentLetter.offsetLeft + $(currentLetter).width();
    let currentLetterPosTop = currentLetter.offsetTop;
    let letterHeight = $(currentLetter).height();
    let newTop = 0;
    let newLeft = 0;

    newTop = currentLetterPosTop - Math.round(letterHeight / 5);
    if (inputLen == 0) {
      newLeft = isLanguageLeftToRight
        ? currentLetterPosLeft - caret.width() / 2
        : currentLetterPosLeft + caret.width() / 2;
    } else {
      newLeft = isLanguageLeftToRight
        ? currentLetterPosLeft + $(currentLetter).width() - caret.width() / 2
        : currentLetterPosLeft - $(currentLetter).width() + caret.width() / 2;
    }

    let smoothlinescroll = $("#words .smoothScroller").height();
    if (smoothlinescroll === undefined) smoothlinescroll = 0;

    if (config.smoothCaret) {
      caret.stop(true, false).animate(
        {
          top: newTop - smoothlinescroll,
          left: newLeft,
        },
        100
      );
    } else {
      caret.stop(true, true).animate(
        {
          top: newTop - smoothlinescroll,
          left: newLeft,
        },
        0
      );
    }

    if (config.showAllLines) {
      let browserHeight = window.innerHeight;
      let middlePos = browserHeight / 2 - $("#caret").outerHeight() / 2;
      let contentHeight = document.body.scrollHeight;

      if (newTop >= middlePos && contentHeight > browserHeight) {
        window.scrollTo({
          left: 0,
          top: newTop - middlePos,
          behavior: "smooth",
        });
      }
    }
  } catch (e) {
    console.log("could not move caret: " + e.message);
  }
}

function countChars() {
  let correctWordChars = 0;
  let correctChars = 0;
  let incorrectChars = 0;
  let extraChars = 0;
  let missedChars = 0;
  let spaces = 0;
  let correctspaces = 0;
  for (let i = 0; i < inputHistory.length; i++) {
    let word = wordsList[i];
    if (inputHistory[i] === "") {
      //last word that was not started
      continue;
    }
    if (inputHistory[i] == word) {
      //the word is correct
      correctWordChars += word.length;
      correctChars += word.length;
      if (
        i < inputHistory.length - 1 &&
        Misc.getLastChar(inputHistory[i]) !== "\n"
      ) {
        correctspaces++;
      }
    } else if (inputHistory[i].length >= word.length) {
      //too many chars
      for (let c = 0; c < inputHistory[i].length; c++) {
        if (c < word.length) {
          //on char that still has a word list pair
          if (inputHistory[i][c] == word[c]) {
            correctChars++;
          } else {
            incorrectChars++;
          }
        } else {
          //on char that is extra
          extraChars++;
        }
      }
    } else {
      //not enough chars
      let toAdd = {
        correct: 0,
        incorrect: 0,
        missed: 0,
      };
      for (let c = 0; c < word.length; c++) {
        if (c < inputHistory[i].length) {
          //on char that still has a word list pair
          if (inputHistory[i][c] == word[c]) {
            toAdd.correct++;
          } else {
            toAdd.incorrect++;
          }
        } else {
          //on char that is extra
          toAdd.missed++;
        }
      }
      correctChars += toAdd.correct;
      incorrectChars += toAdd.incorrect;
      if (i === inputHistory.length - 1 && config.mode == "time") {
        //last word - check if it was all correct - add to correct word chars
        if (toAdd.incorrect === 0) correctWordChars += toAdd.correct;
      } else {
        missedChars += toAdd.missed;
      }
    }
    if (i < inputHistory.length - 1) {
      spaces++;
    }
  }
  if (activeFunBox === "nospace") {
    spaces = 0;
    correctspaces = 0;
  }
  return {
    spaces: spaces,
    correctWordChars: correctWordChars,
    allCorrectChars: correctChars,
    incorrectChars: incorrectChars,
    extraChars: extraChars,
    missedChars: missedChars,
    correctSpaces: correctspaces,
  };
}

function calculateStats() {
  let testSeconds = (testEnd - testStart) / 1000;
  let chars = countChars();
  let wpm = Misc.roundTo2(
    ((chars.correctWordChars + chars.correctSpaces) * (60 / testSeconds)) / 5
  );
  let wpmraw = Misc.roundTo2(
    ((chars.allCorrectChars +
      chars.spaces +
      chars.incorrectChars +
      chars.extraChars) *
      (60 / testSeconds)) /
      5
  );
  let acc = Misc.roundTo2(
    (accuracyStats.correct /
      (accuracyStats.correct + accuracyStats.incorrect)) *
      100
  );
  return {
    wpm: isNaN(wpm) ? 0 : wpm,
    wpmRaw: isNaN(wpmraw) ? 0 : wpmraw,
    acc: acc,
    correctChars: chars.correctWordChars,
    incorrectChars: chars.incorrectChars,
    missedChars: chars.missedChars,
    extraChars: chars.extraChars,
    allChars:
      chars.allCorrectChars +
      chars.spaces +
      chars.incorrectChars +
      chars.extraChars,
    time: testSeconds,
    spaces: chars.spaces,
    correctSpaces: chars.correctSpaces,
  };
}

function hideCrown() {
  $("#result .stats .wpm .crown").css("opacity", 0).addClass("hidden");
}

function showCrown() {
  $("#result .stats .wpm .crown")
    .removeClass("hidden")
    .css("opacity", "0")
    .animate(
      {
        opacity: 1,
      },
      250,
      "easeOutCubic"
    );
}

function failTest() {
  inputHistory.push(currentInput);
  correctedHistory.push(currentCorrected);
  lastSecondNotRound = true;
  showResult(true);
  let testNow = performance.now();
  let testSeconds = Misc.roundTo2((testNow - testStart) / 1000);
  let afkseconds = keypressPerSecond.filter((x) => x.count == 0 && x.mod == 0)
    .length;
  incompleteTestSeconds += testSeconds - afkseconds;
  restartCount++;
}

let resultCalculating = false;
function showResult(difficultyFailed = false) {
  resultCalculating = true;
  resultVisible = true;
  testEnd = performance.now();
  testActive = false;
  setFocus(false);
  hideCaret();
  hideLiveWpm();
  hideLiveAcc();
  hideTimer();
  hideKeymap();
  testInvalid = false;
  let stats = calculateStats();
  if (stats === undefined) {
    stats = {
      wpm: 0,
      wpmRaw: 0,
      acc: 0,
      correctChars: 0,
      incorrectChars: 0,
      missedChars: 0,
      extraChars: 0,
      time: 0,
      spaces: 0,
      correctSpaces: 0,
    };
  }
  let inf = false;
  if (stats.wpm >= 1000) {
    inf = true;
  }
  clearTimeout(timer);
  let testtime = stats.time;
  let afkseconds = keypressPerSecond.filter((x) => x.count == 0 && x.mod == 0)
    .length;
  let afkSecondsPercent = Misc.roundTo2((afkseconds / testtime) * 100);

  wpmOverTimeChart.options.annotation.annotations = [];

  if (MP.state >= 10) {
    $(".pageTest #nextTestButton").addClass("hidden");
    $(".pageTest #restartTestButtonWithSameWordset").addClass("hidden");
    $(".pageTest #goBackToLobbyButton").removeClass("hidden");
    $(".pageTest #practiseMissedWordsButton").addClass("hidden");
    if (MP.room.isLeader) {
      $(".pageTest #nextTestButton").removeClass("hidden");
    }
  } else {
    $(".pageTest #nextTestButton").removeClass("hidden");
    $(".pageTest #restartTestButtonWithSameWordset").removeClass("hidden");
    $(".pageTest #goBackToLobbyButton").addClass("hidden");
    $(".pageTest #practiseMissedWordsButton").removeClass("hidden");
  }

  $("#result #resultWordsHistory").addClass("hidden");

  if (config.alwaysShowDecimalPlaces) {
    if (config.alwaysShowCPM == false) {
      $("#result .stats .wpm .top .text").text("wpm");
      if (inf) {
        $("#result .stats .wpm .bottom").text("Infinite");
      } else {
        $("#result .stats .wpm .bottom").text(Misc.roundTo2(stats.wpm));
      }
      $("#result .stats .raw .bottom").text(Misc.roundTo2(stats.wpmRaw));
      $("#result .stats .wpm .bottom").attr(
        "aria-label",
        Misc.roundTo2(stats.wpm * 5) + " cpm"
      );
    } else {
      $("#result .stats .wpm .top .text").text("cpm");
      if (inf) {
        $("#result .stats .wpm .bottom").text("Infinite");
      } else {
        $("#result .stats .wpm .bottom").text(Misc.roundTo2(stats.wpm * 5));
      }
      $("#result .stats .raw .bottom").text(Misc.roundTo2(stats.wpmRaw * 5));
      $("#result .stats .wpm .bottom").attr(
        "aria-label",
        Misc.roundTo2(stats.wpm) + " wpm"
      );
    }

    $("#result .stats .acc .bottom").text(Misc.roundTo2(stats.acc) + "%");
    let time = Misc.roundTo2(testtime) + "s";
    if (testtime > 61) {
      time = Misc.secondsToString(Misc.roundTo2(testtime));
    }
    $("#result .stats .time .bottom .text").text(time);
    $("#result .stats .raw .bottom").removeAttr("aria-label");
    $("#result .stats .acc .bottom").removeAttr("aria-label");
    $("#result .stats .time .bottom").attr(
      "aria-label",
      `${afkseconds}s afk ${afkSecondsPercent}%`
    );
  } else {
    //not showing decimal places
    if (config.alwaysShowCPM == false) {
      $("#result .stats .wpm .top .text").text("wpm");
      $("#result .stats .wpm .bottom").attr(
        "aria-label",
        stats.wpm + ` (${Misc.roundTo2(stats.wpm * 5)} cpm)`
      );
      if (inf) {
        $("#result .stats .wpm .bottom").text("Infinite");
      } else {
        $("#result .stats .wpm .bottom").text(Math.round(stats.wpm));
      }
      $("#result .stats .raw .bottom").text(Math.round(stats.wpmRaw));
      $("#result .stats .raw .bottom").attr("aria-label", stats.wpmRaw);
    } else {
      $("#result .stats .wpm .top .text").text("cpm");
      $("#result .stats .wpm .bottom").attr(
        "aria-label",
        Misc.roundTo2(stats.wpm * 5) + ` (${Misc.roundTo2(stats.wpm)} wpm)`
      );
      if (inf) {
        $("#result .stats .wpm .bottom").text("Infinite");
      } else {
        $("#result .stats .wpm .bottom").text(Math.round(stats.wpm * 5));
      }
      $("#result .stats .raw .bottom").text(Math.round(stats.wpmRaw * 5));
      $("#result .stats .raw .bottom").attr("aria-label", stats.wpmRaw * 5);
    }

    $("#result .stats .acc .bottom").text(Math.floor(stats.acc) + "%");
    $("#result .stats .acc .bottom").attr("aria-label", stats.acc + "%");
    let time = Math.round(testtime) + "s";
    if (testtime > 61) {
      time = Misc.secondsToString(Math.round(testtime));
    }
    $("#result .stats .time .bottom .text").text(time);
    $("#result .stats .time .bottom").attr(
      "aria-label",
      `${Misc.roundTo2(testtime)}s (${afkseconds}s afk ${afkSecondsPercent}%)`
    );
  }
  $("#result .stats .time .bottom .afk").text("");
  if (afkSecondsPercent > 0) {
    $("#result .stats .time .bottom .afk").text(afkSecondsPercent + "% afk");
  }
  $("#result .stats .key .bottom").text(testtime + "s");
  $("#words").removeClass("blurred");
  $(".outOfFocusWarning").addClass("hidden");
  $("#result .stats .key .bottom").text(
    stats.correctChars +
      stats.correctSpaces +
      "/" +
      stats.incorrectChars +
      "/" +
      stats.extraChars +
      "/" +
      stats.missedChars
  );

  setTimeout(function () {
    $("#resultExtraButtons").removeClass("hidden").css("opacity", 0).animate(
      {
        opacity: 1,
      },
      125
    );
  }, 125);

  $("#testModesNotice").addClass("hidden");

  $("#result .stats .leaderboards .bottom").text("");
  $("#result .stats .leaderboards").addClass("hidden");

  let mode2 = "";
  if (config.mode === "time") {
    mode2 = config.time;
  } else if (config.mode === "words") {
    mode2 = config.words;
  } else if (config.mode === "custom") {
    mode2 = "custom";
  } else if (config.mode === "quote") {
    mode2 = randomQuote.id;
  }

  if (lastSecondNotRound) {
    let wpmAndRaw = liveWpmAndRaw();
    wpmHistory.push(wpmAndRaw.wpm);
    rawHistory.push(wpmAndRaw.raw);
    keypressPerSecond.push(currentKeypress);
    currentKeypress = {
      mod: 0,
      count: 0,
      words: [],
    };
    errorsPerSecond.push(currentError);
    currentError = {
      count: 0,
      words: [],
    };
  }

  let labels = [];
  for (let i = 1; i <= wpmHistory.length; i++) {
    if (lastSecondNotRound && i === wpmHistory.length) {
      labels.push(Misc.roundTo2(testtime).toString());
    } else {
      labels.push(i.toString());
    }
  }

  if (themeColors.main == "") {
    refreshThemeColorObject();
  }

  wpmOverTimeChart.options.scales.xAxes[0].ticks.minor.fontColor =
    themeColors.sub;
  wpmOverTimeChart.options.scales.xAxes[0].scaleLabel.fontColor =
    themeColors.sub;
  wpmOverTimeChart.options.scales.yAxes[0].ticks.minor.fontColor =
    themeColors.sub;
  wpmOverTimeChart.options.scales.yAxes[2].ticks.minor.fontColor =
    themeColors.sub;
  wpmOverTimeChart.options.scales.yAxes[0].scaleLabel.fontColor =
    themeColors.sub;
  wpmOverTimeChart.options.scales.yAxes[2].scaleLabel.fontColor =
    themeColors.sub;

  wpmOverTimeChart.data.labels = labels;

  let rawWpmPerSecondRaw = keypressPerSecond.map((f) =>
    Math.round((f.count / 5) * 60)
  );

  let rawWpmPerSecond = Misc.smooth(rawWpmPerSecondRaw, 1);

  let stddev = Misc.stdDev(rawWpmPerSecondRaw);
  let avg = Misc.mean(rawWpmPerSecondRaw);

  let consistency = Misc.roundTo2(Misc.kogasa(stddev / avg));
  let keyConsistency = Misc.roundTo2(
    Misc.kogasa(
      Misc.stdDev(keypressStats.spacing.array) /
        Misc.mean(keypressStats.spacing.array)
    )
  );

  if (isNaN(consistency)) {
    consistency = 0;
  }

  if (config.alwaysShowDecimalPlaces) {
    $("#result .stats .consistency .bottom").text(
      Misc.roundTo2(consistency) + "%"
    );
    $("#result .stats .consistency .bottom").attr(
      "aria-label",
      `${keyConsistency}% key`
    );
  } else {
    $("#result .stats .consistency .bottom").text(
      Math.round(consistency) + "%"
    );
    $("#result .stats .consistency .bottom").attr(
      "aria-label",
      `${consistency}% (${keyConsistency}% key)`
    );
  }

  wpmOverTimeChart.data.datasets[0].borderColor = themeColors.main;
  wpmOverTimeChart.data.datasets[0].pointBackgroundColor = themeColors.main;
  wpmOverTimeChart.data.datasets[0].data = wpmHistory;
  wpmOverTimeChart.data.datasets[1].borderColor = themeColors.sub;
  wpmOverTimeChart.data.datasets[1].pointBackgroundColor = themeColors.sub;
  wpmOverTimeChart.data.datasets[1].data = rawWpmPerSecond;

  let maxChartVal = Math.max(
    ...[Math.max(...rawWpmPerSecond), Math.max(...wpmHistory)]
  );

  let minChartVal = Math.min(
    ...[Math.min(...rawWpmPerSecond), Math.min(...wpmHistory)]
  );

  if (!config.startGraphsAtZero) {
    wpmOverTimeChart.options.scales.yAxes[0].ticks.min = Math.min(
      ...wpmHistory
    );
    wpmOverTimeChart.options.scales.yAxes[1].ticks.min = Math.min(
      ...wpmHistory
    );
  } else {
    wpmOverTimeChart.options.scales.yAxes[0].ticks.min = 0;
    wpmOverTimeChart.options.scales.yAxes[1].ticks.min = 0;
  }

  // let errorsNoZero = [];

  // for (let i = 0; i < errorsPerSecond.length; i++) {
  //   errorsNoZero.push({
  //     x: i + 1,
  //     y: errorsPerSecond[i].count,
  //   });
  // }

  let errorsArray = [];
  for (let i = 0; i < errorsPerSecond.length; i++) {
    errorsArray.push(errorsPerSecond[i].count);
  }

  wpmOverTimeChart.data.datasets[2].data = errorsArray;

  let kps = keypressPerSecond.slice(Math.max(keypressPerSecond.length - 5, 0));

  kps = kps.map((a) => a.count);

  kps = kps.reduce((a, b) => a + b, 0);

  let afkDetected = kps === 0 ? true : false;

  if (bailout) afkDetected = false;

  if (difficultyFailed) {
    Notifications.add("Test failed", 0);
  } else if (afkDetected) {
    Notifications.add("Test invalid - AFK detected", 0);
  } else if (sameWordset) {
    Notifications.add("Test invalid - repeated", 0);
  } else {
    let activeTags = [];
    let activeTagsIds = [];
    try {
      db_getSnapshot().tags.forEach((tag) => {
        if (tag.active === true) {
          activeTags.push(tag);
          activeTagsIds.push(tag.id);
        }
      });
    } catch (e) {}

    let chartData = {
      wpm: wpmHistory,
      raw: rawWpmPerSecond,
      err: errorsArray,
    };

    if (testtime > 122) {
      chartData = "toolong";
      keypressStats.spacing.array = "toolong";
      keypressStats.duration.array = "toolong";
    }

    let lang = config.language;

    let quoteLength = -1;
    if (config.mode === "quote") {
      quoteLength = randomQuote.group;
    }

    let completedEvent = {
      wpm: stats.wpm,
      rawWpm: stats.wpmRaw,
      correctChars: stats.correctChars + stats.correctSpaces,
      incorrectChars: stats.incorrectChars,
      allChars: stats.allChars,
      acc: stats.acc,
      mode: config.mode,
      mode2: mode2,
      quoteLength: quoteLength,
      punctuation: config.punctuation,
      numbers: config.numbers,
      timestamp: Date.now(),
      language: lang,
      restartCount: restartCount,
      incompleteTestSeconds: incompleteTestSeconds,
      difficulty: config.difficulty,
      testDuration: testtime,
      afkDuration: afkseconds,
      blindMode: config.blindMode,
      theme: config.theme,
      tags: activeTagsIds,
      keySpacing: keypressStats.spacing.array,
      keyDuration: keypressStats.duration.array,
      consistency: consistency,
      keyConsistency: keyConsistency,
      funbox: activeFunBox,
      bailedOut: bailout,
      chartData: chartData,
    };
    if (
      config.difficulty == "normal" ||
      ((config.difficulty == "master" || config.difficulty == "expert") &&
        !difficultyFailed)
    ) {
      restartCount = 0;
      incompleteTestSeconds = 0;
    }
    if (
      stats.wpm > 0 &&
      stats.wpm < 350 &&
      stats.acc > 50 &&
      stats.acc <= 100
    ) {
      if (firebase.auth().currentUser != null) {
        completedEvent.uid = firebase.auth().currentUser.uid;

        //check local pb
        accountIconLoading(true);
        let localPb = false;
        let dontShowCrown = false;
        let pbDiff = 0;
        db_getLocalPB(
          config.mode,
          mode2,
          config.punctuation,
          config.language,
          config.difficulty
        ).then((lpb) => {
          db_getUserHighestWpm(
            config.mode,
            mode2,
            config.punctuation,
            config.language,
            config.difficulty
          ).then((highestwpm) => {
            hideCrown();
            $("#result .stats .wpm .crown").attr("aria-label", "");
            if (lpb < stats.wpm && stats.wpm < highestwpm) {
              dontShowCrown = true;
            }
            if (lpb < stats.wpm) {
              //new pb based on local
              pbDiff = Math.abs(stats.wpm - lpb);
              if (!dontShowCrown) {
                hideCrown();
                showCrown();
                $("#result .stats .wpm .crown").attr(
                  "aria-label",
                  "+" + Misc.roundTo2(pbDiff)
                );
              }
              localPb = true;
            }
            if (lpb > 0) {
              wpmOverTimeChart.options.annotation.annotations.push({
                enabled: false,
                type: "line",
                mode: "horizontal",
                scaleID: "wpm",
                value: lpb,
                borderColor: themeColors.sub,
                borderWidth: 1,
                borderDash: [2, 2],
                label: {
                  backgroundColor: themeColors.sub,
                  fontFamily: "Roboto Mono",
                  fontSize: 11,
                  fontStyle: "normal",
                  fontColor: themeColors.bg,
                  xPadding: 6,
                  yPadding: 6,
                  cornerRadius: 3,
                  position: "center",
                  enabled: true,
                  content: `PB: ${lpb}`,
                },
              });
              if (maxChartVal >= lpb - 15 && maxChartVal <= lpb + 15) {
                maxChartVal = lpb + 15;
              }
              wpmOverTimeChart.options.scales.yAxes[0].ticks.max = Math.round(
                maxChartVal
              );
              wpmOverTimeChart.options.scales.yAxes[1].ticks.max = Math.round(
                maxChartVal
              );
              wpmOverTimeChart.update({ duration: 0 });
            }
            $("#result .stats .leaderboards").removeClass("hidden");
            $("#result .stats .leaderboards .bottom").html("checking...");

            if (activeTags.length == 0) {
              $("#result .stats .tags").addClass("hidden");
            } else {
              $("#result .stats .tags").removeClass("hidden");
            }
            $("#result .stats .tags .bottom").text("");
            let annotationSide = "left";
            activeTags.forEach(async (tag) => {
              let tpb = await db_getLocalTagPB(
                tag.id,
                config.mode,
                mode2,
                config.punctuation,
                config.language,
                config.difficulty
              );
              $("#result .stats .tags .bottom").append(`
                <div tagid="${tag.id}" aria-label="PB: ${tpb}" data-balloon-pos="up">${tag.name}<i class="fas fa-crown hidden"></i></div>
              `);
              if (tpb < stats.wpm) {
                //new pb for that tag
                db_saveLocalTagPB(
                  tag.id,
                  config.mode,
                  mode2,
                  config.punctuation,
                  config.language,
                  config.difficulty,
                  stats.wpm,
                  stats.acc,
                  stats.wpmRaw,
                  consistency
                );
                $(
                  `#result .stats .tags .bottom div[tagid="${tag.id}"] .fas`
                ).removeClass("hidden");
                $(`#result .stats .tags .bottom div[tagid="${tag.id}"]`).attr(
                  "aria-label",
                  "+" + Misc.roundTo2(stats.wpm - tpb)
                );
                console.log("new pb for tag " + tag.name);
              } else {
                wpmOverTimeChart.options.annotation.annotations.push({
                  enabled: false,
                  type: "line",
                  mode: "horizontal",
                  scaleID: "wpm",
                  value: tpb,
                  borderColor: themeColors.sub,
                  borderWidth: 1,
                  borderDash: [2, 2],
                  label: {
                    backgroundColor: themeColors.sub,
                    fontFamily: "Roboto Mono",
                    fontSize: 11,
                    fontStyle: "normal",
                    fontColor: themeColors.bg,
                    xPadding: 6,
                    yPadding: 6,
                    cornerRadius: 3,
                    position: annotationSide,
                    enabled: true,
                    content: `${tag.name} PB: ${tpb}`,
                  },
                });
                if (annotationSide === "left") {
                  annotationSide = "right";
                } else {
                  annotationSide = "left";
                }
              }
            });

            CloudFunctions.testCompleted({
              uid: firebase.auth().currentUser.uid,
              obj: completedEvent,
            })
              .then((e) => {
                accountIconLoading(false);
                if (e.data == null) {
                  Notifications.add(
                    "Unexpected response from the server: " + e.data,
                    -1
                  );
                  return;
                }
                if (e.data.resultCode === -1) {
                  Notifications.add("Could not save result", -1);
                } else if (e.data.resultCode === -2) {
                  Notifications.add(
                    "Possible bot detected. Result not saved.",
                    -1
                  );
                } else if (e.data.resultCode === -3) {
                  Notifications.add(
                    "Could not verify keypress stats. Result not saved.",
                    -1
                  );
                } else if (e.data.resultCode === -4) {
                  Notifications.add(
                    "Result data does not make sense. Result not saved.",
                    -1
                  );
                } else if (e.data.resultCode === -999) {
                  console.error("internal error: " + e.data.message);
                  Notifications.add(
                    "Internal error. Result might not be saved. " +
                      e.data.message,
                    -1
                  );
                } else if (e.data.resultCode === 1 || e.data.resultCode === 2) {
                  completedEvent.id = e.data.createdId;
                  if (e.data.resultCode === 2) {
                    completedEvent.isPb = true;
                  }
                  if (
                    db_getSnapshot() !== null &&
                    db_getSnapshot().results !== undefined
                  ) {
                    db_getSnapshot().results.unshift(completedEvent);
                    if (db_getSnapshot().globalStats.time == undefined) {
                      db_getSnapshot().globalStats.time =
                        testtime +
                        completedEvent.incompleteTestSeconds -
                        afkseconds;
                    } else {
                      db_getSnapshot().globalStats.time +=
                        testtime +
                        completedEvent.incompleteTestSeconds -
                        afkseconds;
                    }
                    if (db_getSnapshot().globalStats.started == undefined) {
                      db_getSnapshot().globalStats.started = restartCount + 1;
                    } else {
                      db_getSnapshot().globalStats.started += restartCount + 1;
                    }
                    if (db_getSnapshot().globalStats.completed == undefined) {
                      db_getSnapshot().globalStats.completed = 1;
                    } else {
                      db_getSnapshot().globalStats.completed += 1;
                    }
                  }
                  try {
                    firebase
                      .analytics()
                      .logEvent("testCompleted", completedEvent);
                  } catch (e) {
                    console.log("Analytics unavailable");
                  }

                  if (
                    config.mode === "time" &&
                    (mode2 == "15" || mode2 == "60") &&
                    db_getSnapshot() !== null
                  ) {
                    const lbUpIcon = `<i class="fas fa-angle-up"></i>`;
                    const lbDownIcon = `<i class="fas fa-angle-down"></i>`;
                    const lbRightIcon = `<i class="fas fa-angle-right"></i>`;

                    //global
                    let globalLbString = "";
                    const glb = e.data.globalLeaderboard;
                    const glbMemory = db_getSnapshot().lbMemory[
                      config.mode + mode2
                    ].global;
                    let dontShowGlobalDiff =
                      glbMemory == null || glbMemory === -1 ? true : false;
                    let globalLbDiff = null;
                    if (glb === null) {
                      globalLbString = "global: not found";
                    } else if (glb.insertedAt === -1) {
                      dontShowGlobalDiff = true;
                      globalLbDiff = glbMemory - glb.insertedAt;
                      updateLbMemory(
                        config.mode,
                        mode2,
                        "global",
                        glb.insertedAt
                      );

                      globalLbString = "global: not qualified";
                    } else if (glb.insertedAt >= 0) {
                      if (glb.newBest) {
                        globalLbDiff = glbMemory - glb.insertedAt;
                        updateLbMemory(
                          config.mode,
                          mode2,
                          "global",
                          glb.insertedAt
                        );
                        let str = Misc.getPositionString(glb.insertedAt + 1);
                        globalLbString = `global: ${str}`;
                      } else {
                        globalLbDiff = glbMemory - glb.foundAt;
                        updateLbMemory(
                          config.mode,
                          mode2,
                          "global",
                          glb.foundAt
                        );
                        let str = Misc.getPositionString(glb.foundAt + 1);
                        globalLbString = `global: ${str}`;
                      }
                    }
                    if (!dontShowGlobalDiff) {
                      let sString =
                        globalLbDiff === 1 || globalLbDiff === -1 ? "" : "s";
                      if (globalLbDiff > 0) {
                        globalLbString += ` <span class="lbChange" aria-label="You've gained ${globalLbDiff} position${sString}" data-balloon-pos="up">(${lbUpIcon}${globalLbDiff})</span>`;
                      } else if (globalLbDiff === 0) {
                        globalLbString += ` <span class="lbChange" aria-label="Your position remained the same" data-balloon-pos="up">(${lbRightIcon}${globalLbDiff})</span>`;
                      } else if (globalLbDiff < 0) {
                        globalLbString += ` <span class="lbChange" aria-label="You've lost ${globalLbDiff} position${sString}" data-balloon-pos="up">(${lbDownIcon}${globalLbDiff})</span>`;
                      }
                    }

                    //daily
                    let dailyLbString = "";
                    const dlb = e.data.dailyLeaderboard;
                    const dlbMemory = db_getSnapshot().lbMemory[
                      config.mode + mode2
                    ].daily;
                    let dontShowDailyDiff =
                      dlbMemory == null || dlbMemory === -1 ? true : false;
                    let dailyLbDiff = null;
                    if (dlb === null) {
                      dailyLbString = "daily: not found";
                    } else if (dlb.insertedAt === -1) {
                      dontShowDailyDiff = true;
                      dailyLbDiff = dlbMemory - dlb.insertedAt;
                      updateLbMemory(
                        config.mode,
                        mode2,
                        "daily",
                        dlb.insertedAt
                      );
                      dailyLbString = "daily: not qualified";
                    } else if (dlb.insertedAt >= 0) {
                      if (dlb.newBest) {
                        dailyLbDiff = dlbMemory - dlb.insertedAt;
                        updateLbMemory(
                          config.mode,
                          mode2,
                          "daily",
                          dlb.insertedAt
                        );
                        let str = Misc.getPositionString(dlb.insertedAt + 1);
                        dailyLbString = `daily: ${str}`;
                      } else {
                        dailyLbDiff = dlbMemory - dlb.foundAt;
                        updateLbMemory(
                          config.mode,
                          mode2,
                          "daily",
                          dlb.foundAt
                        );
                        let str = Misc.getPositionString(dlb.foundAt + 1);
                        dailyLbString = `daily: ${str}`;
                      }
                    }
                    if (!dontShowDailyDiff) {
                      let sString =
                        dailyLbDiff === 1 || dailyLbDiff === -1 ? "" : "s";
                      if (dailyLbDiff > 0) {
                        dailyLbString += ` <span class="lbChange" aria-label="You've gained ${dailyLbDiff} position${sString}" data-balloon-pos="up">(${lbUpIcon}${dailyLbDiff})</span>`;
                      } else if (dailyLbDiff === 0) {
                        dailyLbString += ` <span class="lbChange" aria-label="Your position remained the same" data-balloon-pos="up">(${lbRightIcon}${dailyLbDiff})</span>`;
                      } else if (dailyLbDiff < 0) {
                        dailyLbString += ` <span class="lbChange" aria-label="You've lost ${dailyLbDiff} position${sString}" data-balloon-pos="up">(${lbDownIcon}${dailyLbDiff})</span>`;
                      }
                    }
                    $("#result .stats .leaderboards .bottom").html(
                      globalLbString + "<br>" + dailyLbString
                    );

                    // CloudFunctions.saveLbMemory({
                    //   uid: firebase.auth().currentUser.uid,
                    //   obj: db_getSnapshot().lbMemory,
                    // }).then((d) => {
                    //   if (d.data.returnCode === 1) {
                    //   } else {
                    //     Notifications.add(
                    //       `Error saving lb memory ${d.data.message}`,
                    //       4000
                    //     );
                    //   }
                    // });
                  }
                  if (
                    e.data.dailyLeaderboard === null &&
                    e.data.globalLeaderboard === null
                  ) {
                    $("#result .stats .leaderboards").addClass("hidden");
                  }
                  if (e.data.needsToVerifyEmail === true) {
                    $("#result .stats .leaderboards").removeClass("hidden");
                    $("#result .stats .leaderboards .bottom").html(
                      `please verify your email<br>to access leaderboards - <a onClick="sendVerificationEmail()">resend email</a>`
                    );
                  } else if (e.data.lbBanned) {
                    $("#result .stats .leaderboards").removeClass("hidden");
                    $("#result .stats .leaderboards .bottom").html("banned");
                  } else if (e.data.name === false) {
                    $("#result .stats .leaderboards").removeClass("hidden");
                    $("#result .stats .leaderboards .bottom").html(
                      "update your name to access leaderboards"
                    );
                  } else if (e.data.needsToVerify === true) {
                    $("#result .stats .leaderboards").removeClass("hidden");
                    $("#result .stats .leaderboards .bottom").html(
                      "verification needed to access leaderboards"
                    );
                  }

                  if (e.data.resultCode === 2) {
                    //new pb
                    showCrown();
                    if (!localPb) {
                    }
                    db_saveLocalPB(
                      config.mode,
                      mode2,
                      config.punctuation,
                      config.language,
                      config.difficulty,
                      stats.wpm,
                      stats.acc,
                      stats.wpmRaw,
                      consistency
                    );
                  } else if (e.data.resultCode === 1) {
                    hideCrown();
                    // if (localPb) {
                    //   Notifications.add(
                    //     "Local PB data is out of sync! Refresh the page to resync it or contact Miodec on Discord.",
                    //     15000
                    //   );
                    // }
                  }
                }
              })
              .catch((e) => {
                console.error(e);
                Notifications.add("Could not save result. " + e, -1);
              });
          });
        });
      } else {
        try {
          firebase.analytics().logEvent("testCompletedNoLogin", completedEvent);
        } catch (e) {
          console.log("Analytics unavailable");
        }
        notSignedInLastResult = completedEvent;
      }
    } else {
      Notifications.add("Test invalid", 0);
      testInvalid = true;
      try {
        firebase.analytics().logEvent("testCompletedInvalid", completedEvent);
      } catch (e) {
        console.log("Analytics unavailable");
      }
    }
    mp_testFinished({
      wpm: completedEvent.wpm,
      acc: completedEvent.acc,
      raw: completedEvent.rawWpm,
      char: `${completedEvent.correctChars}/${completedEvent.incorrectChars}/${stats.extraChars}/${stats.missedChars}`,
      con: completedEvent.consistency,
      duration: completedEvent.testDuration,
      invalid: testInvalid,
      failed: difficultyFailed,
    });
  }

  if (firebase.auth().currentUser != null) {
    $("#result .loginTip").addClass("hidden");
  } else {
    $("#result .stats .leaderboards").addClass("hidden");
    $("#result .loginTip").removeClass("hidden");
  }

  let testType = "";

  if (config.mode === "quote") {
    let qlen = "";
    if (config.quoteLength === 0) {
      qlen = "short ";
    } else if (config.quoteLength === 1) {
      qlen = "medium ";
    } else if (config.quoteLength === 2) {
      qlen = "long ";
    } else if (config.quoteLength === 3) {
      qlen = "thicc ";
    }
    testType += qlen + config.mode;
  } else {
    testType += config.mode;
  }
  if (config.mode == "time") {
    testType += " " + config.time;
  } else if (config.mode == "words") {
    testType += " " + config.words;
  }
  if (
    config.mode != "custom" &&
    activeFunBox !== "gibberish" &&
    activeFunBox !== "58008"
  ) {
    testType += "<br>" + config.language.replace(/_/g, " ");
  }
  if (config.punctuation) {
    testType += "<br>punctuation";
  }
  if (config.numbers) {
    testType += "<br>numbers";
  }
  if (config.blindMode) {
    testType += "<br>blind";
  }
  if (activeFunBox !== "none") {
    testType += "<br>" + activeFunBox.replace(/_/g, " ");
  }
  if (config.difficulty == "expert") {
    testType += "<br>expert";
  } else if (config.difficulty == "master") {
    testType += "<br>master";
  }

  $("#result .stats .testType .bottom").html(testType);

  let otherText = "";
  if (config.layout !== "default") {
    otherText += "<br>" + config.layout;
  }
  if (difficultyFailed) {
    otherText += "<br>failed";
  }
  if (afkDetected) {
    otherText += "<br>afk detected";
  }
  if (testInvalid) {
    otherText += "<br>invalid";
  }
  if (sameWordset) {
    otherText += "<br>repeated";
  }
  if (bailout) {
    otherText += "<br>bailed out";
  }

  if (otherText == "") {
    $("#result .stats .info").addClass("hidden");
  } else {
    $("#result .stats .info").removeClass("hidden");
    otherText = otherText.substring(4);
    $("#result .stats .info .bottom").html(otherText);
  }

  if (
    $("#result .stats .tags").hasClass("hidden") &&
    $("#result .stats .info").hasClass("hidden")
  ) {
    $("#result .stats .infoAndTags").addClass("hidden");
  } else {
    $("#result .stats .infoAndTags").removeClass("hidden");
  }

  if (config.mode === "quote") {
    $("#result .stats .source").removeClass("hidden");
    $("#result .stats .source .bottom").html(randomQuote.source);
  } else {
    $("#result .stats .source").addClass("hidden");
  }

  wpmOverTimeChart.options.scales.yAxes[0].ticks.max = maxChartVal;
  wpmOverTimeChart.options.scales.yAxes[1].ticks.max = maxChartVal;

  wpmOverTimeChart.update({ duration: 0 });
  wpmOverTimeChart.resize();
  swapElements($("#typingTest"), $("#result"), 250, () => {
    resultCalculating = false;
    $("#words").empty();
    wpmOverTimeChart.resize();
    if (config.alwaysShowWordsHistory) {
      toggleResultWordsDisplay();
    }
  });
}

function startTest() {
  if (pageTransition) {
    return;
  }
  if (!dbConfigLoaded) {
    configChangedBeforeDb = true;
  }
  try {
    if (firebase.auth().currentUser != null) {
      firebase.analytics().logEvent("testStarted");
    } else {
      firebase.analytics().logEvent("testStartedNoLogin");
    }
  } catch (e) {
    console.log("Analytics unavailable");
  }
  testActive = true;
  testStart = performance.now();
  restartTimer();
  showTimer();
  $("#liveWpm").text("0");
  showLiveWpm();
  showLiveAcc();
  updateTimer();
  clearTimeout(timer);
  keypressStats = {
    spacing: {
      current: -1,
      array: [],
    },
    duration: {
      current: -1,
      array: [],
    },
  };

  if (activeFunBox === "memory") {
    memoryFunboxInterval = clearInterval(memoryFunboxInterval);
    memoryFunboxTimer = null;
    $("#wordsWrapper").addClass("hidden");
  }

  try {
    if (config.paceCaret !== "off")
      movePaceCaret(performance.now() + paceCaret.spc * 1000);
  } catch (e) {}
  //use a recursive self-adjusting timer to avoid time drift
  const stepIntervalMS = 1000;
  (function loop(expectedStepEnd) {
    const delay = expectedStepEnd - performance.now();
    timer = setTimeout(function () {
      time++;
      $(".pageTest #premidSecondsLeft").text(config.time - time);
      if (
        config.mode === "time" ||
        (config.mode === "custom" && customText.isTimeRandom)
      ) {
        updateTimer();
      }
      let wpmAndRaw = liveWpmAndRaw();
      updateLiveWpm(wpmAndRaw.wpm, wpmAndRaw.raw);
      wpmHistory.push(wpmAndRaw.wpm);
      rawHistory.push(wpmAndRaw.raw);

      let acc = Misc.roundTo2(
        (accuracyStats.correct /
          (accuracyStats.correct + accuracyStats.incorrect)) *
          100
      );

<<<<<<< HEAD
      updateLiveAcc(acc);

      let progress = 0;

      if (config.mode === "time") {
        progress = 100 - ((time + 1) / config.time) * 100;
      } else {
        let outof = wordsList.length;
        if (config.mode === "words") {
          outof = config.words;
        }
        progress = Math.floor(((currentWordIndex + 1) / outof) * 100);
      }

      mp_sendTestProgress(wpmAndRaw.wpm, acc, progress);

=======
>>>>>>> ad3fb693
      if (activeFunBox === "layoutfluid" && config.mode === "time") {
        const layouts = ["qwerty", "dvorak", "colemak"];
        let index = 0;
        index = Math.floor(time / (config.time / 3));

        if (
          time == Math.floor(config.time / 3) - 3 ||
          time == (config.time / 3) * 2 - 3
        ) {
          Notifications.add("3", 0, 1);
        }
        if (
          time == Math.floor(config.time / 3) - 2 ||
          time == Math.floor(config.time / 3) * 2 - 2
        ) {
          Notifications.add("2", 0, 1);
        }
        if (
          time == Math.floor(config.time / 3) - 1 ||
          time == Math.floor(config.time / 3) * 2 - 1
        ) {
          Notifications.add("1", 0, 1);
        }

        if (config.layout !== layouts[index] && layouts[index] !== undefined) {
          Notifications.add(`--- !!! ${layouts[index]} !!! ---`, 0);
        }
        setLayout(layouts[index]);
        setKeymapLayout(layouts[index]);
        updateHighlightedKeymapKey();
        settingsGroups.layout.updateButton();
      }

      keypressPerSecond.push(currentKeypress);
      currentKeypress = {
        mod: 0,
        count: 0,
        words: [],
      };
      errorsPerSecond.push(currentError);
      currentError = {
        count: 0,
        words: [],
      };
      if (
        (config.minWpm === "custom" &&
          wpmAndRaw.wpm < parseInt(config.minWpmCustomSpeed) &&
          currentWordIndex > 3) ||
        (config.minAcc === "custom" && acc < parseInt(config.minAccCustom))
      ) {
        clearTimeout(timer);
        failTest();
        return;
      }
      if (
        config.mode == "time" ||
        (config.mode === "custom" && customText.isTimeRandom)
      ) {
        if (
          (time >= config.time &&
            config.time !== 0 &&
            config.mode === "time") ||
          (time >= customText.time &&
            customText.time !== 0 &&
            config.mode === "custom")
        ) {
          //times up
          clearTimeout(timer);
          hideCaret();
          testActive = false;
          inputHistory.push(currentInput);
          correctedHistory.push(currentCorrected);
          showResult();
          return;
        }
      }

      if (MP.state > 20) {
        if (
          MP.room.testStats === undefined ||
          Object.keys(MP.room.testStats) === 0
        ) {
        } else {
          Object.keys(MP.room.testStats).forEach((socketId) => {
            $(`.tribePlayers [socketId=${socketId}] .wpm`).text(
              MP.room.testStats[socketId].wpm
            );
            $(`.tribePlayers [socketId=${socketId}] .acc`).text(
              MP.room.testStats[socketId].acc
            );
            $(`.tribePlayers [socketId=${socketId}] .bar`)
              .stop(true, true)
              .animate(
                {
                  width: MP.room.testStats[socketId].progress + "%",
                },
                250,
                "linear"
              );
          });
        }
      }

      // console.log('step');
      loop(expectedStepEnd + stepIntervalMS);
    }, delay);
  })(testStart + stepIntervalMS);
}

function restartTest(withSameWordset = false, nosave = false, tribe = false) {
  if (MP.state >= 10 && !tribe) return;
  if (!manualRestart) {
    if (
      (config.mode === "words" && config.words < 1000 && config.words > 0) ||
      (config.mode === "time" && config.time < 3600 && config.time > 0) ||
      config.mode === "quote" ||
      (config.mode === "custom" &&
        customText.isWordRandom &&
        customText.word < 1000 &&
        customText.word != 0) ||
      (config.mode === "custom" &&
        customText.isTimeRandom &&
        customText.time < 3600 &&
        customText.time != 0) ||
      (config.mode === "custom" &&
        !customText.isWordRandom &&
        customText.text.length < 1000)
    ) {
    } else {
      if (testActive) {
        Notifications.add(
          "Restart disabled for long tests. Use your mouse to confirm.",
          0
        );
        return;
      }
    }
  }

  if (modeBeforePractise !== null && !withSameWordset) {
    Notifications.add("Reverting to previous settings.", 0);
    setMode(modeBeforePractise);
    setPunctuation(punctuationBeforePractise);
    setNumbers(numbersBeforePractise);
    modeBeforePractise = null;
    punctuationBeforePractise = null;
    numbersBeforePractise = null;
  }

  manualRestart = false;
  clearTimeout(timer);
  time = 0;
  wpmHistory = [];
  rawHistory = [];
  missedWords = {};
  correctedHistory = [];
  currentCorrected = "";
  setFocus(false);
  hideCaret();
  testActive = false;
  hideLiveWpm();
  hideLiveAcc();
  hideTimer();
  bailout = false;
  paceCaret = null;
  if (paceCaret !== null) clearTimeout(paceCaret.timeout);
  $("#showWordHistoryButton").removeClass("loaded");
  focusWords();
  keypressPerSecond = [];
  lastSecondNotRound = false;
  currentKeypress = {
    mod: 0,
    count: 0,
    words: [],
  };
  errorsPerSecond = [];
  currentError = {
    count: 0,
    words: [],
  };
  currentTestLine = 0;
  activeWordJumped = false;
  keypressStats = {
    spacing: {
      current: -1,
      array: [],
    },
    duration: {
      current: -1,
      array: [],
    },
  };
  $("#timerNumber").css("opacity", 0);
  let el = null;
  if (resultVisible) {
    //results are being displayed
    el = $("#result");
  } else {
    //words are being displayed
    el = $("#typingTest");
  }
  if (resultVisible) {
    if (
      config.randomTheme !== "off" &&
      !pageTransition &&
      !config.customTheme
    ) {
      randomiseTheme();
    }
  }
  resultVisible = false;

  el.stop(true, true).animate(
    {
      opacity: 0,
    },
    125,
    async () => {
      $("#typingTest").css("opacity", 0).removeClass("hidden");
      if (!withSameWordset) {
        sameWordset = false;
        textHasTab = false;
        await initWords();
        initPaceCaret(nosave);
      } else {
        sameWordset = true;
        testActive = false;
        currentWordIndex = 0;
        currentWordElementIndex = 0;
        accuracyStats = {
          correct: 0,
          incorrect: 0,
        };
        inputHistory = [];
        currentInput = "";
        initPaceCaret();
        showWords();
      }
      if (config.keymapMode !== "off") {
        showKeymap();
      } else {
        hideKeymap();
      }
      document.querySelector("#miniTimerAndLiveWpm .wpm").innerHTML = "0";
      document.querySelector("#miniTimerAndLiveWpm .acc").innerHTML = "100%";
      document.querySelector("#liveWpm").innerHTML = "0";
      document.querySelector("#liveAcc").innerHTML = "100%";

      if (activeFunBox === "memory") {
        memoryFunboxInterval = clearInterval(memoryFunboxInterval);
        memoryFunboxTimer = Math.round(Math.pow(wordsList.length, 1.2));
        memoryFunboxInterval = setInterval(() => {
          memoryFunboxTimer -= 1;
          Notifications.add(
            memoryFunboxTimer == 0 ? "Times up" : memoryFunboxTimer,
            0,
            1
          );
          if (memoryFunboxTimer <= 0) {
            memoryFunboxInterval = clearInterval(memoryFunboxInterval);
            memoryFunboxTimer = null;
            $("#wordsWrapper").addClass("hidden");
          }
        }, 1000);

        if (config.keymapMode === "next") {
          setKeymapMode("react");
        }
      }

      let mode2 = "";
      if (config.mode === "time") {
        mode2 = config.time;
      } else if (config.mode === "words") {
        mode2 = config.words;
      } else if (config.mode === "custom") {
        mode2 = "custom";
      } else if (config.mode === "quote") {
        mode2 = randomQuote.id;
      }
      let fbtext = "";
      if (activeFunBox !== "none") {
        fbtext = " " + activeFunBox;
      }
      $(".pageTest #premidTestMode").text(
        `${config.mode} ${mode2} ${config.language}${fbtext}`
      );
      $(".pageTest #premidSecondsLeft").text(config.time);

      if (activeFunBox === "layoutfluid") {
        setLayout("qwerty");
        settingsGroups.layout.updateButton();
        setKeymapLayout("qwerty");
        settingsGroups.keymapLayout.updateButton();
        updateHighlightedKeymapKey();
      }

      $("#result").addClass("hidden");
      $("#testModesNotice").removeClass("hidden").css({
        opacity: 1,
      });
      resetPaceCaret();
      $("#typingTest")
        .css("opacity", 0)
        .removeClass("hidden")
        .stop(true, true)
        .animate(
          {
            opacity: 1,
          },
          125,
          () => {
            resetPaceCaret();
            hideCrown();
            clearTimeout(timer);
            if ($("#commandLineWrapper").hasClass("hidden")) focusWords();
            wpmOverTimeChart.update();
            updateTestModesNotice();
          }
        );
    }
  );
}

function focusWords() {
  if (!$("#wordsWrapper").hasClass("hidden")) {
    $("#wordsInput").focus();
  }
}

function setCustomText() {
  customText.text = prompt("Custom text").trim();
  customText.text = customText.text.replace(/[\n\r\t ]/gm, " ");
  customText.text = customText.text.replace(/ +/gm, " ");
  customText.text = customText.text.split(" ");
  if (customText.text.text.length >= 10000) {
    Notifications.add("Custom text cannot be longer than 10000 words.", 0);
    setMode("time");
    customText.text = "The quick brown fox jumped over the lazy dog".split(" ");
  }
}

function changePage(page) {
  if (pageTransition) {
    return;
  }
  let activePage = $(".page.active");
  $(".page").removeClass("active");
  $("#wordsInput").focusout();
  if (page == "test" || page == "") {
    pageTransition = true;
    swapElements(activePage, $(".page.pageTest"), 250, () => {
      pageTransition = false;
      focusWords();
      $(".page.pageTest").addClass("active");
      history.pushState("/", null, "/");
    });
    showTestConfig();
    hideSignOutButton();
    restartCount = 0;
    incompleteTestSeconds = 0;
    manualRestart = true;
    restartTest();
  } else if (page == "about") {
    pageTransition = true;
    restartTest();
    swapElements(activePage, $(".page.pageAbout"), 250, () => {
      pageTransition = false;
      history.pushState("about", null, "about");
      $(".page.pageAbout").addClass("active");
    });
    hideTestConfig();
    hideSignOutButton();
  } else if (page == "settings") {
    pageTransition = true;
    restartTest();
    swapElements(activePage, $(".page.pageSettings"), 250, () => {
      pageTransition = false;
      history.pushState("settings", null, "settings");
      $(".page.pageSettings").addClass("active");
    });
    updateSettingsPage();
    hideTestConfig();
    hideSignOutButton();
  } else if (page == "account") {
    if (!firebase.auth().currentUser) {
      changePage("login");
    } else {
      pageTransition = true;
      restartTest();
      swapElements(activePage, $(".page.pageAccount"), 250, () => {
        pageTransition = false;
        history.pushState("account", null, "account");
        $(".page.pageAccount").addClass("active");
      });
      refreshAccountPage();
      hideTestConfig();
      showSignOutButton();
    }
  } else if (page == "login") {
    if (firebase.auth().currentUser != null) {
      changePage("account");
    } else {
      pageTransition = true;
      restartTest();
      swapElements(activePage, $(".page.pageLogin"), 250, () => {
        pageTransition = false;
        history.pushState("login", null, "login");
        $(".page.pageLogin").addClass("active");
      });
      hideTestConfig();
      hideSignOutButton();
    }
  } else if (page == "tribe") {
    if (MP.state === 20 || MP.state === 21) {
      changePage("test");
    } else {
      pageTransition = true;
      restartTest();
      swapElements(activePage, $(".page.pageTribe"), 250, () => {
        showTestConfig();
        pageTransition = false;
        history.pushState("tribe", null, "tribe");
        $(".page.pageTribe").addClass("active");
        if (!MP.socket.connected) {
          if (MP.state === -1) {
            mp_init();
          }
        }
      });
    }
  }
}

function setMode(mode, nosave, mp = false) {
  if (!mp_checkIfCanChangeConfig(mp)) {
    return;
  }
  if (mode !== "words" && activeFunBox === "memory") {
    Notifications.add("Memory funbox can only be used with words mode.", 0);
    return;
  }

  config.mode = mode;
  $("#top .config .mode .text-button").removeClass("active");
  $("#top .config .mode .text-button[mode='" + mode + "']").addClass("active");
  if (config.mode == "time") {
    $("#top .config .wordCount").addClass("hidden");
    $("#top .config .time").removeClass("hidden");
    $("#top .config .customText").addClass("hidden");
    $("#top .config .punctuationMode").removeClass("hidden");
    $("#top .config .numbersMode").removeClass("hidden");
    $("#top .config .quoteLength").addClass("hidden");
  } else if (config.mode == "words") {
    $("#top .config .wordCount").removeClass("hidden");
    $("#top .config .time").addClass("hidden");
    $("#top .config .customText").addClass("hidden");
    $("#top .config .punctuationMode").removeClass("hidden");
    $("#top .config .numbersMode").removeClass("hidden");
    $("#top .config .quoteLength").addClass("hidden");
  } else if (config.mode == "custom") {
    if (
      activeFunBox === "58008" ||
      activeFunBox === "gibberish" ||
      activeFunBox === "ascii"
    ) {
      activeFunBox = "none";
      updateTestModesNotice();
    }
    $("#top .config .wordCount").addClass("hidden");
    $("#top .config .time").addClass("hidden");
    $("#top .config .customText").removeClass("hidden");
    $("#top .config .punctuationMode").removeClass("hidden");
    $("#top .config .numbersMode").removeClass("hidden");
    $("#top .config .quoteLength").addClass("hidden");
    setPunctuation(false, true);
    setNumbers(false, true);
  } else if (config.mode == "quote") {
    setToggleSettings(false, nosave);
    $("#top .config .wordCount").addClass("hidden");
    $("#top .config .time").addClass("hidden");
    $("#top .config .customText").addClass("hidden");
    $("#top .config .punctuationMode").addClass("hidden");
    $("#top .config .numbersMode").addClass("hidden");
    $("#result .stats .source").removeClass("hidden");
    $("#top .config .quoteLength").removeClass("hidden");
  }
  mp_syncConfig();
  if (!nosave) saveConfigToCookie();
}

function liveWpmAndRaw() {
  let chars = 0;
  let correctWordChars = 0;
  let spaces = 0;
  for (let i = 0; i < inputHistory.length; i++) {
    let word = wordsList[i];
    if (inputHistory[i] == word) {
      //the word is correct
      //+1 for space
      correctWordChars += word.length;
      if (
        i < inputHistory.length - 1 &&
        Misc.getLastChar(inputHistory[i]) !== "\n"
      ) {
        spaces++;
      }
    }
    chars += inputHistory[i].length;
  }
  if (wordsList[currentWordIndex] == currentInput) {
    correctWordChars += currentInput.length;
  }
  if (activeFunBox === "nospace") {
    spaces = 0;
  }
  chars += currentInput.length;
  let testNow = performance.now();
  let testSeconds = (testNow - testStart) / 1000;
  let wpm = Math.round(((correctWordChars + spaces) * (60 / testSeconds)) / 5);
  let raw = Math.round(((chars + spaces) * (60 / testSeconds)) / 5);
  return {
    wpm: wpm,
    raw: raw,
  };
}

function updateLiveWpm(wpm, raw) {
  if (!testActive || !config.showLiveWpm) {
    hideLiveWpm();
  } else {
    showLiveWpm();
  }
  let number = wpm;
  if (config.blindMode) {
    number = raw;
  }
  if (config.alwaysShowCPM) {
    number = Math.round(number * 5);
  }
  document.querySelector("#miniTimerAndLiveWpm .wpm").innerHTML = number;
  document.querySelector("#liveWpm").innerHTML = number;
}

function updateLiveAcc(acc) {
  if (!testActive || !config.showLiveAcc) {
    hideLiveAcc();
  } else {
    showLiveAcc();
  }
  let number = Math.floor(acc);
  if (config.blindMode) {
    number = 100;
  }
  document.querySelector("#miniTimerAndLiveWpm .acc").innerHTML = number + "%";
  document.querySelector("#liveAcc").innerHTML = number + "%";
}

function showLiveWpm() {
  if (!config.showLiveWpm) return;
  if (!testActive) return;
  if (config.timerStyle === "mini") {
    // $("#miniTimerAndLiveWpm .wpm").css("opacity", config.timerOpacity);
    if (!$("#miniTimerAndLiveWpm .wpm").hasClass("hidden")) return;
    $("#miniTimerAndLiveWpm .wpm")
      .removeClass("hidden")
      .css("opacity", 0)
      .animate(
        {
          opacity: config.timerOpacity,
        },
        125
      );
  } else {
    // $("#liveWpm").css("opacity", config.timerOpacity);
    if (!$("#liveWpm").hasClass("hidden")) return;
    $("#liveWpm").removeClass("hidden").css("opacity", 0).animate(
      {
        opacity: config.timerOpacity,
      },
      125
    );
  }
}

function hideLiveWpm() {
  // $("#liveWpm").css("opacity", 0);
  // $("#miniTimerAndLiveWpm .wpm").css("opacity", 0);
  $("#liveWpm").animate(
    {
      opacity: config.timerOpacity,
    },
    125,
    () => {
      $("#liveWpm").addClass("hidden");
    }
  );
  $("#miniTimerAndLiveWpm .wpm").animate(
    {
      opacity: config.timerOpacity,
    },
    125,
    () => {
      $("#miniTimerAndLiveWpm .wpm").addClass("hidden");
    }
  );
}

function showLiveAcc() {
  if (!config.showLiveAcc) return;
  if (!testActive) return;
  if (config.timerStyle === "mini") {
    // $("#miniTimerAndLiveWpm .wpm").css("opacity", config.timerOpacity);
    if (!$("#miniTimerAndLiveWpm .acc").hasClass("hidden")) return;
    $("#miniTimerAndLiveWpm .acc")
      .removeClass("hidden")
      .css("opacity", 0)
      .animate(
        {
          opacity: config.timerOpacity,
        },
        125
      );
  } else {
    // $("#liveWpm").css("opacity", config.timerOpacity);
    if (!$("#liveAcc").hasClass("hidden")) return;
    $("#liveAcc").removeClass("hidden").css("opacity", 0).animate(
      {
        opacity: config.timerOpacity,
      },
      125
    );
  }
}

function hideLiveAcc() {
  // $("#liveWpm").css("opacity", 0);
  // $("#miniTimerAndLiveWpm .wpm").css("opacity", 0);
  $("#liveAcc").animate(
    {
      opacity: config.timerOpacity,
    },
    125,
    () => {
      $("#liveAcc").addClass("hidden");
    }
  );
  $("#miniTimerAndLiveWpm .acc").animate(
    {
      opacity: config.timerOpacity,
    },
    125,
    () => {
      $("#miniTimerAndLiveWpm .acc").addClass("hidden");
    }
  );
}

function swapElements(
  el1,
  el2,
  totalDuration,
  callback = function () {
    return;
  }
) {
  if (
    (el1.hasClass("hidden") && !el2.hasClass("hidden")) ||
    (!el1.hasClass("hidden") && el2.hasClass("hidden"))
  ) {
    //one of them is hidden and the other is visible
    if (el1.hasClass("hidden")) {
      callback();
      return false;
    }
    $(el1)
      .removeClass("hidden")
      .css("opacity", 1)
      .animate(
        {
          opacity: 0,
        },
        totalDuration / 2,
        () => {
          $(el1).addClass("hidden");
          $(el2)
            .removeClass("hidden")
            .css("opacity", 0)
            .animate(
              {
                opacity: 1,
              },
              totalDuration / 2,
              () => {
                callback();
              }
            );
        }
      );
  } else if (el1.hasClass("hidden") && el2.hasClass("hidden")) {
    //both are hidden, only fade in the second
    $(el2)
      .removeClass("hidden")
      .css("opacity", 0)
      .animate(
        {
          opacity: 1,
        },
        totalDuration,
        () => {
          callback();
        }
      );
  } else {
    callback();
  }
}

function updateAccountLoginButton() {
  if (firebase.auth().currentUser != null) {
    swapElements(
      $("#menu .icon-button.login"),
      $("#menu .icon-button.account"),
      250
    );
  } else {
    swapElements(
      $("#menu .icon-button.account"),
      $("#menu .icon-button.login"),
      250
    );
  }
}

function accountIconLoading(truefalse) {
  if (truefalse) {
    $("#top #menu .account .icon").html(
      '<i class="fas fa-fw fa-spin fa-circle-notch"></i>'
    );
    $("#top #menu .account").css("opacity", 1);
  } else {
    $("#top #menu .account .icon").html('<i class="fas fa-fw fa-user"></i>');
    $("#top #menu .account").css("opacity", 1);
  }
}

function toggleResultWordsDisplay() {
  if (resultVisible) {
    if ($("#resultWordsHistory").stop(true, true).hasClass("hidden")) {
      //show

      if (!$("#showWordHistoryButton").hasClass("loaded")) {
        $("#words").html(
          `<div class="preloader"><i class="fas fa-fw fa-spin fa-circle-notch"></i></div>`
        );
        loadWordsHistory().then(() => {
          $("#resultWordsHistory")
            .removeClass("hidden")
            .css("display", "none")
            .slideDown(250);
        });
      } else {
        $("#resultWordsHistory")
          .removeClass("hidden")
          .css("display", "none")
          .slideDown(250);
      }
    } else {
      //hide

      $("#resultWordsHistory").slideUp(250, () => {
        $("#resultWordsHistory").addClass("hidden");
      });
    }
  }
}

async function loadWordsHistory() {
  $("#resultWordsHistory .words").empty();
  let wordsHTML = "";
  for (let i = 0; i < inputHistory.length + 2; i++) {
    let input = inputHistory[i];
    let word = wordsList[i];
    let wordEl = "";
    try {
      if (input === "") throw new Error("empty input word");
      if (correctedHistory[i] !== undefined && correctedHistory[i] !== "") {
        wordEl = `<div class='word' input="${correctedHistory[i]
          .replace(/"/g, "&quot;")
          .replace(/ /g, "_")}">`;
      } else {
        wordEl = `<div class='word' input="${input
          .replace(/"/g, "&quot;")
          .replace(/ /g, "_")}">`;
      }
      if (i === inputHistory.length - 1) {
        //last word
        let wordstats = {
          correct: 0,
          incorrect: 0,
          missed: 0,
        };
        for (let c = 0; c < word.length; c++) {
          if (c < inputHistory[i].length) {
            //on char that still has a word list pair
            if (inputHistory[i][c] == word[c]) {
              wordstats.correct++;
            } else {
              wordstats.incorrect++;
            }
          } else {
            //on char that is extra
            wordstats.missed++;
          }
        }
        if (wordstats.incorrect !== 0 || config.mode !== "time") {
          if (input !== word) {
            wordEl = `<div class='word error' input="${input
              .replace(/"/g, "&quot;")
              .replace(/ /g, "_")}">`;
          }
        }
      } else {
        if (input !== word) {
          wordEl = `<div class='word error' input="${input
            .replace(/"/g, "&quot;")
            .replace(/ /g, "_")}">`;
        }
      }

      let loop;
      if (input.length > word.length) {
        //input is longer - extra characters possible (loop over input)
        loop = input.length;
      } else {
        //input is shorter or equal (loop over word list)
        loop = word.length;
      }

      for (let c = 0; c < loop; c++) {
        let correctedChar;
        try {
          correctedChar = correctedHistory[i][c];
        } catch (e) {
          correctedChar = undefined;
        }
        let extraCorrected = "";
        if (
          c + 1 === loop &&
          correctedHistory[i] !== undefined &&
          correctedHistory[i].length > input.length
        ) {
          extraCorrected = "extraCorrected";
        }
        if (word[c] !== undefined) {
          if (input[c] === word[c]) {
            if (correctedChar === input[c] || correctedChar === undefined) {
              wordEl += `<letter class="correct ${extraCorrected}">${word[c]}</letter>`;
            } else {
              wordEl +=
                `<letter class="corrected ${extraCorrected}">` +
                word[c] +
                "</letter>";
            }
          } else {
            if (input[c] === currentInput) {
              wordEl +=
                `<letter class='correct ${extraCorrected}'>` +
                word[c] +
                "</letter>";
            } else if (input[c] === undefined) {
              wordEl += "<letter>" + word[c] + "</letter>";
            } else {
              wordEl +=
                `<letter class="incorrect ${extraCorrected}">` +
                word[c] +
                "</letter>";
            }
          }
        } else {
          wordEl += '<letter class="incorrect extra">' + input[c] + "</letter>";
        }
      }
      wordEl += "</div>";
    } catch (e) {
      try {
        wordEl = "<div class='word'>";
        for (let c = 0; c < word.length; c++) {
          wordEl += "<letter>" + word[c] + "</letter>";
        }
        wordEl += "</div>";
      } catch {}
    }
    wordsHTML += wordEl;
  }
  $("#resultWordsHistory .words").html(wordsHTML);
  $("#showWordHistoryButton").addClass("loaded");
  return true;
}

function flipTestColors(tf) {
  if (tf) {
    $("#words").addClass("flipped");
  } else {
    $("#words").removeClass("flipped");
  }
}

function applyColorfulMode(tc) {
  if (tc) {
    $("#words").addClass("colorfulMode");
  } else {
    $("#words").removeClass("colorfulMode");
  }
}

function showEditTags(action, id, name) {
  if (action === "add") {
    $("#tagsWrapper #tagsEdit").attr("action", "add");
    $("#tagsWrapper #tagsEdit .title").html("Add new tag");
    $("#tagsWrapper #tagsEdit .button").html(`<i class="fas fa-plus"></i>`);
    $("#tagsWrapper #tagsEdit input").val("");
    $("#tagsWrapper #tagsEdit input").removeClass("hidden");
  } else if (action === "edit") {
    $("#tagsWrapper #tagsEdit").attr("action", "edit");
    $("#tagsWrapper #tagsEdit").attr("tagid", id);
    $("#tagsWrapper #tagsEdit .title").html("Edit tag name");
    $("#tagsWrapper #tagsEdit .button").html(`<i class="fas fa-pen"></i>`);
    $("#tagsWrapper #tagsEdit input").val(name);
    $("#tagsWrapper #tagsEdit input").removeClass("hidden");
  } else if (action === "remove") {
    $("#tagsWrapper #tagsEdit").attr("action", "remove");
    $("#tagsWrapper #tagsEdit").attr("tagid", id);
    $("#tagsWrapper #tagsEdit .title").html("Remove tag " + name);
    $("#tagsWrapper #tagsEdit .button").html(`<i class="fas fa-check"></i>`);
    $("#tagsWrapper #tagsEdit input").addClass("hidden");
  }

  if ($("#tagsWrapper").hasClass("hidden")) {
    $("#tagsWrapper")
      .stop(true, true)
      .css("opacity", 0)
      .removeClass("hidden")
      .animate({ opacity: 1 }, 100, () => {
        $("#tagsWrapper #tagsEdit input").focus();
      });
  }
}

function hideEditTags() {
  if (!$("#tagsWrapper").hasClass("hidden")) {
    $("#tagsWrapper #tagsEdit").attr("action", "");
    $("#tagsWrapper #tagsEdit").attr("tagid", "");
    $("#tagsWrapper")
      .stop(true, true)
      .css("opacity", 1)
      .animate(
        {
          opacity: 0,
        },
        100,
        () => {
          $("#tagsWrapper").addClass("hidden");
        }
      );
  }
}

function updateTestModesNotice() {
  let anim = false;
  if ($(".pageTest #testModesNotice").text() === "") anim = true;

  $(".pageTest #testModesNotice").empty();

  if (sameWordset) {
    $(".pageTest #testModesNotice").append(
      `<div class="text-button" onClick="restartTest()" style="color:var(--error-color);"><i class="fas fa-sync-alt"></i>repeated</div>`
    );
  }

  if (textHasTab) {
    $(".pageTest #testModesNotice").append(
      `<div class="text-button"><i class="fas fa-long-arrow-alt-right"></i>shift + tab to restart</div>`
    );
  }

  if (config.language === "english_1k" || config.language === "english_10k") {
    $(".pageTest #testModesNotice").append(
      `<div class="text-button" commands="commandsLanguages"><i class="fas fa-globe-americas"></i>${config.language.replace(
        "_",
        " "
      )}</div>`
    );
  }

  if (config.difficulty === "expert") {
    $(".pageTest #testModesNotice").append(
      `<div class="text-button" commands="commandsDifficulty"><i class="fas fa-star-half-alt"></i>expert</div>`
    );
  } else if (config.difficulty === "master") {
    $(".pageTest #testModesNotice").append(
      `<div class="text-button" commands="commandsDifficulty"><i class="fas fa-star"></i>master</div>`
    );
  }

  if (config.blindMode) {
    $(".pageTest #testModesNotice").append(
      `<div class="text-button" onClick="toggleBlindMode()"><i class="fas fa-eye-slash"></i>blind</div>`
    );
  }

  if (config.paceCaret !== "off") {
    let speed = "";
    try {
      speed = ` (${Math.round(paceCaret.wpm)} wpm)`;
    } catch {}
    $(".pageTest #testModesNotice").append(
      `<div class="text-button" commands="commandsPaceCaret"><i class="fas fa-tachometer-alt"></i>${
        config.paceCaret === "average"
          ? "average"
          : config.paceCaret === "pb"
          ? "pb"
          : "custom"
      } pace${speed}</div>`
    );
  }

  if (config.minWpm !== "off") {
    $(".pageTest #testModesNotice").append(
      `<div class="text-button" commands="commandsMinWpm"><i class="fas fa-bomb"></i>min ${config.minWpmCustomSpeed} wpm</div>`
    );
  }

  if (config.minAcc !== "off") {
    $(".pageTest #testModesNotice").append(
      `<div class="text-button" commands="commandsMinAcc"><i class="fas fa-bomb"></i>min ${config.minAccCustom}% acc</div>`
    );
  }

  if (activeFunBox !== "none") {
    $(".pageTest #testModesNotice").append(
      `<div class="text-button" commands="commandsFunbox"><i class="fas fa-gamepad"></i>${activeFunBox.replace(
        /_/g,
        " "
      )}</div>`
    );
  }

  if (config.confidenceMode === "on") {
    $(".pageTest #testModesNotice").append(
      `<div class="text-button" commands="commandsConfidenceMode"><i class="fas fa-backspace"></i>confidence</div>`
    );
  }
  if (config.confidenceMode === "max") {
    $(".pageTest #testModesNotice").append(
      `<div class="text-button" commands="commandsConfidenceMode"><i class="fas fa-backspace"></i>max confidence</div>`
    );
  }

  if (config.stopOnError != "off") {
    $(".pageTest #testModesNotice").append(
      `<div class="text-button" commands="commandsStopOnError"><i class="fas fa-hand-paper"></i>stop on ${config.stopOnError}</div>`
    );
  }

  if (config.layout !== "default") {
    $(".pageTest #testModesNotice").append(
      `<div class="text-button" commands="commandsLayouts"><i class="fas fa-keyboard"></i>${config.layout}</div>`
    );
  }

  let tagsString = "";
  try {
    db_getSnapshot().tags.forEach((tag) => {
      if (tag.active === true) {
        tagsString += tag.name + ", ";
      }
    });

    if (tagsString !== "") {
      $(".pageTest #testModesNotice").append(
        `<div class="text-button" commands="commandsTags"><i class="fas fa-tag"></i>${tagsString.substring(
          0,
          tagsString.length - 2
        )}</div>`
      );
    }
  } catch {}

  if (anim) {
    $(".pageTest #testModesNotice")
      .css("transition", "none")
      .css("opacity", 0)
      .animate(
        {
          opacity: 1,
        },
        125,
        () => {
          $(".pageTest #testModesNotice").css("transition", ".125s");
        }
      );
  }
}

$("#tagsWrapper").click((e) => {
  if ($(e.target).attr("id") === "tagsWrapper") {
    hideEditTags();
  }
});

$("#tagsWrapper #tagsEdit .button").click(() => {
  tagsEdit();
});

$("#tagsWrapper #tagsEdit input").keypress((e) => {
  if (e.keyCode == 13) {
    tagsEdit();
  }
});

function tagsEdit() {
  let action = $("#tagsWrapper #tagsEdit").attr("action");
  let inputVal = $("#tagsWrapper #tagsEdit input").val();
  let tagid = $("#tagsWrapper #tagsEdit").attr("tagid");
  hideEditTags();
  if (action === "add") {
    showBackgroundLoader();
    CloudFunctions.addTag({
      uid: firebase.auth().currentUser.uid,
      name: inputVal,
    }).then((e) => {
      hideBackgroundLoader();
      let status = e.data.resultCode;
      if (status === 1) {
        Notifications.add("Tag added", 1, 2);
        db_getSnapshot().tags.push({
          name: inputVal,
          id: e.data.id,
        });
        updateResultEditTagsPanelButtons();
        updateSettingsPage();
        updateFilterTags();
      } else if (status === -1) {
        Notifications.add("Invalid tag name", 0);
      } else if (status < -1) {
        Notifications.add("Unknown error: " + e.data.message, -1);
      }
    });
  } else if (action === "edit") {
    showBackgroundLoader();
    CloudFunctions.editTag({
      uid: firebase.auth().currentUser.uid,
      name: inputVal,
      tagid: tagid,
    }).then((e) => {
      hideBackgroundLoader();
      let status = e.data.resultCode;
      if (status === 1) {
        Notifications.add("Tag updated", 1);
        db_getSnapshot().tags.forEach((tag) => {
          if (tag.id === tagid) {
            tag.name = inputVal;
          }
        });
        updateResultEditTagsPanelButtons();
        updateSettingsPage();
        updateFilterTags();
      } else if (status === -1) {
        Notifications.add("Invalid tag name", 0);
      } else if (status < -1) {
        Notifications.add("Unknown error: " + e.data.message, -1);
      }
    });
  } else if (action === "remove") {
    showBackgroundLoader();
    CloudFunctions.removeTag({
      uid: firebase.auth().currentUser.uid,
      tagid: tagid,
    }).then((e) => {
      hideBackgroundLoader();
      let status = e.data.resultCode;
      if (status === 1) {
        Notifications.add("Tag removed", 1);
        db_getSnapshot().tags.forEach((tag, index) => {
          if (tag.id === tagid) {
            db_getSnapshot().tags.splice(index, 1);
          }
        });
        updateResultEditTagsPanelButtons();
        updateSettingsPage();
        updateFilterTags();
      } else if (status < -1) {
        Notifications.add("Unknown error: " + e.data.message, -1);
      }
    });
  }
}

function showCapsWarning() {
  if ($("#capsWarning").hasClass("hidden")) {
    $("#capsWarning").removeClass("hidden");
  }
}

function hideCapsWarning() {
  if (!$("#capsWarning").hasClass("hidden")) {
    $("#capsWarning").addClass("hidden");
  }
}

function showCustomTextPopup() {
  if ($("#customTextPopupWrapper").hasClass("hidden")) {
    if ($("#customTextPopup .check input").prop("checked")) {
      $("#customTextPopup .inputs .randomInputFields").removeClass("hidden");
    } else {
      $("#customTextPopup .inputs .randomInputFields").addClass("hidden");
    }
    $("#customTextPopupWrapper")
      .stop(true, true)
      .css("opacity", 0)
      .removeClass("hidden")
      .animate({ opacity: 1 }, 100, () => {
        let newtext = customText.text.join(" ");
        newtext = newtext.replace(/\n /g, "\n");
        $("#customTextPopup textarea").val(newtext);
        $("#customTextPopup .wordcount input").val(customText.word);
        $("#customTextPopup .time input").val(customText.time);
        $("#customTextPopup textarea").focus();
      });
  }
}

function hideCustomTextPopup() {
  if (!$("#customTextPopupWrapper").hasClass("hidden")) {
    $("#customTextPopupWrapper")
      .stop(true, true)
      .css("opacity", 1)
      .animate(
        {
          opacity: 0,
        },
        100,
        (e) => {
          $("#customTextPopupWrapper").addClass("hidden");
        }
      );
  }
}

$("#customTextPopupWrapper").mousedown((e) => {
  if ($(e.target).attr("id") === "customTextPopupWrapper") {
    hideCustomTextPopup();
  }
});

$("#customTextPopup .inputs .check input").change(() => {
  if ($("#customTextPopup .check input").prop("checked")) {
    $("#customTextPopup .inputs .randomInputFields").removeClass("hidden");
  } else {
    $("#customTextPopup .inputs .randomInputFields").addClass("hidden");
  }
});

$("#customTextPopup textarea").keypress((e) => {
  if (e.code === "Enter" && e.ctrlKey) {
    $("#customTextPopup .button").click();
  }
});

$("#customTextPopup .randomInputFields .wordcount input").keypress((e) => {
  $("#customTextPopup .randomInputFields .time input").val("");
});

$("#customTextPopup .randomInputFields .time input").keypress((e) => {
  $("#customTextPopup .randomInputFields .wordcount input").val("");
});

$("#customTextPopup .button").click(() => {
  let text = $("#customTextPopup textarea").val();
  text = text.trim();
  // text = text.replace(/[\r]/gm, " ");
  text = text.replace(/\\\\t/gm, "\t");
  text = text.replace(/\\\\n/gm, "\n");
  text = text.replace(/\\t/gm, "\t");
  text = text.replace(/\\n/gm, "\n");
  text = text.replace(/ +/gm, " ");
  // text = text.replace(/(\r\n)+/g, "\r\n");
  // text = text.replace(/(\n)+/g, "\n");
  // text = text.replace(/(\r)+/g, "\r");
  text = text.replace(/( *(\r\n|\r|\n) *)/g, "\n ");
  if ($("#customTextPopup .typographyCheck input").prop("checked")) {
    text = Misc.cleanTypographySymbols(text);
  }
  // text = Misc.remove_non_ascii(text);
  text = text.replace(/[\u2060]/g, "");
  text = text.split(" ");
  customText.text = text;
  customText.word = parseInt($("#customTextPopup .wordcount input").val());
  customText.time = parseInt($("#customTextPopup .time input").val());

  customText.isWordRandom =
    $("#customTextPopup .check input").prop("checked") &&
    !isNaN(customText.word);
  customText.isTimeRandom =
    $("#customTextPopup .check input").prop("checked") &&
    !isNaN(customText.time);

  if (
    isNaN(customText.word) &&
    isNaN(customText.time) &&
    (customText.isTimeRandom || customText.isWordRandom)
  ) {
    Notifications.add(
      "You need to specify word count or time in seconds to start a random custom test.",
      0,
      5
    );
    return;
  }

  if (
    !isNaN(customText.word) &&
    !isNaN(customText.time) &&
    (customText.isTimeRandom || customText.isWordRandom)
  ) {
    Notifications.add(
      "You need to pick between word count or time in seconds to start a random custom test.",
      0,
      5
    );
    return;
  }

  if (
    (customText.isWordRandom && parseInt(customText.word) === 0) ||
    (customText.isTimeRandom && parseInt(customText.time) === 0)
  ) {
    Notifications.add(
      "Infinite words! Make sure to use Bail Out from the command line to save your result.",
      0,
      7
    );
  }

  manualRestart = true;
  restartTest();
  hideCustomTextPopup();
});

function showCustomMode2Popup(mode) {
  if ($("#customMode2PopupWrapper").hasClass("hidden")) {
    $("#customMode2PopupWrapper")
      .stop(true, true)
      .css("opacity", 0)
      .removeClass("hidden")
      .animate({ opacity: 1 }, 100, (e) => {
        if (mode == "time") {
          $("#customMode2Popup .text").text("Test length");
          $("#customMode2Popup").attr("mode", "time");
        } else if (mode == "words") {
          $("#customMode2Popup .text").text("Word amount");
          $("#customMode2Popup").attr("mode", "words");
        }
        $("#customMode2Popup input").focus().select();
      });
  }
}

function hideCustomMode2Popup() {
  if (!$("#customMode2PopupWrapper").hasClass("hidden")) {
    $("#customMode2PopupWrapper")
      .stop(true, true)
      .css("opacity", 1)
      .animate(
        {
          opacity: 0,
        },
        100,
        (e) => {
          $("#customMode2PopupWrapper").addClass("hidden");
        }
      );
  }
}

function playClickSound() {
  if (config.playSoundOnClick === "off") return;
  if (clickSounds === null) initClickSounds();

  let rand = Math.floor(
    Math.random() * clickSounds[config.playSoundOnClick].length
  );
  let randomSound = clickSounds[config.playSoundOnClick][rand];
  randomSound.counter++;
  if (randomSound.counter === 2) randomSound.counter = 0;
  randomSound.sounds[randomSound.counter].currentTime = 0;
  randomSound.sounds[randomSound.counter].play();
}

function playErrorSound() {
  if (!config.playSoundOnError) return;
  errorSound.currentTime = 0;
  errorSound.play();
}

async function initPaceCaret(nosave = false) {
  let mode2 = "";
  if (config.mode === "time") {
    mode2 = config.time;
  } else if (config.mode === "words") {
    mode2 = config.words;
  } else if (config.mode === "custom") {
    mode2 = "custom";
  } else if (config.mode === "quote") {
    mode2 = randomQuote.id;
  }
  let wpm;
  if (config.paceCaret === "pb") {
    wpm = await db_getLocalPB(
      config.mode,
      mode2,
      config.punctuation,
      config.language,
      config.difficulty
    );
  } else if (config.paceCaret === "average") {
    let mode2 = "";
    if (config.mode === "time") {
      mode2 = config.time;
    } else if (config.mode === "words") {
      mode2 = config.words;
    } else if (config.mode === "custom") {
      mode2 = "custom";
    } else if (config.mode === "quote") {
      mode2 = randomQuote.id;
    }
    wpm = await db_getUserAverageWpm10(
      config.mode,
      mode2,
      config.punctuation,
      config.language,
      config.difficulty
    );
    console.log("avg pace " + wpm);
  } else if (config.paceCaret === "custom") {
    wpm = config.paceCaretCustomSpeed;
  }

  if (wpm < 1 || wpm == false || wpm == undefined || Number.isNaN(wpm)) {
    paceCaret = null;
    return;
  }

  let characters = wpm * 5;
  let cps = characters / 60; //characters per step
  let spc = 60 / characters; //seconds per character

  paceCaret = {
    wpm: wpm,
    cps: cps,
    spc: spc,
    correction: 0,
    currentWordIndex: 0,
    currentLetterIndex: -1,
    wordsStatus: {},
    timeout: null,
  };

  updateTestModesNotice();
}

function movePaceCaret(expectedStepEnd) {
  if (paceCaret === null || !testActive || resultVisible) {
    return;
  }
  if ($("#paceCaret").hasClass("hidden")) {
    $("#paceCaret").removeClass("hidden");
  }
  if ($("#paceCaret").hasClass("off")) {
    return;
  }
  try {
    paceCaret.currentLetterIndex++;
    if (
      paceCaret.currentLetterIndex >=
      wordsList[paceCaret.currentWordIndex].length
    ) {
      //go to the next word
      paceCaret.currentLetterIndex = -1;
      paceCaret.currentWordIndex++;
    }
    if (!config.blindMode) {
      if (paceCaret.correction < 0) {
        while (paceCaret.correction < 0) {
          paceCaret.currentLetterIndex--;
          if (paceCaret.currentLetterIndex <= -2) {
            //go to the previous word
            paceCaret.currentLetterIndex =
              wordsList[paceCaret.currentWordIndex - 1].length - 1;
            paceCaret.currentWordIndex--;
          }
          paceCaret.correction++;
        }
      } else if (paceCaret.correction > 0) {
        while (paceCaret.correction > 0) {
          paceCaret.currentLetterIndex++;
          if (
            paceCaret.currentLetterIndex >=
            wordsList[paceCaret.currentWordIndex].length
          ) {
            //go to the next word
            paceCaret.currentLetterIndex = -1;
            paceCaret.currentWordIndex++;
          }
          paceCaret.correction--;
        }
      }
    }
  } catch (e) {
    //out of words
    paceCaret = null;
    $("#paceCaret").addClass("hidden");
    return;
  }

  try {
    let caret = $("#paceCaret");
    let currentLetter;
    let newTop;
    let newLeft;
    try {
      if (paceCaret.currentLetterIndex === -1) {
        currentLetter = document
          .querySelectorAll("#words .word")
          [
            paceCaret.currentWordIndex -
              (currentWordIndex - currentWordElementIndex)
          ].querySelectorAll("letter")[0];
      } else {
        currentLetter = document
          .querySelectorAll("#words .word")
          [
            paceCaret.currentWordIndex -
              (currentWordIndex - currentWordElementIndex)
          ].querySelectorAll("letter")[paceCaret.currentLetterIndex];
      }
      newTop = currentLetter.offsetTop - $(currentLetter).height() / 20;
      newLeft;
      if (paceCaret.currentLetterIndex === -1) {
        newLeft = currentLetter.offsetLeft;
      } else {
        newLeft =
          currentLetter.offsetLeft +
          $(currentLetter).width() -
          caret.width() / 2;
      }
      caret.removeClass("hidden");
    } catch (e) {
      caret.addClass("hidden");
    }

    let smoothlinescroll = $("#words .smoothScroller").height();
    if (smoothlinescroll === undefined) smoothlinescroll = 0;

    $("#paceCaret").css({
      top: newTop - smoothlinescroll,
    });

    let duration = expectedStepEnd - performance.now();

    if (config.smoothCaret) {
      caret.stop(true, true).animate(
        {
          left: newLeft,
        },
        duration,
        "linear"
      );
    } else {
      caret.stop(true, true).animate(
        {
          left: newLeft,
        },
        0,
        "linear"
      );
    }
    paceCaret.timeout = setTimeout(() => {
      try {
        movePaceCaret(expectedStepEnd + paceCaret.spc * 1000);
      } catch (e) {
        paceCaret = null;
      }
    }, duration);
  } catch (e) {
    console.error(e);
    $("#paceCaret").addClass("hidden");
  }
}

function resetPaceCaret() {
  if (config.paceCaret === "off") return;
  if (!$("#paceCaret").hasClass("hidden")) {
    $("#paceCaret").addClass("hidden");
  }

  let caret = $("#paceCaret");
  let firstLetter = document
    .querySelector("#words .word")
    .querySelector("letter");

  caret.stop(true, true).animate(
    {
      top: firstLetter.offsetTop - $(firstLetter).height() / 4,
      left: firstLetter.offsetLeft,
    },
    0,
    "linear"
  );
}

$("#customMode2PopupWrapper").click((e) => {
  if ($(e.target).attr("id") === "customMode2PopupWrapper") {
    hideCustomMode2Popup();
  }
});

$("#customMode2Popup input").keypress((e) => {
  if (e.keyCode == 13) {
    applyMode2Popup();
  }
});

$("#customMode2Popup .button").click(() => {
  applyMode2Popup();
});

function updateKeytips() {
  if (config.swapEscAndTab) {
    $(".pageSettings .tip").html(`
    tip: You can also change all these settings quickly using the
    command line (
    <key>tab</key>
    )`);
    $("#bottom .keyTips").html(`
    <key>esc</key> - restart test<br>
      <key>tab</key> - command line`);
  } else {
    $(".pageSettings .tip").html(`
    tip: You can also change all these settings quickly using the
    command line (
    <key>esc</key>
    )`);
    $("#bottom .keyTips").html(`
    <key>tab</key> - restart test<br>
      <key>esc</key> - command line`);
  }
}

function applyMode2Popup() {
  let mode = $("#customMode2Popup").attr("mode");
  let val = parseInt($("#customMode2Popup input").val());

  if (mode == "time") {
    if (val !== null && !isNaN(val) && val >= 0) {
      setTimeConfig(val);
      manualRestart = true;
      restartTest();
      if (val >= 1800) {
        Notifications.add("Stay safe and take breaks!", 0);
      } else if (val == 0) {
        Notifications.add(
          "Infinite time! Make sure to use Bail Out from the command line to save your result.",
          0,
          7
        );
      }
    } else {
      Notifications.add("Custom time must be at least 1", 0);
    }
  } else if (mode == "words") {
    if (val !== null && !isNaN(val) && val >= 0) {
      setWordCount(val);
      manualRestart = true;
      restartTest();
      if (val > 2000) {
        Notifications.add("Stay safe and take breaks!", 0);
      } else if (val == 0) {
        Notifications.add(
          "Infinite words! Make sure to use Bail Out from the command line to save your result.",
          0,
          7
        );
      }
    } else {
      Notifications.add("Custom word amount must be at least 1", 0);
    }
  }

  hideCustomMode2Popup();
}

$(document).on("click", "#top .logo", (e) => {
  changePage("test");
});

$(document).on("click", "#top .config .wordCount .text-button", (e) => {
  const wrd = $(e.currentTarget).attr("wordCount");
  if (wrd == "custom") {
    showCustomMode2Popup("words");
  } else {
    setWordCount(wrd);
    manualRestart = true;
    restartTest();
  }
});

$(document).on("click", "#top .config .time .text-button", (e) => {
  let mode = $(e.currentTarget).attr("timeConfig");
  if (mode == "custom") {
    showCustomMode2Popup("time");
  } else {
    setTimeConfig(mode);
    manualRestart = true;

    restartTest();
  }
});

$(document).on("click", "#top .config .quoteLength .text-button", (e) => {
  let len = $(e.currentTarget).attr("quoteLength");
  setQuoteLength(len);
  manualRestart = true;
  restartTest();
});

$(document).on("click", "#top .config .customText .text-button", () => {
  showCustomTextPopup();
});

$(document).on("click", "#top .config .punctuationMode .text-button", () => {
  togglePunctuation();
  manualRestart = true;

  restartTest();
});

$(document).on("click", "#top .config .numbersMode .text-button", () => {
  toggleNumbers();
  manualRestart = true;

  restartTest();
});

$("#wordsWrapper").on("click", () => {
  focusWords();
});

$(document).on("click", "#top .config .mode .text-button", (e) => {
  if ($(e.currentTarget).hasClass("active")) return;
  const mode = $(e.currentTarget).attr("mode");
  setMode(mode);
  manualRestart = true;
  restartTest();
});

$(document).on("click", "#top #menu .icon-button", (e) => {
  if ($(e.currentTarget).hasClass("discord")) return;
  if ($(e.currentTarget).hasClass("leaderboards")) {
    showLeaderboards();
  } else {
    const href = $(e.currentTarget).attr("href");
    manualRestart = true;
    changePage(href.replace("/", ""));
  }
});

$(window).on("popstate", (e) => {
  let state = e.originalEvent.state;
  if (state == "" || state == "/") {
    // show test
    changePage("test");
  } else if (state == "about") {
    // show about
    changePage("about");
  } else if (state == "account" || state == "login") {
    if (firebase.auth().currentUser) {
      changePage("account");
    } else {
      changePage("login");
    }
  }
});

$(document).on("keypress", "#restartTestButton", (event) => {
  if (event.keyCode == 13) {
    if (
      (config.mode === "words" && config.words < 1000) ||
      (config.mode === "time" && config.time < 3600) ||
      config.mode === "quote" ||
      (config.mode === "custom" &&
        customText.isWordRandom &&
        customText.word < 1000) ||
      (config.mode === "custom" &&
        customText.isTimeRandom &&
        customText.time < 3600) ||
      (config.mode === "custom" &&
        !customText.isWordRandom &&
        customText.text.length < 1000)
    ) {
      if (testActive) {
        let testNow = performance.now();
        let testSeconds = Misc.roundTo2((testNow - testStart) / 1000);
        let afkseconds = keypressPerSecond.filter(
          (x) => x.count == 0 && x.mod == 0
        ).length;
        incompleteTestSeconds += testSeconds - afkseconds;
        restartCount++;
      }
      if (resultCalculating) return;
      restartTest();
    } else {
      Notifications.add("Quick restart disabled for long tests", 0);
    }
  }
});

$(document.body).on("click", "#restartTestButton", () => {
  manualRestart = true;
  if (resultCalculating) return;
  restartTest();
});

function initPractiseMissedWords() {
  let mode = modeBeforePractise === null ? config.mode : modeBeforePractise;
  let punctuation =
    punctuationBeforePractise === null
      ? config.punctuation
      : punctuationBeforePractise;
  let numbers =
    numbersBeforePractise === null ? config.numbers : numbersBeforePractise;
  setMode("custom");
  let newCustomText = [];
  Object.keys(missedWords).forEach((missedWord) => {
    for (let i = 0; i < missedWords[missedWord]; i++) {
      newCustomText.push(missedWord);
    }
  });
  customText.text = newCustomText;
  customText.isWordRandom = true;
  customText.word = 50;

  modeBeforePractise = null;
  punctuationBeforePractise = null;
  numbersBeforePractise = null;
  restartTest();
  modeBeforePractise = mode;
  punctuationBeforePractise = punctuation;
  numbersBeforePractise = numbers;
}

$(document).on("keypress", "#goBackToLobbyButton", (event) => {
  changePage("tribe");
});

$(document.body).on("click", "#goBackToLobbyButton", (event) => {
  changePage("tribe");
});

$(document).on("keypress", "#practiseMissedWordsButton", (event) => {
  if (event.keyCode == 13) {
    if (Object.keys(missedWords).length > 0) {
      initPractiseMissedWords();
    } else {
      Notifications.add("You haven't missed any words.", 0);
    }
  }
});

$(document.body).on("click", "#practiseMissedWordsButton", () => {
  if (Object.keys(missedWords).length > 0) {
    initPractiseMissedWords();
  } else {
    Notifications.add("You haven't missed any words.", 0);
  }
});

$(document).on("keypress", "#nextTestButton", (event) => {
  if (event.keyCode == 13) {
    if (MP.state >= 10) {
      mp_startTest();
    } else {
      restartTest();
    }
  }
});

$(document.body).on("click", "#nextTestButton", () => {
  manualRestart = true;
  if (MP.state >= 10) {
    mp_startTest();
  } else {
    restartTest();
  }
});

$(document).on("keypress", "#showWordHistoryButton", (event) => {
  if (event.keyCode == 13) {
    toggleResultWordsDisplay();
  }
});

$(document.body).on("click", "#showWordHistoryButton", () => {
  toggleResultWordsDisplay();
});

$(document.body).on("click", "#restartTestButtonWithSameWordset", () => {
  manualRestart = true;

  restartTest(true);
});

$(document).on("keypress", "#restartTestButtonWithSameWordset", (event) => {
  if (event.keyCode == 13) {
    restartTest(true);
  }
});

$(document.body).on("click", "#copyResultToClipboardButton", () => {
  copyResultToClipboard();
});

$(document.body).on("click", ".version", () => {
  $("#versionHistoryWrapper")
    .css("opacity", 0)
    .removeClass("hidden")
    .animate({ opacity: 1 }, 125);
});

$(document.body).on("click", "#versionHistoryWrapper", () => {
  $("#versionHistoryWrapper")
    .css("opacity", 1)
    .animate({ opacity: 0 }, 125, () => {
      $("#versionHistoryWrapper").addClass("hidden");
    });
});

$(document.body).on("click", "#supportMeButton", () => {
  $("#supportMeWrapper")
    .css("opacity", 0)
    .removeClass("hidden")
    .animate({ opacity: 1 }, 125);
});

$(document.body).on("click", "#supportMeWrapper", () => {
  $("#supportMeWrapper")
    .css("opacity", 1)
    .animate({ opacity: 0 }, 125, () => {
      $("#supportMeWrapper").addClass("hidden");
    });
});

$(document.body).on("click", "#supportMeWrapper .button.ads", () => {
  currentCommands.push(commandsEnableAds);
  showCommandLine();
  $("#supportMeWrapper")
    .css("opacity", 1)
    .animate({ opacity: 0 }, 125, () => {
      $("#supportMeWrapper").addClass("hidden");
    });
});

$(document.body).on("click", "#supportMeWrapper a.button", () => {
  $("#supportMeWrapper")
    .css("opacity", 1)
    .animate({ opacity: 0 }, 125, () => {
      $("#supportMeWrapper").addClass("hidden");
    });
});

$(document.body).on("click", ".pageAbout .aboutEnableAds", () => {
  currentCommands.push(commandsEnableAds);
  showCommandLine();
});

$("#wordsInput").keypress((event) => {
  event.preventDefault();
});

let outOfFocusTimeouts = [];

function clearTimeouts(timeouts) {
  timeouts.forEach((to) => {
    clearTimeout(to);
    to = null;
  });
}

$("#wordsInput").on("focus", () => {
  if (!resultVisible && config.showOutOfFocusWarning) {
    $("#words").css("transition", "none").removeClass("blurred");
    $(".outOfFocusWarning").addClass("hidden");
    clearTimeouts(outOfFocusTimeouts);
  }
  showCaret();
});

$("#wordsInput").on("focusout", () => {
  if (!resultVisible && config.showOutOfFocusWarning) {
    outOfFocusTimeouts.push(
      setTimeout(() => {
        $("#words").css("transition", "0.25s").addClass("blurred");
        $(".outOfFocusWarning").removeClass("hidden");
      }, 1000)
    );
  }
  hideCaret();
});

$(window).resize(() => {
  updateCaretPosition();
});

$(document).mousemove(function (event) {
  if (
    $("#top").hasClass("focus") &&
    (event.originalEvent.movementX > 0 || event.originalEvent.movementY > 0)
  ) {
    setFocus(false);
  }
});

$(document).on("click", "#testModesNotice .text-button", (event) => {
  let commands = eval($(event.currentTarget).attr("commands"));
  if (commands !== undefined) {
    if ($(event.currentTarget).attr("commands") === "commandsTags") {
      updateCommandsTagsList();
    }
    currentCommands.push(commands);
    showCommandLine();
  }
});

$(document).on("click", "#commandLineMobileButton", () => {
  showCommandLine();
});

let dontInsertSpace = false;

$(document).keyup(() => {
  if (resultVisible) return;
  let now = performance.now();
  let diff = Math.abs(keypressStats.duration.current - now);
  if (keypressStats.duration.current !== -1) {
    keypressStats.duration.array.push(diff);
  }
  keypressStats.duration.current = now;
  Monkey.stop();
});

$(document).keydown(function (event) {
  if (!resultVisible) {
    let now = performance.now();
    let diff = Math.abs(keypressStats.spacing.current - now);
    if (keypressStats.spacing.current !== -1) {
      keypressStats.spacing.array.push(diff);
    }
    keypressStats.spacing.current = now;
  }

  Monkey.type();

  //autofocus
  let pageTestActive = !$(".pageTest").hasClass("hidden");
  let commandLineVisible = !$("#commandLineWrapper").hasClass("hidden");
  let wordsFocused = $("#wordsInput").is(":focus");
  let modePopupVisible =
    !$("#customTextPopupWrapper").hasClass("hidden") ||
    !$("#customMode2PopupWrapper").hasClass("hidden");
  if (
    pageTestActive &&
    !commandLineVisible &&
    !modePopupVisible &&
    !resultVisible &&
    !wordsFocused &&
    event.key !== "Enter"
  ) {
    focusWords();
    if (config.showOutOfFocusWarning) return;
  }

  //tab
  if (
    (event.key == "Tab" && !config.swapEscAndTab) ||
    (event.key == "Escape" && config.swapEscAndTab)
  ) {
    handleTab(event);
    // event.preventDefault();
  }

  //blocking firefox from going back in history with backspace
  if (event.key === "Backspace" && wordsFocused) {
    let t = /INPUT|SELECT|TEXTAREA/i;
    if (
      !t.test(event.target.tagName) ||
      event.target.disabled ||
      event.target.readOnly
    ) {
      event.preventDefault();
    }
  }

  keypressStats.duration.current = performance.now();
  try {
    if (
      !config.capsLockBackspace &&
      event.originalEvent.getModifierState("CapsLock")
    ) {
      showCapsWarning();
    } else {
      hideCapsWarning();
    }
  } catch {}

<<<<<<< HEAD
  //autofocus
  let pageTestActive = !$(".pageTest").hasClass("hidden");
  let commandLineVisible = !$("#commandLineWrapper").hasClass("hidden");
  let wordsFocused = $("#wordsInput").is(":focus");
  let modePopupVisible =
    !$("#customTextPopupWrapper").hasClass("hidden") ||
    !$("#customMode2PopupWrapper").hasClass("hidden");
  if (pageTestActive && !commandLineVisible && !modePopupVisible) {
    if (!wordsFocused && event.key !== "Enter") {
      focusWords();
      if (config.showOutOfFocusWarning) return;
    }
  } else {
    return;
  }

  if (MP.state >= 10 && MP.state <= 20) return;

=======
>>>>>>> ad3fb693
  //backspace
  const isBackspace =
    event.key === "Backspace" ||
    (config.capsLockBackspace && event.key === "CapsLock");
  if (isBackspace && wordsFocused) {
    handleBackspace(event);
  }

  if (event.key === "Enter" && activeFunBox === "58008" && wordsFocused) {
    event.key = " ";
  }

  //space or enter
  if (event.key === " " && wordsFocused) {
    handleSpace(event, false);
  }

  if (wordsFocused && !commandLineVisible) {
    handleAlpha(event);
  }

  let acc = Misc.roundTo2(
    (accuracyStats.correct /
      (accuracyStats.correct + accuracyStats.incorrect)) *
      100
  );
  updateLiveAcc(acc);
});

function handleTab(event) {
  if (resultCalculating) {
    event.preventDefault();
  }
  if ($("#customTextPopup .textarea").is(":focus")) {
    event.preventDefault();

    let area = $("#customTextPopup .textarea")[0];

    var start = area.selectionStart;
    var end = area.selectionEnd;

    // set textarea value to: text before caret + tab + text after caret
    area.value =
      area.value.substring(0, start) + "\t" + area.value.substring(end);

    // put caret at right position again
    area.selectionStart = area.selectionEnd = start + 1;

    // event.preventDefault();
    // $("#customTextPopup .textarea").val(
    //   $("#customTextPopup .textarea").val() + "\t"
    // );
    return;
  } else if (
    !event.ctrlKey &&
    ((!event.shiftKey && !textHasTab) ||
      (event.shiftKey && textHasTab) ||
      resultVisible) &&
    config.quickTab &&
    !$(".pageLogin").hasClass("active") &&
    !resultCalculating &&
    $("#commandLineWrapper").hasClass("hidden") &&
    $("#simplePopupWrapper").hasClass("hidden")
  ) {
    event.preventDefault();
    if ($(".pageTest").hasClass("active")) {
      if (
        (config.mode === "words" && config.words < 1000) ||
        (config.mode === "time" && config.time < 3600) ||
        config.mode === "quote" ||
        (config.mode === "custom" &&
          customText.isWordRandom &&
          customText.word < 1000) ||
        (config.mode === "custom" &&
          customText.isTimeRandom &&
          customText.time < 3600) ||
        (config.mode === "custom" &&
          !customText.isWordRandom &&
          customText.text.length < 1000)
      ) {
        if (testActive) {
          let testNow = performance.now();
          let testSeconds = Misc.roundTo2((testNow - testStart) / 1000);
          let afkseconds = keypressPerSecond.filter(
            (x) => x.count == 0 && x.mod == 0
          ).length;
          incompleteTestSeconds += testSeconds - afkseconds;
          restartCount++;
        }
        restartTest();
      } else {
        Notifications.add("Quick restart disabled for long tests", 0);
      }
    } else {
      changePage("test");
    }
  } else if (
    !config.quickTab &&
    textHasTab &&
    event.shiftKey &&
    !resultVisible
  ) {
    event.preventDefault();
    $("#restartTestButton").focus();
  }
}

function handleBackspace(event) {
  event.preventDefault();
  if (!testActive) return;
  if (
    currentInput == "" &&
    inputHistory.length > 0 &&
    currentWordElementIndex > 0
  ) {
    //if nothing is inputted and its not the first word
    if (
      (inputHistory[currentWordIndex - 1] == wordsList[currentWordIndex - 1] &&
        !config.freedomMode) ||
      $($(".word")[currentWordIndex - 1]).hasClass("hidden")
    ) {
      return;
    } else {
      if (config.confidenceMode === "on" || config.confidenceMode === "max")
        return;
      if (event["ctrlKey"] || event["altKey"]) {
        currentInput = "";
        inputHistory.pop();
        correctedHistory.pop();
      } else {
        currentInput = inputHistory.pop();
        currentCorrected = correctedHistory.pop();
        if (activeFunBox === "nospace") {
          currentInput = currentInput.substring(0, currentInput.length - 1);
        }
      }
      currentWordIndex--;
      currentWordElementIndex--;
      updateActiveElement();
      updateWordElement(!config.blindMode);
    }
  } else {
    if (config.confidenceMode === "max") return;
    if (event["ctrlKey"] || event["altKey"]) {
      let split = currentInput.replace(/ +/g, " ").split(" ");
      if (split[split.length - 1] == "") {
        split.pop();
      }
      let addspace = false;
      if (split.length > 1) {
        addspace = true;
      }
      split.pop();
      currentInput = split.join(" ");

      if (addspace) {
        currentInput += " ";
      }
    } else if (event.metaKey) {
      currentInput = "";
    } else {
      currentInput = currentInput.substring(0, currentInput.length - 1);
    }
    updateWordElement(!config.blindMode);
  }
  playClickSound();
  if (config.keymapMode === "react") {
    flashPressedKeymapKey(event.code, true);
  } else if (config.keymapMode === "next") {
    updateHighlightedKeymapKey();
  }
  updateCaretPosition();
}

function handleSpace(event, isEnter) {
  if (!testActive) return;
  if (currentInput === "") return;
  let nextWord = wordsList[currentWordIndex + 1];
  // if ((isEnter && nextWord !== "\n") && (isEnter && activeFunBox !== "58008")) return;
  // if (!isEnter && nextWord === "\n") return;
  event.preventDefault();
  let currentWord = wordsList[currentWordIndex];
  if (activeFunBox === "layoutfluid" && config.mode !== "time") {
    const layouts = ["qwerty", "dvorak", "colemak"];
    let index = 0;
    let outof = wordsList.length;
    index = Math.floor((inputHistory.length + 1) / (outof / 3));
    if (config.layout !== layouts[index] && layouts[index] !== undefined) {
      Notifications.add(`--- !!! ${layouts[index]} !!! ---`, 0);
    }
    setLayout(layouts[index]);
    setKeymapLayout(layouts[index]);
    updateHighlightedKeymapKey();
    settingsGroups.layout.updateButton();
  }
  if (config.blindMode) $("#words .word.active letter").addClass("correct");
  dontInsertSpace = true;
  if (currentWord == currentInput) {
    //correct word
    if (
      paceCaret !== null &&
      paceCaret.wordsStatus[currentWordIndex] === true &&
      !config.blindMode
    ) {
      paceCaret.wordsStatus[currentWordIndex] = undefined;
      paceCaret.correction -= currentWord.length + 1;
    }
    accuracyStats.correct++;
    inputHistory.push(currentInput);
    currentInput = "";
    currentWordIndex++;
    currentWordElementIndex++;
    updateActiveElement();
    updateCaretPosition();
    currentKeypress.count++;
    currentKeypress.words.push(currentWordIndex);
    if (activeFunBox !== "nospace") {
      playClickSound();
    }
  } else {
    //incorrect word
    if (
      paceCaret !== null &&
      paceCaret.wordsStatus[currentWordIndex] === undefined &&
      !config.blindMode
    ) {
      paceCaret.wordsStatus[currentWordIndex] = true;
      paceCaret.correction += currentWord.length + 1;
    }
    if (activeFunBox !== "nospace") {
      if (!config.playSoundOnError || config.blindMode) {
        playClickSound();
      } else {
        playErrorSound();
      }
    }
    accuracyStats.incorrect++;
    let cil = currentInput.length;
    if (cil <= wordsList[currentWordIndex].length) {
      if (cil >= currentCorrected.length) {
        currentCorrected += "_";
      } else {
        currentCorrected =
          currentCorrected.substring(0, cil) +
          "_" +
          currentCorrected.substring(cil + 1);
      }
    }
    if (config.stopOnError != "off") {
      if (config.difficulty == "expert" || config.difficulty == "master") {
        //failed due to diff when pressing space
        failTest();
        return;
      }
      if (config.stopOnError == "word") {
        currentInput += " ";
        updateWordElement(true);
        updateCaretPosition();
      }
      return;
    }
    inputHistory.push(currentInput);
    highlightBadWord(currentWordElementIndex, !config.blindMode);
    currentInput = "";
    currentWordIndex++;
    currentWordElementIndex++;
    updateActiveElement();
    updateCaretPosition();
    currentKeypress.count++;
    currentKeypress.words.push(currentWordIndex);
    if (config.difficulty == "expert" || config.difficulty == "master") {
      failTest();
      return;
    } else if (currentWordIndex == wordsList.length) {
      //submitted last word that is incorrect
      lastSecondNotRound = true;
      showResult();
      return;
    }
  }

  correctedHistory.push(currentCorrected);
  currentCorrected = "";

  if (
    !config.showAllLines ||
    config.mode == "time" ||
    (customText.isWordRandom && customText.word == 0) ||
    customText.isTimeRandom
  ) {
    let currentTop = Math.floor(
      document.querySelectorAll("#words .word")[currentWordElementIndex - 1]
        .offsetTop
    );
    let nextTop;
    try {
      nextTop = Math.floor(
        document.querySelectorAll("#words .word")[currentWordElementIndex]
          .offsetTop
      );
    } catch (e) {
      nextTop = 0;
    }

    if ((nextTop > currentTop || activeWordJumped) && !lineTransition) {
      //last word of the line
      if (currentTestLine > 0) {
        let hideBound = currentTop;
        if (activeWordJumped) {
          hideBound = activeWordTopBeforeJump;
        }
        activeWordJumped = false;

        let toHide = [];
        let wordElements = $("#words .word");
        for (let i = 0; i < currentWordElementIndex; i++) {
          if ($(wordElements[i]).hasClass("hidden")) continue;
          let forWordTop = Math.floor(wordElements[i].offsetTop);
          if (forWordTop < hideBound - 10) {
            toHide.push($($("#words .word")[i]));
          }
        }
        const wordHeight = $(document.querySelector(".word")).outerHeight(true);
        if (config.smoothLineScroll && toHide.length > 0) {
          lineTransition = true;
          $("#words").prepend(
            `<div class="smoothScroller" style="position: fixed;height:${wordHeight}px;width:100%"></div>`
          );
          $("#words .smoothScroller").animate(
            {
              height: 0,
            },
            125,
            () => {
              $("#words .smoothScroller").remove();
            }
          );
          $("#paceCaret").animate(
            {
              top: document.querySelector("#paceCaret").offsetTop - wordHeight,
            },
            125
          );
          $("#words").animate(
            {
              marginTop: `-${wordHeight}px`,
            },
            125,
            () => {
              activeWordTop = document.querySelector("#words .active")
                .offsetTop;

              currentWordElementIndex -= toHide.length;
              lineTransition = false;
              toHide.forEach((el) => el.remove());
              $("#words").css("marginTop", "0");
            }
          );
        } else {
          toHide.forEach((el) => el.remove());
          currentWordElementIndex -= toHide.length;
          $("#paceCaret").css({
            top: document.querySelector("#paceCaret").offsetTop - wordHeight,
          });
        }
      }
      currentTestLine++;
    }
  } //end of line wrap

  updateCaretPosition();

  if (config.keymapMode === "react") {
    flashPressedKeymapKey(event.code, true);
  } else if (config.keymapMode === "next") {
    updateHighlightedKeymapKey();
  }
  if (
    config.mode === "words" ||
    config.mode === "custom" ||
    config.mode === "quote"
  ) {
    updateTimer();
  }
  if (
    config.mode == "time" ||
    config.mode == "words" ||
    config.mode == "custom"
  ) {
    addWord();
  }
}

function handleAlpha(event) {
  if (
    [
      "ContextMenu",
      "Escape",
      "Shift",
      "Control",
      "Meta",
      "Alt",
      "AltGraph",
      "CapsLock",
      "Backspace",
      "PageUp",
      "PageDown",
      "Home",
      "ArrowUp",
      "ArrowLeft",
      "ArrowRight",
      "ArrowDown",
      "OS",
      "Insert",
      "Home",
      "Undefined",
      "Control",
      "Fn",
      "FnLock",
      "Hyper",
      "NumLock",
      "ScrollLock",
      "Symbol",
      "SymbolLock",
      "Super",
      "Unidentified",
      "Process",
      "Delete",
      undefined,
    ].includes(event.key)
  ) {
    currentKeypress.mod++;
    return;
  }

  //insert space for expert and master or strict space,
  //otherwise dont do anything
  if (event.key === " ") {
    if (config.difficulty !== "normal" || config.strictSpace) {
      if (dontInsertSpace) {
        dontInsertSpace = false;
        return;
      }
    } else {
      return;
    }
  }

  if (event.key === "Tab") {
    if (!textHasTab || (textHasTab && event.shiftKey)) {
      return;
    }
    event.key = "\t";
    event.preventDefault();
  }

  if (event.key === "Enter") {
    event.key = "\n";
  }

  // if (event.key.length > 1) return;
  if (/F\d+/.test(event.key)) return;
  if (/Numpad/.test(event.key)) return;
  if (/Volume/.test(event.key)) return;
  if (/Media/.test(event.key)) return;
  if (
    event.ctrlKey != event.altKey &&
    (event.ctrlKey || /Linux/.test(window.navigator.platform))
  )
    return;
  if (event.metaKey) return;
  event = emulateLayout(event);

  //start the test
  if (currentInput == "" && inputHistory.length == 0 && !testActive) {
    startTest();
  } else {
    if (!testActive) return;
  }

  setFocus(true);
  stopCaretAnimation();

  //show dead keys
  if (event.key === "Dead") {
    playClickSound();
    $(
      document.querySelector("#words .word.active").querySelectorAll("letter")[
        currentInput.length
      ]
    ).toggleClass("dead");
    return;
  }

  //check if the char typed was correct
  let thisCharCorrect;
  let nextCharInWord = wordsList[currentWordIndex].substring(
    currentInput.length,
    currentInput.length + 1
  );
  if (
    config.language === "russian" &&
    (event["key"].toLowerCase() == "e" || event["key"].toLowerCase() == "ё")
  ) {
    if (
      nextCharInWord.toLowerCase() == "e" ||
      nextCharInWord.toLowerCase() == "ё"
    ) {
      thisCharCorrect = true;
    } else {
      thisCharCorrect = false;
    }
  } else {
    if (nextCharInWord == event["key"]) {
      thisCharCorrect = true;
    } else {
      thisCharCorrect = false;
    }
  }

  if (!thisCharCorrect) {
    accuracyStats.incorrect++;
    currentError.count++;
    currentError.words.push(currentWordIndex);
    thisCharCorrect = false;
    if (!Object.keys(missedWords).includes(wordsList[currentWordIndex])) {
      missedWords[wordsList[currentWordIndex]] = 1;
    } else {
      missedWords[wordsList[currentWordIndex]]++;
    }
  } else {
    accuracyStats.correct++;
    thisCharCorrect = true;
  }

  if (thisCharCorrect) {
    playClickSound();
  } else {
    if (!config.playSoundOnError || config.blindMode) {
      playClickSound();
    } else {
      playErrorSound();
    }
  }

  //update current corrected verison. if its empty then add the current key. if its not then replace the last character with the currently pressed one / add it
  if (currentCorrected === "") {
    currentCorrected = currentInput + event["key"];
  } else {
    let cil = currentInput.length;
    if (cil >= currentCorrected.length) {
      currentCorrected += event["key"];
    } else if (!thisCharCorrect) {
      currentCorrected =
        currentCorrected.substring(0, cil) +
        event["key"] +
        currentCorrected.substring(cil + 1);
    }
  }

  currentKeypress.count++;
  currentKeypress.words.push(currentWordIndex);

  if (config.stopOnError == "letter" && !thisCharCorrect) {
    return;
  }

  //update the active word top, but only once
  if (currentInput.length === 1 && currentWordIndex === 0) {
    activeWordTop = document.querySelector("#words .active").offsetTop;
  }

  //max length of the input is 20
  if (currentInput.length < wordsList[currentWordIndex].length + 20) {
    currentInput += event["key"];
  }

  if (!thisCharCorrect && config.difficulty == "master") {
    failTest();
    return;
  }

  //keymap
  if (config.keymapMode === "react") {
    flashPressedKeymapKey(event.key, thisCharCorrect);
  } else if (config.keymapMode === "next") {
    updateHighlightedKeymapKey();
  }

  activeWordTopBeforeJump = activeWordTop;
  updateWordElement(!config.blindMode);

  //auto stop the test if the last word is correct
  let currentWord = wordsList[currentWordIndex];
  let lastindex = currentWordIndex;
  if (
    (currentWord == currentInput ||
      (config.quickEnd &&
        currentWord.length == currentInput.length &&
        config.stopOnError == "off")) &&
    lastindex == wordsList.length - 1
  ) {
    inputHistory.push(currentInput);
    currentInput = "";
    correctedHistory.push(currentCorrected);
    currentCorrected = "";
    lastSecondNotRound = true;
    showResult();
  }

  //simulate space press in nospace funbox
  if (
    (activeFunBox === "nospace" &&
      currentInput.length === wordsList[currentWordIndex].length) ||
    (event.key === "\n" && thisCharCorrect)
  ) {
    $.event.trigger({
      type: "keydown",
      which: " ".charCodeAt(0),
      key: " ",
    });
  }

  //check if the word jumped
  let newActiveTop = document.querySelector("#words .word.active").offsetTop;
  if (activeWordTopBeforeJump < newActiveTop && !lineTransition) {
    activeWordJumped = true;
  } else {
    activeWordJumped = false;
  }

  //stop the word jump by slicing off the last character, update word again
  if (activeWordJumped && currentInput.length > 1) {
    currentInput = currentInput.slice(0, -1);
    updateWordElement(!config.blindMode);
    activeWordJumped = false;
  }

  updateCaretPosition();
}

window.addEventListener("beforeunload", (event) => {
  // Cancel the event as stated by the standard.
  if (
    (config.mode === "words" && config.words < 1000) ||
    (config.mode === "time" && config.time < 3600) ||
    config.mode === "quote" ||
    (config.mode === "custom" &&
      customText.isWordRandom &&
      customText.word < 1000) ||
    (config.mode === "custom" &&
      customText.isTimeRandom &&
      customText.time < 1000) ||
    (config.mode === "custom" &&
      !customText.isWordRandom &&
      customText.text.length < 1000)
  ) {
  } else {
    if (testActive) {
      event.preventDefault();
      // Chrome requires returnValue to be set.
      event.returnValue = "";
    }
  }
});

if (firebase.app().options.projectId === "monkey-type-dev-67af4") {
  $("#top .logo .bottom").text("monkey-dev");
  $("head title").text("Monkey Dev");
  $("body").append(
    `<div class="devIndicator tr">DEV</div><div class="devIndicator bl">DEV</div>`
  );
}

if (window.location.hostname === "localhost") {
  window.onerror = function (error) {
    Notifications.add(error, -1);
  };
  $("#top .logo .top").text("localhost");
  $("head title").text($("head title").text() + " (localhost)");
  firebase.functions().useFunctionsEmulator("http://localhost:5001");
  $("body").append(
    `<div class="devIndicator tl">local</div><div class="devIndicator br">local</div>`
  );
}

manualRestart = true;
loadConfigFromCookie();
Misc.getReleasesFromGitHub();
// getPatreonNames();

$(document).on("mouseenter", "#resultWordsHistory .words .word", (e) => {
  if (resultVisible) {
    let input = $(e.currentTarget).attr("input");
    if (input != undefined)
      $(e.currentTarget).append(
        `<div class="wordInputAfter">${input
          .replace(/\t/g, "_")
          .replace(/\n/g, "_")}</div>`
      );
  }
});

$(document).on("click", "#bottom .leftright .right .current-theme", (e) => {
  if (e.shiftKey) {
    togglePresetCustomTheme();
  } else {
    // if (config.customTheme) {
    //   togglePresetCustomTheme();
    // }
    currentCommands.push(commandsThemes);
    showCommandLine();
  }
});

$(document).on("click", ".keymap .r5 #KeySpace", (e) => {
  currentCommands.push(commandsKeymapLayouts);
  showCommandLine();
});

$(document).on("mouseleave", "#resultWordsHistory .words .word", (e) => {
  $(".wordInputAfter").remove();
});

$("#wpmChart").on("mouseleave", (e) => {
  $(".wordInputAfter").remove();
});

$(document).ready(() => {
  updateFavicon(32, 14);
  $("body").css("transition", ".25s");
  if (config.quickTab) {
    $("#restartTestButton").addClass("hidden");
  }
  if (!Misc.getCookie("merchbannerclosed")) {
    $(".merchBanner").removeClass("hidden");
  } else {
    $(".merchBanner").remove();
  }
  $("#centerContent")
    .css("opacity", "0")
    .removeClass("hidden")
    .stop(true, true)
    .animate({ opacity: 1 }, 250, () => {
      if (window.location.pathname === "/verify") {
        const fragment = new URLSearchParams(window.location.hash.slice(1));
        if (fragment.has("access_token")) {
          const accessToken = fragment.get("access_token");
          const tokenType = fragment.get("token_type");
          verifyUserWhenLoggedIn = {
            accessToken: accessToken,
            tokenType: tokenType,
          };
          history.replaceState("/", null, "/");
        }
      } else if (window.location.pathname === "/account") {
        history.replaceState("/", null, "/");
      } else if (/challenge_.+/g.test(window.location.pathname)) {
        //do nothing
      } else if (window.location.pathname !== "/") {
        if (/\/tribe_.+/.test(window.location.pathname)) {
        } else {
          // let page = window.location.pathname.replace("/", "");
          // changePage(page);
        }
      }
    });
});

$(".scrollToTopButton").click((event) => {
  window.scrollTo(0, 0);
});

$(".merchBanner a").click((event) => {
  $(".merchBanner").remove();
  Misc.setCookie("merchbannerclosed", true, 365);
});

$(".merchBanner .fas").click((event) => {
  $(".merchBanner").remove();
  Misc.setCookie("merchbannerclosed", true, 365);
  Notifications.add(
    "Won't remind you anymore. Thanks for continued support <3",
    0,
    5
  );
});

$(".pageTest #copyWordsListButton").click(async (event) => {
  try {
    await navigator.clipboard.writeText(
      wordsList.slice(0, inputHistory.length).join(" ")
    );
    Notifications.add("Copied to clipboard", 0, 2);
  } catch (e) {
    Notifications.add("Could not copy to clipboard: " + e, -1);
  }
});

//stop space scrolling
window.addEventListener("keydown", function (e) {
  if (e.keyCode == 32 && e.target == document.body) {
    e.preventDefault();
  }
});

async function setupChallenge(challengeName) {
  let list = await Misc.getChallengeList();
  let challenge = list.filter((c) => c.name === challengeName)[0];
  let notitext;
  try {
    if (challenge === undefined) {
      throw "Challenge not found";
    }
    if (challenge.type === "customTime") {
      setTimeConfig(challenge.parameters[0], true);
      setMode("time", true);
      setDifficulty("normal", true);
      if (challenge.name === "englishMaster") {
        setLanguage("english_10k", true);
        setNumbers(true, true);
        setPunctuation(true, true);
      }
    }
    if (challenge.type === "customWords") {
      setWordCount(challenge.parameters[0], true);
      setMode("words", true);
      setDifficulty("normal", true);
    } else if (challenge.type === "customText") {
      customText.text = challenge.parameters[0].split(" ");
      customText.isWordRandom = challenge.parameters[1];
      customText.word = parseInt(challenge.parameters[2]);
      setMode("custom", true);
      setDifficulty("normal", true);
    } else if (challenge.type === "script") {
      let scriptdata = await fetch("/challenges/" + challenge.parameters[0]);
      scriptdata = await scriptdata.text();
      let text = scriptdata.trim();
      text = text.replace(/[\n\r\t ]/gm, " ");
      text = text.replace(/ +/gm, " ");
      customText.text = text.split(" ");
      customText.isWordRandom = false;
      setMode("custom", true);
      setDifficulty("normal", true);
      if (challenge.parameters[1] != null) {
        setTheme(challenge.parameters[1]);
      }
      if (challenge.parameters[2] != null) {
        activateFunbox(challenge.parameters[2]);
      }
    } else if (challenge.type === "accuracy") {
      setTimeConfig(0, true);
      setMode("time", true);
      setDifficulty("master", true);
    } else if (challenge.type === "funbox") {
      activateFunbox(challenge.parameters[0]);
      setDifficulty("normal", true);
      if (challenge.parameters[1] === "words") {
        setWordCount(challenge.parameters[2], true);
      } else if (challenge.parameters[1] === "time") {
        setTimeConfig(challenge.parameters[2], true);
      }
      setMode(challenge.parameters[1], true);
      if (challenge.parameters[3] !== undefined) {
        setDifficulty(challenge.parameters[3], true);
      }
    }
    manualRestart = true;
    restartTest(false, true);
    notitext = challenge.message;
    if (notitext === undefined) {
      Notifications.add(`Challenge '${challengeName}' loaded.`, 0);
    } else {
      Notifications.add("Challenge loaded. " + notitext, 0);
    }
  } catch (e) {
    Notifications.add("Something went wrong: " + e, -1);
  }
}

let ctx = $("#wpmChart");
let wpmOverTimeChart = new Chart(ctx, {
  type: "line",
  data: {
    labels: [],
    datasets: [
      {
        label: "wpm",
        data: [],
        borderColor: "rgba(125, 125, 125, 1)",
        borderWidth: 2,
        yAxisID: "wpm",
        order: 2,
        radius: 2,
      },
      {
        label: "raw",
        data: [],
        borderColor: "rgba(125, 125, 125, 1)",
        borderWidth: 2,
        yAxisID: "raw",
        order: 3,
        radius: 2,
      },
      {
        label: "errors",
        data: [],
        borderColor: "rgba(255, 125, 125, 1)",
        pointBackgroundColor: "rgba(255, 125, 125, 1)",
        borderWidth: 2,
        order: 1,
        yAxisID: "error",
        maxBarThickness: 10,
        type: "scatter",
        pointStyle: "crossRot",
        radius: function (context) {
          var index = context.dataIndex;
          var value = context.dataset.data[index];
          return value <= 0 ? 0 : 3;
        },
        pointHoverRadius: function (context) {
          var index = context.dataIndex;
          var value = context.dataset.data[index];
          return value <= 0 ? 0 : 5;
        },
      },
    ],
  },
  options: {
    tooltips: {
      titleFontFamily: "Roboto Mono",
      bodyFontFamily: "Roboto Mono",
      mode: "index",
      intersect: false,
      callbacks: {
        afterLabel: function (ti, data) {
          try {
            $(".wordInputAfter").remove();

            let wordsToHighlight =
              keypressPerSecond[parseInt(ti.xLabel) - 1].words;

            let unique = [...new Set(wordsToHighlight)];
            unique.forEach((wordIndex) => {
              let wordEl = $($("#resultWordsHistory .words .word")[wordIndex]);
              let input = wordEl.attr("input");
              if (input != undefined)
                wordEl.append(`<div class="wordInputAfter">${input}</div>`);
            });
          } catch (e) {}
        },
      },
    },
    legend: {
      display: false,
      labels: {
        defaultFontFamily: "Roboto Mono",
      },
    },
    responsive: true,
    maintainAspectRatio: false,
    scales: {
      xAxes: [
        {
          ticks: {
            fontFamily: "Roboto Mono",
            autoSkip: true,
            autoSkipPadding: 40,
          },
          display: true,
          scaleLabel: {
            display: false,
            labelString: "Seconds",
            fontFamily: "Roboto Mono",
          },
        },
      ],
      yAxes: [
        {
          id: "wpm",
          display: true,
          scaleLabel: {
            display: true,
            labelString: "Words per Minute",
            fontFamily: "Roboto Mono",
          },
          ticks: {
            fontFamily: "Roboto Mono",
            beginAtZero: true,
            min: 0,
            autoSkip: true,
            autoSkipPadding: 40,
          },
          gridLines: {
            display: true,
          },
        },
        {
          id: "raw",
          display: false,
          scaleLabel: {
            display: true,
            labelString: "Raw Words per Minute",
            fontFamily: "Roboto Mono",
          },
          ticks: {
            fontFamily: "Roboto Mono",
            beginAtZero: true,
            min: 0,
            autoSkip: true,
            autoSkipPadding: 40,
          },
          gridLines: {
            display: false,
          },
        },
        {
          id: "error",
          display: true,
          position: "right",
          scaleLabel: {
            display: true,
            labelString: "Errors",
            fontFamily: "Roboto Mono",
          },
          ticks: {
            precision: 0,
            fontFamily: "Roboto Mono",
            beginAtZero: true,
            autoSkip: true,
            autoSkipPadding: 40,
          },
          gridLines: {
            display: false,
          },
        },
      ],
    },
    annotation: {
      annotations: [],
    },
  },
});<|MERGE_RESOLUTION|>--- conflicted
+++ resolved
@@ -2868,7 +2868,6 @@
           100
       );
 
-<<<<<<< HEAD
       updateLiveAcc(acc);
 
       let progress = 0;
@@ -2885,8 +2884,6 @@
 
       mp_sendTestProgress(wpmAndRaw.wpm, acc, progress);
 
-=======
->>>>>>> ad3fb693
       if (activeFunBox === "layoutfluid" && config.mode === "time") {
         const layouts = ["qwerty", "dvorak", "colemak"];
         let index = 0;
@@ -5012,7 +5009,6 @@
     }
   } catch {}
 
-<<<<<<< HEAD
   //autofocus
   let pageTestActive = !$(".pageTest").hasClass("hidden");
   let commandLineVisible = !$("#commandLineWrapper").hasClass("hidden");
@@ -5031,8 +5027,6 @@
 
   if (MP.state >= 10 && MP.state <= 20) return;
 
-=======
->>>>>>> ad3fb693
   //backspace
   const isBackspace =
     event.key === "Backspace" ||
