//test logic
let wordsList = [];
let currentWordIndex = 0;
let currentInput = "";
let inputHistory = [];
let currentCorrected = "";
let correctedHistory = [];
let sameWordset = false;
let textHasTab = false;
let randomQuote = null;
let bailout = false;
let manualRestart = false;

//test ui
let currentWordElementIndex = 0;
let resultVisible = false;
let activeWordTop = 0;
let activeWordJumped = false;
let activeWordTopBeforeJump = 0;
let testRestarting = false;
let lineTransition = false;
let currentTestLine = 0;

//test timer
let testActive = false;
let time = 0;
let timer = null;

//funbox
let activeFunBox = "none";
let memoryFunboxTimer = null;
let memoryFunboxInterval = null;

//pace caret
let paceCaret = null;

//ui
let pageTransition = false;
let focusState = false;
let notSignedInLastResult = null;
let verifyUserWhenLoggedIn = null;
let modeBeforePractise = null;
let punctuationBeforePractise = null;
let numbersBeforePractise = null;
let selectedQuoteId = 1;

///

// let CustomText = "The quick brown fox jumps over the lazy dog".split(" ");
// let CustomText.isWordRandom = false;
// let CustomText.word = 1;

function copyResultToClipboard() {
  $(".pageTest .ssWatermark").removeClass("hidden");
  $(".pageTest .buttons").addClass("hidden");
  let src = $("#middle");
  var sourceX = src.position().left; /*X position from div#target*/
  var sourceY = src.position().top; /*Y position from div#target*/
  var sourceWidth = src.width(); /*clientWidth/offsetWidth from div#target*/
  var sourceHeight = src.height(); /*clientHeight/offsetHeight from div#target*/
  $("#notificationCenter").addClass("hidden");
  $("#commandLineMobileButton").addClass("hidden");
  $(".pageTest .loginTip").addClass("hidden");
  try {
    html2canvas(document.body, {
      backgroundColor: ThemeColors.bg,
      height: sourceHeight + 50,
      width: sourceWidth + 50,
      x: sourceX - 25,
      y: sourceY - 25,
    }).then(function (canvas) {
      canvas.toBlob(function (blob) {
        try {
          if (navigator.userAgent.toLowerCase().indexOf("firefox") > -1) {
            open(URL.createObjectURL(blob));
            $("#notificationCenter").removeClass("hidden");
            $("#commandLineMobileButton").removeClass("hidden");
            $(".pageTest .ssWatermark").addClass("hidden");
            $(".pageTest .buttons").removeClass("hidden");
            if (firebase.auth().currentUser == null)
              $(".pageTest .loginTip").removeClass("hidden");
          } else {
            navigator.clipboard
              .write([
                new ClipboardItem(
                  Object.defineProperty({}, blob.type, {
                    value: blob,
                    enumerable: true,
                  })
                ),
              ])
              .then(() => {
                $("#notificationCenter").removeClass("hidden");
                $("#commandLineMobileButton").removeClass("hidden");
                Notifications.add("Copied to clipboard", 1, 2);
                $(".pageTest .ssWatermark").addClass("hidden");
                $(".pageTest .buttons").removeClass("hidden");
                if (firebase.auth().currentUser == null)
                  $(".pageTest .loginTip").removeClass("hidden");
              });
          }
        } catch (e) {
          $("#notificationCenter").removeClass("hidden");
          $("#commandLineMobileButton").removeClass("hidden");
          Notifications.add(
            "Error saving image to clipboard: " + e.message,
            -1
          );
          $(".pageTest .ssWatermark").addClass("hidden");
          $(".pageTest .buttons").removeClass("hidden");
          if (firebase.auth().currentUser == null)
            $(".pageTest .loginTip").removeClass("hidden");
        }
      });
    });
  } catch (e) {
    $("#notificationCenter").removeClass("hidden");
    $("#commandLineMobileButton").removeClass("hidden");
    Notifications.add("Error creating image: " + e.message, -1);
    $(".pageTest .ssWatermark").addClass("hidden");
    $(".pageTest .buttons").removeClass("hidden");
    if (firebase.auth().currentUser == null)
      $(".pageTest .loginTip").removeClass("hidden");
  }
}

async function activateFunbox(funbox, mode) {
  if (testActive || resultVisible) {
    Notifications.add(
      "You can only change the funbox before starting a test.",
      0
    );
    return false;
  }
  if (Misc.getCurrentLanguage().ligatures) {
    if (funbox == "choo_choo" || funbox == "earthquake") {
      Notifications.add(
        "Current language does not support this funbox mode",
        0
      );
      activateFunbox("none", null);
      return;
    }
  }
  $("#funBoxTheme").attr("href", ``);
  $("#words").removeClass("nospace");
  // if (funbox === "none") {
  activeFunBox = "none";
  memoryFunboxInterval = clearInterval(memoryFunboxInterval);
  memoryFunboxTimer = null;
  $("#wordsWrapper").removeClass("hidden");
  // }

  if (mode === null || mode === undefined) {
    let list = await Misc.getFunboxList();
    mode = list.filter((f) => f.name === funbox)[0].type;
  }

  manualRestart = true;
  if (mode === "style") {
    if (funbox != undefined) {
      $("#funBoxTheme").attr("href", `funbox/${funbox}.css`);
      activeFunBox = funbox;
    }

    if (funbox === "simon_says") {
      setKeymapMode("next");
      settingsGroups.keymapMode.updateButton();
      restartTest();
    }

    if (
      funbox === "read_ahead" ||
      funbox === "read_ahead_easy" ||
      funbox === "read_ahead_hard"
    ) {
      setHighlightMode("letter", true);
      restartTest();
    }
  } else if (mode === "script") {
    if (funbox === "tts") {
      $("#funBoxTheme").attr("href", `funbox/simon_says.css`);
      config.keymapMode = "off";
      settingsGroups.keymapMode.updateButton();
      restartTest();
    } else if (funbox === "layoutfluid") {
      config.keymapMode = "on";
      setKeymapMode("next");
      settingsGroups.keymapMode.updateButton();
      config.savedLayout = config.layout;
      setLayout("qwerty");
      settingsGroups.layout.updateButton();
      setKeymapLayout("qwerty");
      settingsGroups.keymapLayout.updateButton();
      restartTest();
    } else if (funbox === "memory") {
      setMode("words");
      setShowAllLines(true, true);
      restartTest(false, true);
      if (config.keymapMode === "next") {
        setKeymapMode("react");
      }
    } else if (funbox === "nospace") {
      $("#words").addClass("nospace");
      setHighlightMode("letter", true);
      restartTest(false, true);
    }
    activeFunBox = funbox;
  }

  if (funbox !== "layoutfluid" || mode !== "script") {
    if (config.layout !== config.savedLayout) {
      setLayout(config.savedLayout);
      settingsGroups.layout.updateButton();
    }
  }
  updateTestModesNotice(
    sameWordset,
    textHasTab,
    paceCaret,
    activeFunBox,
    config
  );
  return true;
}

function toggleScriptFunbox(...params) {
  if (activeFunBox === "tts") {
    var msg = new SpeechSynthesisUtterance();
    msg.text = params[0];
    msg.lang = "en-US";
    window.speechSynthesis.cancel();
    window.speechSynthesis.speak(msg);
  }
}

function getuid() {
  console.error("Only share this uid with Miodec and nobody else!");
  console.log(firebase.auth().currentUser.uid);
  console.error("Only share this uid with Miodec and nobody else!");
}

function setFocus(foc) {
  if (foc && !focusState) {
    focusState = true;
    Caret.stopAnimation();
    $("#top").addClass("focus");
    $("#bottom").addClass("focus");
    $("body").css("cursor", "none");
    $("#middle").addClass("focus");
  } else if (!foc && focusState) {
    focusState = false;
    if (testActive) {
      Caret.stopAnimation();
    } else {
      Caret.startAnimation(config);
    }
    $("#top").removeClass("focus");
    $("#bottom").removeClass("focus");
    $("body").css("cursor", "default");
    $("#middle").removeClass("focus");
  }
}

async function initWords() {
  testActive = false;
  wordsList = [];
  currentWordIndex = 0;
  currentWordElementIndex = 0;
  // accuracy = {
  //   correct: 0,
  //   incorrect: 0,
  // };
  inputHistory = [];
  // correctedHistory = [];
  // currentCorrected = "";
  currentInput = "";

  let language = await Misc.getLanguage(config.language);
  if (language && language.name !== config.language) {
    config.language = "english";
  }

  if (!language) {
    config.language = "english";
    language = await Misc.getLanguage(config.language);
  }

  if (
    config.mode == "time" ||
    config.mode == "words" ||
    config.mode == "custom"
  ) {
    let wordsBound = 100;
    if (config.showAllLines) {
      if (config.mode === "custom") {
        if (CustomText.isWordRandom) {
          wordsBound = CustomText.word;
        } else if (CustomText.isTimeRandom) {
          wordsBound = 100;
        } else {
          wordsBound = CustomText.text.length;
        }
      } else if (config.mode != "time") {
        wordsBound = config.words;
      }
    } else {
      if (config.mode === "words" && config.words < wordsBound) {
        wordsBound = config.words;
      }
      if (
        config.mode == "custom" &&
        CustomText.isWordRandom &&
        CustomText.word < wordsBound
      ) {
        wordsBound = CustomText.word;
      }
      if (
        config.mode == "custom" &&
        CustomText.isTimeRandom &&
        CustomText.time < wordsBound
      ) {
        wordsBound = 100;
      }
      if (
        config.mode == "custom" &&
        !CustomText.isWordRandom &&
        CustomText.text.length < wordsBound
      ) {
        wordsBound = CustomText.text.length;
      }
    }

    if (
      (config.mode === "custom" &&
        CustomText.isWordRandom &&
        CustomText.word == 0) ||
      (config.mode === "custom" &&
        CustomText.isTimeRandom &&
        CustomText.time == 0)
    ) {
      wordsBound = 100;
    }

    if (config.mode === "words" && config.words === 0) {
      wordsBound = 100;
    }
    if (activeFunBox === "plus_one") {
      wordsBound = 2;
    }
    let wordset = language.words;
    if (config.mode == "custom") {
      wordset = CustomText.text;
    }
    for (let i = 0; i < wordsBound; i++) {
      let randomWord = wordset[Math.floor(Math.random() * wordset.length)];
      const previousWord = wordsList[i - 1];
      const previousWord2 = wordsList[i - 2];
      if (
        config.mode == "custom" &&
        (CustomText.isWordRandom || CustomText.isTimeRandom)
      ) {
        randomWord = wordset[Math.floor(Math.random() * wordset.length)];
      } else if (config.mode == "custom" && !CustomText.isWordRandom) {
        randomWord = CustomText.text[i];
      } else {
        while (
          randomWord == previousWord ||
          randomWord == previousWord2 ||
          (!config.punctuation && randomWord == "I") ||
          randomWord.indexOf(" ") > -1
        ) {
          randomWord = wordset[Math.floor(Math.random() * wordset.length)];
        }
      }

      if (activeFunBox === "rAnDoMcAsE") {
        let randomcaseword = "";
        for (let i = 0; i < randomWord.length; i++) {
          if (i % 2 != 0) {
            randomcaseword += randomWord[i].toUpperCase();
          } else {
            randomcaseword += randomWord[i];
          }
        }
        randomWord = randomcaseword;
      } else if (activeFunBox === "gibberish") {
        randomWord = Misc.getGibberish();
      } else if (activeFunBox === "58008") {
        setToggleSettings(false, true);
        randomWord = Misc.getNumbers(7);
      } else if (activeFunBox === "specials") {
        setToggleSettings(false, true);
        randomWord = Misc.getSpecials();
      } else if (activeFunBox === "ascii") {
        setToggleSettings(false, true);
        randomWord = Misc.getASCII();
      }

      if (config.punctuation) {
        randomWord = punctuateWord(previousWord, randomWord, i, wordsBound);
      }
      if (config.numbers) {
        if (Math.random() < 0.1) {
          randomWord = Misc.getNumbers(4);
        }
      }

      if (/\t/g.test(randomWord)) {
        textHasTab = true;
      }

      wordsList.push(randomWord);
    }
  } else if (config.mode == "quote") {
    // setLanguage(config.language.replace(/_\d*k$/g, ""), true);

    let quotes = await Misc.getQuotes(config.language.replace(/_\d*k$/g, ""));

    if (quotes.length === 0) {
      Notifications.add(
        `No ${config.language.replace(/_\d*k$/g, "")} quotes found`,
        0
      );
      testRestarting = false;
      setMode("words");
      restartTest();
      return;
    }

    let rq;
    if (config.quoteLength != -2) {
      let quoteLengths = config.quoteLength;
      let groupIndex;
      if (quoteLengths.length > 1) {
        groupIndex =
          quoteLengths[Math.floor(Math.random() * quoteLengths.length)];
        while (quotes.groups[groupIndex].length === 0) {
          groupIndex =
            quoteLengths[Math.floor(Math.random() * quoteLengths.length)];
        }
      } else {
        groupIndex = quoteLengths[0];
        if (quotes.groups[groupIndex].length === 0) {
          Notifications.add("No quotes found for selected quote length", 0);
          testRestarting = false;
          return;
        }
      }

      rq =
        quotes.groups[groupIndex][
          Math.floor(Math.random() * quotes.groups[groupIndex].length)
        ];
      if (randomQuote != null && rq.id === randomQuote.id) {
        rq =
          quotes.groups[groupIndex][
            Math.floor(Math.random() * quotes.groups[groupIndex].length)
          ];
      }
    } else {
      quotes.groups.forEach((group) => {
        let filtered = group.filter((quote) => quote.id == selectedQuoteId);
        if (filtered.length > 0) {
          rq = filtered[0];
        }
      });
      if (rq == undefined) {
        rq = quotes.groups[0][0];
        Notifications.add("Quote Id Does Not Exist", 0);
      }
    }
    randomQuote = rq;
    randomQuote.text = randomQuote.text.replace(/ +/gm, " ");
    randomQuote.text = randomQuote.text.replace(/\\\\t/gm, "\t");
    randomQuote.text = randomQuote.text.replace(/\\\\n/gm, "\n");
    randomQuote.text = randomQuote.text.replace(/\\t/gm, "\t");
    randomQuote.text = randomQuote.text.replace(/\\n/gm, "\n");
    randomQuote.text = randomQuote.text.replace(/( *(\r\n|\r|\n) *)/g, "\n ");
    let w = randomQuote.text.trim().split(" ");
    for (let i = 0; i < w.length; i++) {
      if (/\t/g.test(w[i])) {
        textHasTab = true;
      }
      wordsList.push(w[i]);
    }
  }
  //handle right-to-left languages
  if (language.leftToRight) {
    arrangeCharactersLeftToRight();
  } else {
    arrangeCharactersRightToLeft();
  }
  if (language.ligatures) {
    $("#words").addClass("withLigatures");
  } else {
    $("#words").removeClass("withLigatures");
  }
  // if (config.mode == "zen") {
  //   // Creating an empty active word element for zen mode
  //   $("#words").append('<div class="word active"></div>');
  //   $("#words").css("height", "auto");
  //   $("#wordsWrapper").css("height", "auto");
  // } else {
  showWords();
  // }
}

function arrangeCharactersRightToLeft() {
  $("#words").addClass("rightToLeftTest");
}

function arrangeCharactersLeftToRight() {
  $("#words").removeClass("rightToLeftTest");
}

function setToggleSettings(state, nosave) {
  setPunctuation(state, nosave);
  setNumbers(state, nosave);
}

function emulateLayout(event) {
  function emulatedLayoutShouldShiftKey(event, newKeyPreview) {
    if (config.capsLockBackspace) return event.shiftKey;
    const isCapsLockHeld = event.originalEvent.getModifierState("CapsLock");
    if (isCapsLockHeld)
      return Misc.isASCIILetter(newKeyPreview) !== event.shiftKey;
    return event.shiftKey;
  }

  function replaceEventKey(event, keyCode) {
    const newKey = String.fromCharCode(keyCode);
    event.keyCode = keyCode;
    event.charCode = keyCode;
    event.which = keyCode;
    event.key = newKey;
    event.code = "Key" + newKey.toUpperCase();
  }

  let newEvent = event;

  try {
    if (config.layout === "default") {
      //override the caps lock modifier for the default layout if needed
      if (config.capsLockBackspace && Misc.isASCIILetter(newEvent.key)) {
        replaceEventKey(
          newEvent,
          newEvent.shiftKey
            ? newEvent.key.toUpperCase().charCodeAt(0)
            : newEvent.key.toLowerCase().charCodeAt(0)
        );
      }
      return newEvent;
    }
    const keyEventCodes = [
      "Backquote",
      "Digit1",
      "Digit2",
      "Digit3",
      "Digit4",
      "Digit5",
      "Digit6",
      "Digit7",
      "Digit8",
      "Digit9",
      "Digit0",
      "Minus",
      "Equal",
      "KeyQ",
      "KeyW",
      "KeyE",
      "KeyR",
      "KeyT",
      "KeyY",
      "KeyU",
      "KeyI",
      "KeyO",
      "KeyP",
      "BracketLeft",
      "BracketRight",
      "Backslash",
      "KeyA",
      "KeyS",
      "KeyD",
      "KeyF",
      "KeyG",
      "KeyH",
      "KeyJ",
      "KeyK",
      "KeyL",
      "Semicolon",
      "Quote",
      "IntlBackslash",
      "KeyZ",
      "KeyX",
      "KeyC",
      "KeyV",
      "KeyB",
      "KeyN",
      "KeyM",
      "Comma",
      "Period",
      "Slash",
      "Space",
    ];
    const layoutMap = layouts[config.layout].keys;

    let mapIndex;
    for (let i = 0; i < keyEventCodes.length; i++) {
      if (newEvent.code == keyEventCodes[i]) {
        mapIndex = i;
      }
    }
    const newKeyPreview = layoutMap[mapIndex][0];
    const shift = emulatedLayoutShouldShiftKey(newEvent, newKeyPreview) ? 1 : 0;
    const newKey = layoutMap[mapIndex][shift];
    replaceEventKey(newEvent, newKey.charCodeAt(0));
  } catch (e) {
    return event;
  }
  return newEvent;
}

function punctuateWord(previousWord, currentWord, index, maxindex) {
  let word = currentWord;

  if (
    (index == 0 ||
      Misc.getLastChar(previousWord) == "." ||
      Misc.getLastChar(previousWord) == "?" ||
      Misc.getLastChar(previousWord) == "!") &&
    config.language.split("_")[0] != "code"
  ) {
    //always capitalise the first word or if there was a dot unless using a code alphabet
    word = Misc.capitalizeFirstLetter(word);
  } else if (
    (Math.random() < 0.1 &&
      Misc.getLastChar(previousWord) != "." &&
      Misc.getLastChar(previousWord) != "," &&
      index != maxindex - 2) ||
    index == maxindex - 1
  ) {
    let rand = Math.random();
    if (rand <= 0.8) {
      word += ".";
    } else if (rand > 0.8 && rand < 0.9) {
      if (config.language.split("_")[0] == "french") {
        word = "?";
      } else {
        word += "?";
      }
    } else {
      if (config.language.split("_")[0] == "french") {
        word = "!";
      } else {
        word += "!";
      }
    }
  } else if (
    Math.random() < 0.01 &&
    Misc.getLastChar(previousWord) != "," &&
    Misc.getLastChar(previousWord) != "." &&
    config.language.split("_")[0] !== "russian"
  ) {
    word = `"${word}"`;
  } else if (
    Math.random() < 0.011 &&
    Misc.getLastChar(previousWord) != "," &&
    Misc.getLastChar(previousWord) != "." &&
    config.language.split("_")[0] !== "russian"
  ) {
    word = `'${word}'`;
  } else if (
    Math.random() < 0.012 &&
    Misc.getLastChar(previousWord) != "," &&
    Misc.getLastChar(previousWord) != "."
  ) {
    if (config.language.split("_")[0] == "code") {
      let r = Math.random();
      if (r < 0.25) {
        word = `(${word})`;
      } else if (r < 0.5) {
        word = `{${word}}`;
      } else if (r < 0.75) {
        word = `[${word}]`;
      } else {
        word = `<${word}>`;
      }
    } else {
      word = `(${word})`;
    }
  } else if (Math.random() < 0.013) {
    if (config.language.split("_")[0] == "french") {
      word = ":";
    } else {
      word += ":";
    }
  } else if (
    Math.random() < 0.014 &&
    Misc.getLastChar(previousWord) != "," &&
    Misc.getLastChar(previousWord) != "." &&
    previousWord != "-"
  ) {
    word = "-";
  } else if (
    Math.random() < 0.015 &&
    Misc.getLastChar(previousWord) != "," &&
    Misc.getLastChar(previousWord) != "." &&
    Misc.getLastChar(previousWord) != ";"
  ) {
    if (config.language.split("_")[0] == "french") {
      word = ";";
    } else {
      word += ";";
    }
  } else if (Math.random() < 0.2 && Misc.getLastChar(previousWord) != ",") {
    word += ",";
  } else if (Math.random() < 0.25 && config.language.split("_")[0] == "code") {
    let specials = ["{", "}", "[", "]", "(", ")", ";", "=", "%", "/"];

    word = specials[Math.floor(Math.random() * 10)];
  }
  return word;
}

function addWord() {
  let bound = 100;
  if (activeFunBox === "plus_one") bound = 1;
  if (
    wordsList.length - inputHistory.length > bound ||
    (config.mode === "words" &&
      wordsList.length >= config.words &&
      config.words > 0) ||
    (config.mode === "custom" &&
      CustomText.isWordRandom &&
      wordsList.length >= CustomText.word &&
      CustomText.word != 0) ||
    (config.mode === "custom" &&
      !CustomText.isWordRandom &&
      wordsList.length >= CustomText.text.length)
  )
    return;
  const language =
    config.mode !== "custom"
      ? Misc.getCurrentLanguage()
      : {
          //borrow the direction of the current language
          leftToRight: Misc.getCurrentLanguage().leftToRight,
          words: CustomText.text,
        };
  const wordset = language.words;
  let randomWord = wordset[Math.floor(Math.random() * wordset.length)];
  const previousWord = wordsList[wordsList.length - 1];
  const previousWordStripped = previousWord
    .replace(/[.?!":\-,]/g, "")
    .toLowerCase();
  const previousWord2Stripped = wordsList[wordsList.length - 2]
    .replace(/[.?!":\-,]/g, "")
    .toLowerCase();

  if (
    config.mode === "custom" &&
    CustomText.isWordRandom &&
    wordset.length < 3
  ) {
    randomWord = wordset[Math.floor(Math.random() * wordset.length)];
  } else if (config.mode == "custom" && !CustomText.isWordRandom) {
    randomWord = CustomText.text[wordsList.length];
  } else {
    while (
      previousWordStripped == randomWord ||
      previousWord2Stripped == randomWord ||
      randomWord.indexOf(" ") > -1 ||
      (!config.punctuation && randomWord == "I")
    ) {
      randomWord = wordset[Math.floor(Math.random() * wordset.length)];
    }
  }

  if (activeFunBox === "rAnDoMcAsE") {
    let randomcaseword = "";
    for (let i = 0; i < randomWord.length; i++) {
      if (i % 2 != 0) {
        randomcaseword += randomWord[i].toUpperCase();
      } else {
        randomcaseword += randomWord[i];
      }
    }
    randomWord = randomcaseword;
  } else if (activeFunBox === "gibberish") {
    randomWord = Misc.getGibberish();
  } else if (activeFunBox === "58008") {
    randomWord = Misc.getNumbers(7);
  } else if (activeFunBox === "specials") {
    randomWord = Misc.getSpecials();
  } else if (activeFunBox === "ascii") {
    randomWord = Misc.getASCII();
  }

  if (config.punctuation && config.mode != "custom") {
    randomWord = punctuateWord(previousWord, randomWord, wordsList.length, 0);
  }
  if (config.numbers && config.mode != "custom") {
    if (Math.random() < 0.1) {
      randomWord = Misc.getNumbers(4);
    }
  }

  wordsList.push(randomWord);

  let w = "<div class='word'>";
  for (let c = 0; c < randomWord.length; c++) {
    w += "<letter>" + randomWord.charAt(c) + "</letter>";
  }
  w += "</div>";
  $("#words").append(w);
}

function showWords() {
  $("#words").empty();

  let wordsHTML = "";
  let newlineafter = false;
  if (config.mode !== "zen") {
    for (let i = 0; i < wordsList.length; i++) {
      newlineafter = false;
      wordsHTML += `<div class='word'>`;
      for (let c = 0; c < wordsList[i].length; c++) {
        if (wordsList[i].charAt(c) === "\t") {
          wordsHTML += `<letter class='tabChar'><i class="fas fa-long-arrow-alt-right"></i></letter>`;
        } else if (wordsList[i].charAt(c) === "\n") {
          newlineafter = true;
          wordsHTML += `<letter class='nlChar'><i class="fas fa-angle-down"></i></letter>`;
        } else {
          wordsHTML += "<letter>" + wordsList[i].charAt(c) + "</letter>";
        }
      }
      wordsHTML += "</div>";
      if (newlineafter) wordsHTML += "<div class='newline'></div>";
    }
  } else {
    wordsHTML =
      '<div class="word">word height</div><div class="word active"></div>';
  }

  $("#words").html(wordsHTML);

  $("#wordsWrapper").removeClass("hidden");
  const wordHeight = $(document.querySelector(".word")).outerHeight(true);
  const wordsHeight = $(document.querySelector("#words")).outerHeight(true);
  if (
    config.showAllLines &&
    config.mode != "time" &&
    !(CustomText.isWordRandom && CustomText.word == 0) &&
    !CustomText.isTimeRandom
  ) {
    $("#words").css("height", "auto");
    $("#wordsWrapper").css("height", "auto");
    let nh = wordHeight * 3;

    if (nh > wordsHeight) {
      nh = wordsHeight;
    }
    $(".outOfFocusWarning").css("line-height", nh + "px");
  } else {
    $("#words")
      .css("height", wordHeight * 4 + "px")
      .css("overflow", "hidden");
    $("#wordsWrapper")
      .css("height", wordHeight * 3 + "px")
      .css("overflow", "hidden");
    $(".outOfFocusWarning").css("line-height", wordHeight * 3 + "px");
  }

  if (config.mode === "zen") {
    $(document.querySelector(".word")).remove();
  }

  if (config.keymapMode === "next") {
    updateHighlightedKeymapKey();
  }

  updateActiveElement();
  Caret.updatePosition(currentInput, config);
}

(function (history) {
  var pushState = history.pushState;
  history.pushState = function (state) {
    if (activeFunBox === "memory" && state !== "/") {
      memoryFunboxInterval = clearInterval(memoryFunboxInterval);
      memoryFunboxTimer = null;
    }
    return pushState.apply(history, arguments);
  };
})(window.history);

function updateActiveElement(backspace) {
  let active = document.querySelector("#words .active");
  if (config.mode == "zen" && backspace) {
    active.remove();
  } else if (active !== null) {
    if (config.highlightMode == "word") {
      active.querySelectorAll("letter").forEach((e) => {
        e.classList.remove("correct");
      });
    }
    active.classList.remove("active");
  }
  try {
    let activeWord = document.querySelectorAll("#words .word")[
      currentWordElementIndex
    ];
    activeWord.classList.add("active");
    activeWord.classList.remove("error");
    activeWordTop = document.querySelector("#words .active").offsetTop;
    if (config.highlightMode == "word") {
      activeWord.querySelectorAll("letter").forEach((e) => {
        e.classList.add("correct");
      });
    }
  } catch (e) {}
  toggleScriptFunbox(wordsList[currentWordIndex]);
}

function updateWordElement(showError) {
  // if (config.mode == "zen") return;

  let input = currentInput;
  let wordAtIndex;
  let currentWord;
  wordAtIndex = document.querySelector("#words .word.active");
  currentWord = wordsList[currentWordIndex];
  let ret = "";

  let newlineafter = false;

  if (config.mode === "zen") {
    for (let i = 0; i < currentInput.length; i++) {
      if (currentInput[i] === "\t") {
        ret += `<letter class='tabChar correct'><i class="fas fa-long-arrow-alt-right"></i></letter>`;
      } else if (currentInput[i] === "\n") {
        newlineafter = true;
        ret += `<letter class='nlChar correct'><i class="fas fa-angle-down"></i></letter>`;
      } else {
        ret += `<letter class="correct">` + currentInput[i] + `</letter>`;
      }
    }
  } else {
    if (config.highlightMode == "word") {
      //only for word highlight

      let correctSoFar = false;
      if (currentWord.slice(0, input.length) == input) {
        // this is when input so far is correct
        correctSoFar = true;
      }
      let classString = correctSoFar ? "correct" : "incorrect";
      if (config.blindMode) {
        classString = "correct";
      }

      //show letters in the current word
      for (let i = 0; i < currentWord.length; i++) {
        ret += `<letter class="${classString}">` + currentWord[i] + `</letter>`;
      }

      //show any extra letters if hide extra letters is disabled
      if (
        currentInput.length > currentWord.length &&
        !config.hideExtraLetters
      ) {
        for (let i = currentWord.length; i < currentInput.length; i++) {
          let letter = currentInput[i];
          if (letter == " ") {
            letter = "_";
          }
          ret += `<letter class="${classString}">${letter}</letter>`;
        }
      }
    } else {
      for (let i = 0; i < input.length; i++) {
        let charCorrect;
        if (currentWord[i] == input[i]) {
          charCorrect = true;
        } else {
          charCorrect = false;
        }

        let currentLetter = currentWord[i];
        let tabChar = "";
        let nlChar = "";
        if (currentLetter === "\t") {
          tabChar = "tabChar";
          currentLetter = `<i class="fas fa-long-arrow-alt-right"></i>`;
        } else if (currentLetter === "\n") {
          nlChar = "nlChar";
          currentLetter = `<i class="fas fa-angle-down"></i>`;
        }

        if (charCorrect) {
          ret += `<letter class="correct ${tabChar}${nlChar}">${currentLetter}</letter>`;
        } else {
          // if (config.difficulty == "master") {
          //   if (!resultVisible) {
          //     failTest();
          //   }
          // }
          if (!showError) {
            if (currentLetter !== undefined) {
              ret += `<letter class="correct ${tabChar}${nlChar}">${currentLetter}</letter>`;
            }
          } else {
            if (currentLetter == undefined) {
              if (!config.hideExtraLetters) {
                let letter = input[i];
                if (letter == " " || letter == "\t" || letter == "\n") {
                  letter = "_";
                }
                ret += `<letter class="incorrect extra ${tabChar}${nlChar}">${letter}</letter>`;
              }
            } else {
              ret +=
                `<letter class="incorrect ${tabChar}${nlChar}">` +
                currentLetter +
                (config.indicateTypos ? `<hint>${input[i]}</hint>` : "") +
                "</letter>";
            }
          }
        }
      }

      if (input.length < currentWord.length) {
        for (let i = input.length; i < currentWord.length; i++) {
          if (currentWord[i] === "\t") {
            ret += `<letter class='tabChar'><i class="fas fa-long-arrow-alt-right"></i></letter>`;
          } else if (currentWord[i] === "\n") {
            ret += `<letter class='nlChar'><i class="fas fa-angle-down"></i></letter>`;
          } else {
            ret += "<letter>" + currentWord[i] + "</letter>";
          }
        }
      }
    }
  }
  wordAtIndex.innerHTML = ret;
  if (newlineafter) $("#words").append("<div class='newline'></div>");
}

function highlightBadWord(index, showError) {
  if (!showError) return;
  $($("#words .word")[index]).addClass("error");
}

function showTimer() {
  let op = config.showTimerProgress ? config.timerOpacity : 0;
  if (config.mode != "zen" && config.timerStyle === "bar") {
    $("#timerWrapper").stop(true, true).removeClass("hidden").animate(
      {
        opacity: op,
      },
      125
    );
  } else if (config.timerStyle === "text") {
    $("#timerNumber")
      .stop(true, true)
      .removeClass("hidden")
      .css("opacity", 0)
      .animate(
        {
          opacity: op,
        },
        125
      );
  } else if (config.mode == "zen" || config.timerStyle === "mini") {
    if (op > 0) {
      $("#miniTimerAndLiveWpm .time")
        .stop(true, true)
        .removeClass("hidden")
        .animate(
          {
            opacity: op,
          },
          125
        );
    }
  }
}

function hideTimer() {
  $("#timerWrapper").stop(true, true).animate(
    {
      opacity: 0,
    },
    125
  );
  $("#miniTimerAndLiveWpm .time")
    .stop(true, true)
    .animate(
      {
        opacity: 0,
      },
      125,
      () => {
        $("#miniTimerAndLiveWpm .time").addClass("hidden");
      }
    );
  $("#timerNumber").stop(true, true).animate(
    {
      opacity: 0,
    },
    125
  );
}

function restartTimer() {
  if (config.timerStyle === "bar") {
    if (config.mode === "time") {
      $("#timer").stop(true, true).animate(
        {
          width: "100vw",
        },
        0
      );
    } else if (config.mode === "words" || config.mode === "custom") {
      $("#timer").stop(true, true).animate(
        {
          width: "0vw",
        },
        0
      );
    }
  }
}

function updateTimer() {
  if (!config.showTimerProgress) return;
  if (
    config.mode === "time" ||
    (config.mode === "custom" && CustomText.isTimeRandom)
  ) {
    let maxtime = config.time;
    if (config.mode === "custom" && CustomText.isTimeRandom) {
      maxtime = CustomText.time;
    }
    if (config.timerStyle === "bar") {
      let percent = 100 - ((time + 1) / maxtime) * 100;
      $("#timer")
        .stop(true, true)
        .animate(
          {
            width: percent + "vw",
          },
          1000,
          "linear"
        );
    } else if (config.timerStyle === "text") {
      let displayTime = Misc.secondsToString(maxtime - time);
      if (maxtime === 0) {
        displayTime = Misc.secondsToString(time);
      }
      $("#timerNumber").html("<div>" + displayTime + "</div>");
    } else if (config.timerStyle === "mini") {
      let displayTime = Misc.secondsToString(maxtime - time);
      if (maxtime === 0) {
        displayTime = Misc.secondsToString(time);
      }
      $("#miniTimerAndLiveWpm .time").html(displayTime);
    }
  } else if (
    config.mode === "words" ||
    config.mode === "custom" ||
    config.mode === "quote"
  ) {
    if (config.timerStyle === "bar") {
      let outof = wordsList.length;
      if (config.mode === "words") {
        outof = config.words;
      }
      if (config.mode === "custom") {
        if (CustomText.isWordRandom) {
          outof = CustomText.word;
        } else {
          outof = CustomText.text.length;
        }
      }
      let percent = Math.floor(((currentWordIndex + 1) / outof) * 100);
      $("#timer")
        .stop(true, true)
        .animate(
          {
            width: percent + "vw",
          },
          250
        );
    } else if (config.timerStyle === "text") {
      let outof = wordsList.length;
      if (config.mode === "words") {
        outof = config.words;
      }
      if (config.mode === "custom") {
        if (CustomText.isWordRandom) {
          outof = CustomText.word;
        } else {
          outof = CustomText.text.length;
        }
      }
      if (outof === 0) {
        $("#timerNumber").html("<div>" + `${inputHistory.length}` + "</div>");
      } else {
        $("#timerNumber").html(
          "<div>" + `${inputHistory.length}/${outof}` + "</div>"
        );
      }
    } else if (config.timerStyle === "mini") {
      let outof = wordsList.length;
      if (config.mode === "words") {
        outof = config.words;
      }
      if (config.mode === "custom") {
        if (CustomText.isWordRandom) {
          outof = CustomText.word;
        } else {
          outof = CustomText.text.length;
        }
      }
      if (config.words === 0) {
        $("#miniTimerAndLiveWpm .time").html(`${inputHistory.length}`);
      } else {
        $("#miniTimerAndLiveWpm .time").html(`${inputHistory.length}/${outof}`);
      }
    }
  } else if (config.mode == "zen") {
    if (config.timerStyle === "text") {
      $("#timerNumber").html("<div>" + `${inputHistory.length}` + "</div>");
    } else {
      $("#miniTimerAndLiveWpm .time").html(`${inputHistory.length}`);
    }
  }
}

function hideKeymap() {
  $(".keymap").addClass("hidden");
  // $("#liveWpm").removeClass("lower");
}

function showKeymap() {
  $(".keymap").removeClass("hidden");
  // $("#liveWpm").addClass("lower");
}

function flashPressedKeymapKey(key, correct) {
  if (key == undefined) return;
  switch (key) {
    case "\\":
    case "|":
      key = "#KeyBackslash";
      break;
    case "}":
    case "]":
      key = "#KeyRightBracket";
      break;
    case "{":
    case "[":
      key = "#KeyLeftBracket";
      break;
    case '"':
    case "'":
      key = "#KeyQuote";
      break;
    case ":":
    case ";":
      key = "#KeySemicolon";
      break;
    case "<":
    case ",":
      key = "#KeyComma";
      break;
    case ">":
    case ".":
      key = "#KeyPeriod";
      break;
    case "?":
    case "/":
      key = "#KeySlash";
      break;
    case "" || "Space":
      key = "#KeySpace";
      break;
    default:
      key = `#Key${key.toUpperCase()}`;
  }

  if (key == "#KeySpace") {
    key = ".key-split-space";
  }

  try {
    if (correct || config.blindMode) {
      $(key)
        .stop(true, true)
        .css({
          color: ThemeColors.bg,
          backgroundColor: ThemeColors.main,
          borderColor: ThemeColors.main,
        })
        .animate(
          {
            color: ThemeColors.sub,
            backgroundColor: "transparent",
            borderColor: ThemeColors.sub,
          },
          500,
          "easeOutExpo"
        );
    } else {
      $(key)
        .stop(true, true)
        .css({
          color: ThemeColors.bg,
          backgroundColor: ThemeColors.error,
          borderColor: ThemeColors.error,
        })
        .animate(
          {
            color: ThemeColors.sub,
            backgroundColor: "transparent",
            borderColor: ThemeColors.sub,
          },
          500,
          "easeOutExpo"
        );
    }
  } catch (e) {}
}

function updateHighlightedKeymapKey() {
  try {
    if ($(".active-key") != undefined) {
      $(".active-key").removeClass("active-key");
    }

    var currentKey = wordsList[currentWordIndex]
      .substring(currentInput.length, currentInput.length + 1)
      .toString()
      .toUpperCase();

    let highlightKey;
    switch (currentKey) {
      case "\\":
      case "|":
        highlightKey = "#KeyBackslash";
        break;
      case "}":
      case "]":
        highlightKey = "#KeyRightBracket";
        break;
      case "{":
      case "[":
        highlightKey = "#KeyLeftBracket";
        break;
      case '"':
      case "'":
        highlightKey = "#KeyQuote";
        break;
      case ":":
      case ";":
        highlightKey = "#KeySemicolon";
        break;
      case "<":
      case ",":
        highlightKey = "#KeyComma";
        break;
      case ">":
      case ".":
        highlightKey = "#KeyPeriod";
        break;
      case "?":
      case "/":
        highlightKey = "#KeySlash";
        break;
      case "":
        highlightKey = "#KeySpace";
        break;
      default:
        highlightKey = `#Key${currentKey}`;
    }

    $(highlightKey).addClass("active-key");
    if (highlightKey === "#KeySpace") {
      $("#KeySpace2").addClass("active-key");
    }
  } catch (e) {
    console.log("could not update highlighted keymap key: " + e.message);
  }
}

function countChars() {
  let correctWordChars = 0;
  let correctChars = 0;
  let incorrectChars = 0;
  let extraChars = 0;
  let missedChars = 0;
  let spaces = 0;
  let correctspaces = 0;
  for (let i = 0; i < inputHistory.length; i++) {
    let word = config.mode == "zen" ? inputHistory[i] : wordsList[i];
    if (inputHistory[i] === "") {
      //last word that was not started
      continue;
    }
    if (inputHistory[i] == word) {
      //the word is correct
      correctWordChars += word.length;
      correctChars += word.length;
      if (
        i < inputHistory.length - 1 &&
        Misc.getLastChar(inputHistory[i]) !== "\n"
      ) {
        correctspaces++;
      }
    } else if (inputHistory[i].length >= word.length) {
      //too many chars
      for (let c = 0; c < inputHistory[i].length; c++) {
        if (c < word.length) {
          //on char that still has a word list pair
          if (inputHistory[i][c] == word[c]) {
            correctChars++;
          } else {
            incorrectChars++;
          }
        } else {
          //on char that is extra
          extraChars++;
        }
      }
    } else {
      //not enough chars
      let toAdd = {
        correct: 0,
        incorrect: 0,
        missed: 0,
      };
      for (let c = 0; c < word.length; c++) {
        if (c < inputHistory[i].length) {
          //on char that still has a word list pair
          if (inputHistory[i][c] == word[c]) {
            toAdd.correct++;
          } else {
            toAdd.incorrect++;
          }
        } else {
          //on char that is extra
          toAdd.missed++;
        }
      }
      correctChars += toAdd.correct;
      incorrectChars += toAdd.incorrect;
      if (i === inputHistory.length - 1 && config.mode == "time") {
        //last word - check if it was all correct - add to correct word chars
        if (toAdd.incorrect === 0) correctWordChars += toAdd.correct;
      } else {
        missedChars += toAdd.missed;
      }
    }
    if (i < inputHistory.length - 1) {
      spaces++;
    }
  }
  if (activeFunBox === "nospace") {
    spaces = 0;
    correctspaces = 0;
  }
  return {
    spaces: spaces,
    correctWordChars: correctWordChars,
    allCorrectChars: correctChars,
    incorrectChars:
      config.mode == "zen" ? TestStats.accuracy.incorrect : incorrectChars,
    extraChars: extraChars,
    missedChars: missedChars,
    correctSpaces: correctspaces,
  };
}

function calculateStats() {
  let testSeconds = TestStats.calculateTestSeconds();
  let chars = countChars();
  let wpm = Misc.roundTo2(
    ((chars.correctWordChars + chars.correctSpaces) * (60 / testSeconds)) / 5
  );
  let wpmraw = Misc.roundTo2(
    ((chars.allCorrectChars +
      chars.spaces +
      chars.incorrectChars +
      chars.extraChars) *
      (60 / testSeconds)) /
      5
  );
  let acc = Misc.roundTo2(TestStats.calculateAccuracy());
  return {
    wpm: isNaN(wpm) ? 0 : wpm,
    wpmRaw: isNaN(wpmraw) ? 0 : wpmraw,
    acc: acc,
    correctChars: chars.correctWordChars,
    incorrectChars: chars.incorrectChars,
    missedChars: chars.missedChars,
    extraChars: chars.extraChars,
    allChars:
      chars.allCorrectChars +
      chars.spaces +
      chars.incorrectChars +
      chars.extraChars,
    time: testSeconds,
    spaces: chars.spaces,
    correctSpaces: chars.correctSpaces,
  };
}

function hideCrown() {
  $("#result .stats .wpm .crown").css("opacity", 0).addClass("hidden");
}

function showCrown() {
  $("#result .stats .wpm .crown")
    .removeClass("hidden")
    .css("opacity", "0")
    .animate(
      {
        opacity: 1,
      },
      250,
      "easeOutCubic"
    );
}

function failTest() {
  inputHistory.push(currentInput);
  correctedHistory.push(currentCorrected);
  TestStats.pushKeypressesToHistory();
  TestStats.setLastSecondNotRound();
  showResult(true);
  let testSeconds = TestStats.calculateTestSeconds(performance.now());
  let afkseconds = TestStats.calculateAfkSeconds();
  TestStats.incrementIncompleteSeconds(testSeconds - afkseconds);
  TestStats.incrementRestartCount();
}

let resultCalculating = false;
function showResult(difficultyFailed = false) {
  if (!testActive) return;
  if (config.mode == "zen" && currentInput.length != 0) {
    inputHistory.push(currentInput);
    correctedHistory.push(currentCorrected);
  }

  resultCalculating = true;
  resultVisible = true;
  TestStats.setEnd(performance.now());
  testActive = false;
  setFocus(false);
  Caret.hide();
  hideLiveWpm();
  hideLiveAcc();
  hideTimer();
  hideKeymap();
  let stats = calculateStats();
  if (stats === undefined) {
    stats = {
      wpm: 0,
      wpmRaw: 0,
      acc: 0,
      correctChars: 0,
      incorrectChars: 0,
      missedChars: 0,
      extraChars: 0,
      time: 0,
      spaces: 0,
      correctSpaces: 0,
    };
  }
  let inf = false;
  if (stats.wpm >= 1000) {
    inf = true;
  }
  clearTimeout(timer);
  let testtime = stats.time;
  let afkseconds = TestStats.calculateAfkSeconds();
  let afkSecondsPercent = Misc.roundTo2((afkseconds / testtime) * 100);

  ChartController.result.options.annotation.annotations = [];

  $("#result #resultWordsHistory").addClass("hidden");

  if (config.alwaysShowDecimalPlaces) {
    if (config.alwaysShowCPM == false) {
      $("#result .stats .wpm .top .text").text("wpm");
      if (inf) {
        $("#result .stats .wpm .bottom").text("Infinite");
      } else {
        $("#result .stats .wpm .bottom").text(Misc.roundTo2(stats.wpm));
      }
      $("#result .stats .raw .bottom").text(Misc.roundTo2(stats.wpmRaw));
      $("#result .stats .wpm .bottom").attr(
        "aria-label",
        Misc.roundTo2(stats.wpm * 5) + " cpm"
      );
    } else {
      $("#result .stats .wpm .top .text").text("cpm");
      if (inf) {
        $("#result .stats .wpm .bottom").text("Infinite");
      } else {
        $("#result .stats .wpm .bottom").text(Misc.roundTo2(stats.wpm * 5));
      }
      $("#result .stats .raw .bottom").text(Misc.roundTo2(stats.wpmRaw * 5));
      $("#result .stats .wpm .bottom").attr(
        "aria-label",
        Misc.roundTo2(stats.wpm) + " wpm"
      );
    }

    $("#result .stats .acc .bottom").text(Misc.roundTo2(stats.acc) + "%");
    let time = Misc.roundTo2(testtime) + "s";
    if (testtime > 61) {
      time = Misc.secondsToString(Misc.roundTo2(testtime));
    }
    $("#result .stats .time .bottom .text").text(time);
    $("#result .stats .raw .bottom").removeAttr("aria-label");
    $("#result .stats .acc .bottom").removeAttr("aria-label");
    $("#result .stats .time .bottom").attr(
      "aria-label",
      `${afkseconds}s afk ${afkSecondsPercent}%`
    );
  } else {
    //not showing decimal places
    if (config.alwaysShowCPM == false) {
      $("#result .stats .wpm .top .text").text("wpm");
      $("#result .stats .wpm .bottom").attr(
        "aria-label",
        stats.wpm + ` (${Misc.roundTo2(stats.wpm * 5)} cpm)`
      );
      if (inf) {
        $("#result .stats .wpm .bottom").text("Infinite");
      } else {
        $("#result .stats .wpm .bottom").text(Math.round(stats.wpm));
      }
      $("#result .stats .raw .bottom").text(Math.round(stats.wpmRaw));
      $("#result .stats .raw .bottom").attr("aria-label", stats.wpmRaw);
    } else {
      $("#result .stats .wpm .top .text").text("cpm");
      $("#result .stats .wpm .bottom").attr(
        "aria-label",
        Misc.roundTo2(stats.wpm * 5) + ` (${Misc.roundTo2(stats.wpm)} wpm)`
      );
      if (inf) {
        $("#result .stats .wpm .bottom").text("Infinite");
      } else {
        $("#result .stats .wpm .bottom").text(Math.round(stats.wpm * 5));
      }
      $("#result .stats .raw .bottom").text(Math.round(stats.wpmRaw * 5));
      $("#result .stats .raw .bottom").attr("aria-label", stats.wpmRaw * 5);
    }

    $("#result .stats .acc .bottom").text(Math.floor(stats.acc) + "%");
    $("#result .stats .acc .bottom").attr("aria-label", stats.acc + "%");
    let time = Math.round(testtime) + "s";
    if (testtime > 61) {
      time = Misc.secondsToString(Math.round(testtime));
    }
    $("#result .stats .time .bottom .text").text(time);
    $("#result .stats .time .bottom").attr(
      "aria-label",
      `${Misc.roundTo2(testtime)}s (${afkseconds}s afk ${afkSecondsPercent}%)`
    );
  }
  $("#result .stats .time .bottom .afk").text("");
  if (afkSecondsPercent > 0) {
    $("#result .stats .time .bottom .afk").text(afkSecondsPercent + "% afk");
  }
  $("#result .stats .key .bottom").text(testtime + "s");
  $("#words").removeClass("blurred");
  OutOfFocus.hide();
  $("#result .stats .key .bottom").text(
    stats.correctChars +
      stats.correctSpaces +
      "/" +
      stats.incorrectChars +
      "/" +
      stats.extraChars +
      "/" +
      stats.missedChars
  );

  setTimeout(function () {
    $("#resultExtraButtons").removeClass("hidden").css("opacity", 0).animate(
      {
        opacity: 1,
      },
      125
    );
  }, 125);

  $("#testModesNotice").addClass("hidden");

  $("#result .stats .leaderboards .bottom").text("");
  $("#result .stats .leaderboards").addClass("hidden");

  let mode2 = "";
  if (config.mode === "time") {
    mode2 = config.time;
  } else if (config.mode === "words") {
    mode2 = config.words;
  } else if (config.mode === "custom") {
    mode2 = "custom";
  } else if (config.mode === "quote") {
    mode2 = randomQuote.id;
  } else if (config.mode === "zen") {
    mode2 = "zen";
  }

  if (TestStats.lastSecondNotRound) {
    let wpmAndRaw = liveWpmAndRaw();
    TestStats.pushToWpmHistory(wpmAndRaw.wpm);
    TestStats.pushToRawHistory(wpmAndRaw.raw);
    TestStats.pushKeypressesToHistory();
    // errorsPerSecond.push(currentError);
    // currentError = {
    //   count: 0,
    //   words: [],
    // };
  }

  let labels = [];
  for (let i = 1; i <= TestStats.wpmHistory.length; i++) {
    if (TestStats.lastSecondNotRound && i === TestStats.wpmHistory.length) {
      labels.push(Misc.roundTo2(testtime).toString());
    } else {
      labels.push(i.toString());
    }
  }

  ChartController.result.updateColors();

  ChartController.result.data.labels = labels;

  let rawWpmPerSecondRaw = TestStats.keypressPerSecond.map((f) =>
    Math.round((f.count / 5) * 60)
  );

  let rawWpmPerSecond = Misc.smooth(rawWpmPerSecondRaw, 1);

  let stddev = Misc.stdDev(rawWpmPerSecondRaw);
  let avg = Misc.mean(rawWpmPerSecondRaw);

  let consistency = Misc.roundTo2(Misc.kogasa(stddev / avg));
  let keyConsistency = Misc.roundTo2(
    Misc.kogasa(
      Misc.stdDev(TestStats.keypressTimings.spacing.array) /
        Misc.mean(TestStats.keypressTimings.spacing.array)
    )
  );

  if (isNaN(consistency)) {
    consistency = 0;
  }

  if (config.alwaysShowDecimalPlaces) {
    $("#result .stats .consistency .bottom").text(
      Misc.roundTo2(consistency) + "%"
    );
    $("#result .stats .consistency .bottom").attr(
      "aria-label",
      `${keyConsistency}% key`
    );
  } else {
    $("#result .stats .consistency .bottom").text(
      Math.round(consistency) + "%"
    );
    $("#result .stats .consistency .bottom").attr(
      "aria-label",
      `${consistency}% (${keyConsistency}% key)`
    );
  }

  ChartController.result.data.datasets[1].data = rawWpmPerSecond;

  let maxChartVal = Math.max(
    ...[Math.max(...rawWpmPerSecond), Math.max(...TestStats.wpmHistory)]
  );
  if (!config.startGraphsAtZero) {
    ChartController.result.options.scales.yAxes[0].ticks.min = Math.min(
      ...TestStats.wpmHistory
    );
    ChartController.result.options.scales.yAxes[1].ticks.min = Math.min(
      ...TestStats.wpmHistory
    );
  } else {
    ChartController.result.options.scales.yAxes[0].ticks.min = 0;
    ChartController.result.options.scales.yAxes[1].ticks.min = 0;
  }

  // let errorsNoZero = [];

  // for (let i = 0; i < errorsPerSecond.length; i++) {
  //   errorsNoZero.push({
  //     x: i + 1,
  //     y: errorsPerSecond[i].count,
  //   });
  // }

  let errorsArray = [];
  for (let i = 0; i < TestStats.keypressPerSecond.length; i++) {
    errorsArray.push(TestStats.keypressPerSecond[i].errors);
  }

  ChartController.result.data.datasets[2].data = errorsArray;

  let kps = TestStats.keypressPerSecond.slice(
    Math.max(TestStats.keypressPerSecond.length - 5, 0)
  );

  kps = kps.map((a) => a.count);

  kps = kps.reduce((a, b) => a + b, 0);

  let afkDetected = kps === 0 ? true : false;

  if (bailout) afkDetected = false;

  $("#result .stats .tags").addClass("hidden");

  let lang = config.language;

  let quoteLength = -1;
  if (config.mode === "quote") {
    quoteLength = randomQuote.group;
    lang = config.language.replace(/_\d*k$/g, "");
  }

  if (difficultyFailed) {
    Notifications.add("Test failed", 0);
  } else if (afkDetected) {
    Notifications.add("Test invalid - AFK detected", 0);
  } else if (sameWordset) {
    Notifications.add("Test invalid - repeated", 0);
  } else if (
    (config.mode === "time" && mode2 < 15 && mode2 > 0) ||
    (config.mode === "time" && mode2 == 0 && testtime < 15) ||
    (config.mode === "words" && mode2 < 10 && mode2 > 0) ||
    (config.mode === "words" && mode2 == 0 && testtime < 15) ||
    (config.mode === "custom" &&
      !CustomText.isWordRandom &&
      !CustomText.isTimeRandom &&
      CustomText.text.length < 10) ||
    (config.mode === "custom" &&
      CustomText.isWordRandom &&
      !CustomText.isTimeRandom &&
      CustomText.word < 10) ||
    (config.mode === "custom" &&
      !CustomText.isWordRandom &&
      CustomText.isTimeRandom &&
      CustomText.time < 15) ||
    (config.mode === "zen" && testtime < 15)
  ) {
    Notifications.add("Test too short", 0);
  } else {
    let activeTags = [];
    let activeTagsIds = [];
    try {
      DB.getSnapshot().tags.forEach((tag) => {
        if (tag.active === true) {
          activeTags.push(tag);
          activeTagsIds.push(tag.id);
        }
      });
    } catch (e) {}

    let chartData = {
      wpm: TestStats.wpmHistory,
      raw: rawWpmPerSecond,
      err: errorsArray,
    };

    if (testtime > 122) {
      chartData = "toolong";
      TestStats.setKeypressTimingsTooLong();
    }

    let cdata = null;
    if (config.mode === "custom") {
      cdata = {};
      cdata.textLen = CustomText.text.length;
      cdata.isWordRandom = CustomText.isWordRandom;
      cdata.isTimeRandom = CustomText.isTimeRandom;
      cdata.word =
        CustomText.word !== "" && !isNaN(CustomText.word)
          ? CustomText.word
          : null;
      cdata.time =
        CustomText.time !== "" && !isNaN(CustomText.time)
          ? CustomText.time
          : null;
    }

    let completedEvent = {
      wpm: stats.wpm,
      rawWpm: stats.wpmRaw,
      correctChars: stats.correctChars + stats.correctSpaces,
      incorrectChars: stats.incorrectChars,
      allChars: stats.allChars,
      acc: stats.acc,
      mode: config.mode,
      mode2: mode2,
      quoteLength: quoteLength,
      punctuation: config.punctuation,
      numbers: config.numbers,
      timestamp: Date.now(),
      language: lang,
      restartCount: TestStats.restartCount,
      incompleteTestSeconds:
        TestStats.incompleteSeconds < 0
          ? 0
          : Misc.roundTo2(TestStats.incompleteSeconds),
      difficulty: config.difficulty,
      testDuration: testtime,
      afkDuration: afkseconds,
      blindMode: config.blindMode,
      theme: config.theme,
      tags: activeTagsIds,
      keySpacing: TestStats.keypressTimings.spacing.array,
      keyDuration: TestStats.keypressTimings.duration.array,
      consistency: consistency,
      keyConsistency: keyConsistency,
      funbox: activeFunBox,
      bailedOut: bailout,
      chartData: chartData,
      customText: cdata,
    };

    if (config.mode !== "custom") {
      delete completedEvent.CustomText;
    }

    if (
      config.difficulty == "normal" ||
      ((config.difficulty == "master" || config.difficulty == "expert") &&
        !difficultyFailed)
    ) {
      // restartCount = 0;
      // incompleteTestSeconds = 0;
      TestStats.resetIncomplete();
    }
    if (
      stats.wpm > 0 &&
      stats.wpm < 350 &&
      stats.acc > 50 &&
      stats.acc <= 100
    ) {
      if (firebase.auth().currentUser != null) {
        completedEvent.uid = firebase.auth().currentUser.uid;

        //check local pb
        accountIconLoading(true);
        let dontShowCrown = false;
        let pbDiff = 0;
        DB.getLocalPB(
          config.mode,
          mode2,
          config.punctuation,
          config.language,
          config.difficulty
        ).then((lpb) => {
          DB.getUserHighestWpm(
            config.mode,
            mode2,
            config.punctuation,
            config.language,
            config.difficulty
          ).then((highestwpm) => {
            hideCrown();
            $("#result .stats .wpm .crown").attr("aria-label", "");
            if (lpb < stats.wpm && stats.wpm < highestwpm) {
              dontShowCrown = true;
            }
            if (config.mode == "quote") dontShowCrown = true;
            if (lpb < stats.wpm) {
              //new pb based on local
              pbDiff = Math.abs(stats.wpm - lpb);
              if (!dontShowCrown) {
                hideCrown();
                showCrown();
                $("#result .stats .wpm .crown").attr(
                  "aria-label",
                  "+" + Misc.roundTo2(pbDiff)
                );
              }
            }
            if (lpb > 0) {
              ChartController.result.options.annotation.annotations.push({
                enabled: false,
                type: "line",
                mode: "horizontal",
                scaleID: "wpm",
                value: lpb,
                borderColor: ThemeColors.sub,
                borderWidth: 1,
                borderDash: [2, 2],
                label: {
                  backgroundColor: ThemeColors.sub,
                  fontFamily: config.fontFamily.replace(/_/g, " "),
                  fontSize: 11,
                  fontStyle: "normal",
                  fontColor: ThemeColors.bg,
                  xPadding: 6,
                  yPadding: 6,
                  cornerRadius: 3,
                  position: "center",
                  enabled: true,
                  content: `PB: ${lpb}`,
                },
              });
              if (maxChartVal >= lpb - 15 && maxChartVal <= lpb + 15) {
                maxChartVal = lpb + 15;
              }
              ChartController.result.options.scales.yAxes[0].ticks.max = Math.round(
                maxChartVal
              );
              ChartController.result.options.scales.yAxes[1].ticks.max = Math.round(
                maxChartVal
              );
              ChartController.result.update({ duration: 0 });
            }
            if (config.mode === "time" && (mode2 === 15 || mode2 === 60)) {
              $("#result .stats .leaderboards").removeClass("hidden");
              $("#result .stats .leaderboards .bottom").html("checking...");
            }

            if (activeTags.length == 0) {
              $("#result .stats .tags").addClass("hidden");
            } else {
              $("#result .stats .tags").removeClass("hidden");
            }
            $("#result .stats .tags .bottom").text("");
            let annotationSide = "left";
            activeTags.forEach(async (tag) => {
              let tpb = await DB.getLocalTagPB(
                tag.id,
                config.mode,
                mode2,
                config.punctuation,
                config.language,
                config.difficulty
              );
              $("#result .stats .tags .bottom").append(`
                <div tagid="${tag.id}" aria-label="PB: ${tpb}" data-balloon-pos="up">${tag.name}<i class="fas fa-crown hidden"></i></div>
              `);
              if (config.mode != "quote") {
                if (tpb < stats.wpm) {
                  //new pb for that tag
                  DB.saveLocalTagPB(
                    tag.id,
                    config.mode,
                    mode2,
                    config.punctuation,
                    config.language,
                    config.difficulty,
                    stats.wpm,
                    stats.acc,
                    stats.wpmRaw,
                    consistency
                  );
                  $(
                    `#result .stats .tags .bottom div[tagid="${tag.id}"] .fas`
                  ).removeClass("hidden");
                  $(`#result .stats .tags .bottom div[tagid="${tag.id}"]`).attr(
                    "aria-label",
                    "+" + Misc.roundTo2(stats.wpm - tpb)
                  );
                  // console.log("new pb for tag " + tag.name);
                } else {
                  ChartController.result.options.annotation.annotations.push({
                    enabled: false,
                    type: "line",
                    mode: "horizontal",
                    scaleID: "wpm",
                    value: tpb,
                    borderColor: ThemeColors.sub,
                    borderWidth: 1,
                    borderDash: [2, 2],
                    label: {
                      backgroundColor: ThemeColors.sub,
                      fontFamily: config.fontFamily.replace(/_/g, " "),
                      fontSize: 11,
                      fontStyle: "normal",
                      fontColor: ThemeColors.bg,
                      xPadding: 6,
                      yPadding: 6,
                      cornerRadius: 3,
                      position: annotationSide,
                      enabled: true,
                      content: `${tag.name} PB: ${tpb}`,
                    },
                  });
                  if (annotationSide === "left") {
                    annotationSide = "right";
                  } else {
                    annotationSide = "left";
                  }
                }
              }
            });

            CloudFunctions.testCompleted({
              uid: firebase.auth().currentUser.uid,
              obj: completedEvent,
            })
              .then((e) => {
                accountIconLoading(false);
                if (e.data == null) {
                  Notifications.add(
                    "Unexpected response from the server: " + e.data,
                    -1
                  );
                  return;
                }
                if (e.data.resultCode === -1) {
                  Notifications.add("Could not save result", -1);
                } else if (e.data.resultCode === -2) {
                  Notifications.add(
                    "Possible bot detected. Result not saved.",
                    -1
                  );
                } else if (e.data.resultCode === -3) {
                  Notifications.add(
                    "Could not verify keypress stats. Result not saved.",
                    -1
                  );
                } else if (e.data.resultCode === -4) {
                  Notifications.add(
                    "Result data does not make sense. Result not saved.",
                    -1
                  );
                } else if (e.data.resultCode === -5) {
                  Notifications.add("Test too short. Result not saved.", -1);
                } else if (e.data.resultCode === -999) {
                  console.error("internal error: " + e.data.message);
                  Notifications.add(
                    "Internal error. Result might not be saved. " +
                      e.data.message,
                    -1
                  );
                } else if (e.data.resultCode === 1 || e.data.resultCode === 2) {
                  completedEvent.id = e.data.createdId;
                  if (e.data.resultCode === 2) {
                    completedEvent.isPb = true;
                  }
                  if (
                    DB.getSnapshot() !== null &&
                    DB.getSnapshot().results !== undefined
                  ) {
                    DB.getSnapshot().results.unshift(completedEvent);
                    if (DB.getSnapshot().globalStats.time == undefined) {
                      DB.getSnapshot().globalStats.time =
                        testtime +
                        completedEvent.incompleteTestSeconds -
                        afkseconds;
                    } else {
                      DB.getSnapshot().globalStats.time +=
                        testtime +
                        completedEvent.incompleteTestSeconds -
                        afkseconds;
                    }
                    if (DB.getSnapshot().globalStats.started == undefined) {
                      DB.getSnapshot().globalStats.started =
                        TestStats.restartCount + 1;
                    } else {
                      DB.getSnapshot().globalStats.started +=
                        TestStats.restartCount + 1;
                    }
                    if (DB.getSnapshot().globalStats.completed == undefined) {
                      DB.getSnapshot().globalStats.completed = 1;
                    } else {
                      DB.getSnapshot().globalStats.completed += 1;
                    }
                  }
                  try {
                    firebase
                      .analytics()
                      .logEvent("testCompleted", completedEvent);
                  } catch (e) {
                    console.log("Analytics unavailable");
                  }

                  if (
                    config.mode === "time" &&
                    (mode2 == "15" || mode2 == "60") &&
                    DB.getSnapshot() !== null
                  ) {
                    const lbUpIcon = `<i class="fas fa-angle-up"></i>`;
                    const lbDownIcon = `<i class="fas fa-angle-down"></i>`;
                    const lbRightIcon = `<i class="fas fa-angle-right"></i>`;

                    //global
                    let globalLbString = "";
                    const glb = e.data.globalLeaderboard;
                    let glbMemory;
                    try {
                      glbMemory = DB.getSnapshot().lbMemory[config.mode + mode2]
                        .global;
                    } catch {
                      glbMemory = null;
                    }
                    let dontShowGlobalDiff =
                      glbMemory == null || glbMemory === -1 ? true : false;
                    let globalLbDiff = null;
                    if (glb === null) {
                      globalLbString = "global: not found";
                    } else if (glb.insertedAt === -1) {
                      dontShowGlobalDiff = true;
                      globalLbDiff = glbMemory - glb.insertedAt;
                      DB.updateLbMemory(
                        config.mode,
                        mode2,
                        "global",
                        glb.insertedAt
                      );

                      globalLbString = "global: not qualified";
                    } else if (glb.insertedAt >= 0) {
                      if (glb.newBest) {
                        globalLbDiff = glbMemory - glb.insertedAt;
                        DB.updateLbMemory(
                          config.mode,
                          mode2,
                          "global",
                          glb.insertedAt
                        );
                        let str = Misc.getPositionString(glb.insertedAt + 1);
                        globalLbString = `global: ${str}`;
                      } else {
                        globalLbDiff = glbMemory - glb.foundAt;
                        DB.updateLbMemory(
                          config.mode,
                          mode2,
                          "global",
                          glb.foundAt
                        );
                        let str = Misc.getPositionString(glb.foundAt + 1);
                        globalLbString = `global: ${str}`;
                      }
                    }
                    if (!dontShowGlobalDiff) {
                      let sString =
                        globalLbDiff === 1 || globalLbDiff === -1 ? "" : "s";
                      if (globalLbDiff > 0) {
                        globalLbString += ` <span class="lbChange" aria-label="You've gained ${globalLbDiff} position${sString}" data-balloon-pos="left">(${lbUpIcon}${globalLbDiff})</span>`;
                      } else if (globalLbDiff === 0) {
                        globalLbString += ` <span class="lbChange" aria-label="Your position remained the same" data-balloon-pos="left">(${lbRightIcon}${globalLbDiff})</span>`;
                      } else if (globalLbDiff < 0) {
                        globalLbString += ` <span class="lbChange" aria-label="You've lost ${globalLbDiff} position${sString}" data-balloon-pos="left">(${lbDownIcon}${globalLbDiff})</span>`;
                      }
                    }

                    //daily
                    let dailyLbString = "";
                    const dlb = e.data.dailyLeaderboard;
                    let dlbMemory;
                    try {
                      dlbMemory = DB.getSnapshot().lbMemory[config.mode + mode2]
                        .daily;
                    } catch {
                      dlbMemory = null;
                    }
                    let dontShowDailyDiff =
                      dlbMemory == null || dlbMemory === -1 ? true : false;
                    let dailyLbDiff = null;
                    if (dlb === null) {
                      dailyLbString = "daily: not found";
                    } else if (dlb.insertedAt === -1) {
                      dontShowDailyDiff = true;
                      dailyLbDiff = dlbMemory - dlb.insertedAt;
                      DB.updateLbMemory(
                        config.mode,
                        mode2,
                        "daily",
                        dlb.insertedAt
                      );
                      dailyLbString = "daily: not qualified";
                    } else if (dlb.insertedAt >= 0) {
                      if (dlb.newBest) {
                        dailyLbDiff = dlbMemory - dlb.insertedAt;
                        DB.updateLbMemory(
                          config.mode,
                          mode2,
                          "daily",
                          dlb.insertedAt
                        );
                        let str = Misc.getPositionString(dlb.insertedAt + 1);
                        dailyLbString = `daily: ${str}`;
                      } else {
                        dailyLbDiff = dlbMemory - dlb.foundAt;
                        DB.updateLbMemory(
                          config.mode,
                          mode2,
                          "daily",
                          dlb.foundAt
                        );
                        let str = Misc.getPositionString(dlb.foundAt + 1);
                        dailyLbString = `daily: ${str}`;
                      }
                    }
                    if (!dontShowDailyDiff) {
                      let sString =
                        dailyLbDiff === 1 || dailyLbDiff === -1 ? "" : "s";
                      if (dailyLbDiff > 0) {
                        dailyLbString += ` <span class="lbChange" aria-label="You've gained ${dailyLbDiff} position${sString}" data-balloon-pos="left">(${lbUpIcon}${dailyLbDiff})</span>`;
                      } else if (dailyLbDiff === 0) {
                        dailyLbString += ` <span class="lbChange" aria-label="Your position remained the same" data-balloon-pos="left">(${lbRightIcon}${dailyLbDiff})</span>`;
                      } else if (dailyLbDiff < 0) {
                        dailyLbString += ` <span class="lbChange" aria-label="You've lost ${dailyLbDiff} position${sString}" data-balloon-pos="left">(${lbDownIcon}${dailyLbDiff})</span>`;
                      }
                    }
                    $("#result .stats .leaderboards .bottom").html(
                      globalLbString + "<br>" + dailyLbString
                    );

                    // CloudFunctions.saveLbMemory({
                    //   uid: firebase.auth().currentUser.uid,
                    //   obj: DB.getSnapshot().lbMemory,
                    // }).then((d) => {
                    //   if (d.data.returnCode === 1) {
                    //   } else {
                    //     Notifications.add(
                    //       `Error saving lb memory ${d.data.message}`,
                    //       4000
                    //     );
                    //   }
                    // });
                  }
                  if (
                    e.data.dailyLeaderboard === null &&
                    e.data.globalLeaderboard === null
                  ) {
                    $("#result .stats .leaderboards").addClass("hidden");
                  }
                  if (e.data.needsToVerifyEmail === true) {
                    $("#result .stats .leaderboards").removeClass("hidden");
                    $("#result .stats .leaderboards .bottom").html(
                      `please verify your email<br>to access leaderboards - <a onClick="sendVerificationEmail()">resend email</a>`
                    );
                  } else if (e.data.lbBanned) {
                    $("#result .stats .leaderboards").removeClass("hidden");
                    $("#result .stats .leaderboards .bottom").html("banned");
                  } else if (e.data.name === false) {
                    $("#result .stats .leaderboards").removeClass("hidden");
                    $("#result .stats .leaderboards .bottom").html(
                      "update your name to access leaderboards"
                    );
                  } else if (e.data.needsToVerify === true) {
                    $("#result .stats .leaderboards").removeClass("hidden");
                    $("#result .stats .leaderboards .bottom").html(
                      "verification needed to access leaderboards"
                    );
                  }

                  if (e.data.resultCode === 2) {
                    //new pb
                    showCrown();
                    DB.saveLocalPB(
                      config.mode,
                      mode2,
                      config.punctuation,
                      config.language,
                      config.difficulty,
                      stats.wpm,
                      stats.acc,
                      stats.wpmRaw,
                      consistency
                    );
                  } else if (e.data.resultCode === 1) {
                    hideCrown();
                    // if (localPb) {
                    //   Notifications.add(
                    //     "Local PB data is out of sync! Refresh the page to resync it or contact Miodec on Discord.",
                    //     15000
                    //   );
                    // }
                  }
                }
              })
              .catch((e) => {
                console.error(e);
                Notifications.add("Could not save result. " + e, -1);
              });
          });
        });
      } else {
        try {
          firebase.analytics().logEvent("testCompletedNoLogin", completedEvent);
        } catch (e) {
          console.log("Analytics unavailable");
        }
        notSignedInLastResult = completedEvent;
      }
    } else {
      Notifications.add("Test invalid", 0);
      TestStats.setInvalid();
      try {
        firebase.analytics().logEvent("testCompletedInvalid", completedEvent);
      } catch (e) {
        console.log("Analytics unavailable");
      }
    }
  }

  if (firebase.auth().currentUser != null) {
    $("#result .loginTip").addClass("hidden");
  } else {
    $("#result .stats .leaderboards").addClass("hidden");
    $("#result .loginTip").removeClass("hidden");
  }

  let testType = "";

  if (config.mode === "quote") {
    let qlen = "";
    if (config.quoteLength === 0) {
      qlen = "short ";
    } else if (config.quoteLength === 1) {
      qlen = "medium ";
    } else if (config.quoteLength === 2) {
      qlen = "long ";
    } else if (config.quoteLength === 3) {
      qlen = "thicc ";
    }
    testType += qlen + config.mode;
  } else {
    testType += config.mode;
  }
  if (config.mode == "time") {
    testType += " " + config.time;
  } else if (config.mode == "words") {
    testType += " " + config.words;
  }
  if (
    config.mode != "custom" &&
    activeFunBox !== "gibberish" &&
    activeFunBox !== "58008"
  ) {
    testType += "<br>" + lang;
  }
  if (config.punctuation) {
    testType += "<br>punctuation";
  }
  if (config.numbers) {
    testType += "<br>numbers";
  }
  if (config.blindMode) {
    testType += "<br>blind";
  }
  if (activeFunBox !== "none") {
    testType += "<br>" + activeFunBox.replace(/_/g, " ");
  }
  if (config.difficulty == "expert") {
    testType += "<br>expert";
  } else if (config.difficulty == "master") {
    testType += "<br>master";
  }

  $("#result .stats .testType .bottom").html(testType);

  let otherText = "";
  if (config.layout !== "default") {
    otherText += "<br>" + config.layout;
  }
  if (difficultyFailed) {
    otherText += "<br>failed";
  }
  if (afkDetected) {
    otherText += "<br>afk detected";
  }
  if (TestStats.invalid) {
    otherText += "<br>invalid";
  }
  if (sameWordset) {
    otherText += "<br>repeated";
  }
  if (bailout) {
    otherText += "<br>bailed out";
  }

  if (otherText == "") {
    $("#result .stats .info").addClass("hidden");
  } else {
    $("#result .stats .info").removeClass("hidden");
    otherText = otherText.substring(4);
    $("#result .stats .info .bottom").html(otherText);
  }

  if (
    $("#result .stats .tags").hasClass("hidden") &&
    $("#result .stats .info").hasClass("hidden")
  ) {
    $("#result .stats .infoAndTags").addClass("hidden");
  } else {
    $("#result .stats .infoAndTags").removeClass("hidden");
  }

  if (config.mode === "quote") {
    $("#result .stats .source").removeClass("hidden");
    $("#result .stats .source .bottom").html(randomQuote.source);
  } else {
    $("#result .stats .source").addClass("hidden");
  }

  ChartController.result.options.scales.yAxes[0].ticks.max = maxChartVal;
  ChartController.result.options.scales.yAxes[1].ticks.max = maxChartVal;

  ChartController.result.update({ duration: 0 });
  ChartController.result.resize();
  swapElements($("#typingTest"), $("#result"), 250, () => {
    resultCalculating = false;
    $("#words").empty();
    ChartController.result.resize();
    if (config.alwaysShowWordsHistory) {
      toggleResultWordsDisplay();
    }
  });
}

function startTest() {
  if (pageTransition) {
    return false;
  }
  if (!dbConfigLoaded) {
    configChangedBeforeDb = true;
  }
  try {
    if (firebase.auth().currentUser != null) {
      firebase.analytics().logEvent("testStarted");
    } else {
      firebase.analytics().logEvent("testStartedNoLogin");
    }
  } catch (e) {
    console.log("Analytics unavailable");
  }
  testActive = true;
  TestStats.setStart(performance.now());
  TestStats.resetKeypressTimings();
  restartTimer();
  showTimer();
  $("#liveWpm").text("0");
  showLiveWpm();
  showLiveAcc();
  updateTimer();
  clearTimeout(timer);

  if (activeFunBox === "memory") {
    memoryFunboxInterval = clearInterval(memoryFunboxInterval);
    memoryFunboxTimer = null;
    $("#wordsWrapper").addClass("hidden");
  }

  try {
    if (config.paceCaret !== "off")
      movePaceCaret(performance.now() + paceCaret.spc * 1000);
  } catch (e) {}
  //use a recursive self-adjusting timer to avoid time drift
  const stepIntervalMS = 1000;
  (function loop(expectedStepEnd) {
    const delay = expectedStepEnd - performance.now();
    timer = setTimeout(function () {
      time++;
      $(".pageTest #premidSecondsLeft").text(config.time - time);
      if (
        config.mode === "time" ||
        (config.mode === "custom" && CustomText.isTimeRandom)
      ) {
        updateTimer();
      }
      let wpmAndRaw = liveWpmAndRaw();
      updateLiveWpm(wpmAndRaw.wpm, wpmAndRaw.raw);
      TestStats.pushToWpmHistory(wpmAndRaw.wpm);
      TestStats.pushToRawHistory(wpmAndRaw.raw);
      Monkey.updateFastOpacity(wpmAndRaw.wpm);

      let acc = Misc.roundTo2(TestStats.calculateAccuracy());

      if (activeFunBox === "layoutfluid" && config.mode === "time") {
        const layouts = ["qwerty", "dvorak", "colemak"];
        let index = 0;
        index = Math.floor(time / (config.time / 3));

        if (
          time == Math.floor(config.time / 3) - 3 ||
          time == (config.time / 3) * 2 - 3
        ) {
          Notifications.add("3", 0, 1);
        }
        if (
          time == Math.floor(config.time / 3) - 2 ||
          time == Math.floor(config.time / 3) * 2 - 2
        ) {
          Notifications.add("2", 0, 1);
        }
        if (
          time == Math.floor(config.time / 3) - 1 ||
          time == Math.floor(config.time / 3) * 2 - 1
        ) {
          Notifications.add("1", 0, 1);
        }

        if (config.layout !== layouts[index] && layouts[index] !== undefined) {
          Notifications.add(`--- !!! ${layouts[index]} !!! ---`, 0);
        }
        setLayout(layouts[index]);
        setKeymapLayout(layouts[index]);
        updateHighlightedKeymapKey();
        settingsGroups.layout.updateButton();
      }

      TestStats.pushKeypressesToHistory();
      if (
        (config.minWpm === "custom" &&
          wpmAndRaw.wpm < parseInt(config.minWpmCustomSpeed) &&
          currentWordIndex > 3) ||
        (config.minAcc === "custom" && acc < parseInt(config.minAccCustom))
      ) {
        clearTimeout(timer);
        failTest();
        return;
      }
      if (
        config.mode == "time" ||
        (config.mode === "custom" && CustomText.isTimeRandom)
      ) {
        if (
          (time >= config.time &&
            config.time !== 0 &&
            config.mode === "time") ||
          (time >= CustomText.time &&
            CustomText.time !== 0 &&
            config.mode === "custom")
        ) {
          //times up
          clearTimeout(timer);
          Caret.hide();
          inputHistory.push(currentInput);
          correctedHistory.push(currentCorrected);
          showResult();
          return;
        }
      }
      loop(expectedStepEnd + stepIntervalMS);
    }, delay);
  })(TestStats.start + stepIntervalMS);
  return true;
}

function restartTest(withSameWordset = false, nosave = false, event) {
  // if (!manualRestart) {
  //   if (
  //     (config.mode === "words" && config.words < 1000 && config.words > 0) ||
  //     (config.mode === "time" && config.time < 3600 && config.time > 0) ||
  //     config.mode === "quote" ||
  //     (config.mode === "custom" &&
  //       CustomText.isWordRandom &&
  //       CustomText.word < 1000 &&
  //       CustomText.word != 0) ||
  //     (config.mode === "custom" &&
  //       CustomText.isTimeRandom &&
  //       CustomText.time < 3600 &&
  //       CustomText.time != 0) ||
  //     (config.mode === "custom" &&
  //       !CustomText.isWordRandom &&
  //       CustomText.text.length < 1000)
  //   ) {
  //   } else {
  //     if (testActive) {
  //       Notifications.add(
  //         "Restart disabled for long tests. Use your mouse to confirm.",
  //         0
  //       );
  //       return;
  //     }
  //   }
  // }

  if (testRestarting || resultCalculating) {
    try {
      event.preventDefault();
    } catch {}
    return;
  }
  if ($(".pageTest").hasClass("active") && !resultVisible) {
    if (!manualRestart) {
      // if ((textHasTab && manualRestart) || !textHasTab) {
      if (textHasTab) {
        try {
          if (!event.shiftKey) return;
        } catch {}
      }
      try {
        if (config.mode !== "zen") event.preventDefault();
      } catch {}
      if (
        !Misc.canQuickRestart(
          config.mode,
          config.words,
          config.time,
          CustomText
        )
      ) {
        let message = "Use your mouse to confirm.";
        if (config.quickTab)
          message = "Press shift + tab or use your mouse to confirm.";
        Notifications.add("Quick restart disabled. " + message, 0, 3);
        return;
      }
      // }else{
      //   return;
      // }
    }
  }

  if (testActive) {
    TestStats.pushKeypressesToHistory();
    let testSeconds = TestStats.calculateTestSeconds(performance.now());
    let afkseconds = TestStats.calculateAfkSeconds();
    // incompleteTestSeconds += ;
    TestStats.incrementIncompleteSeconds(testSeconds - afkseconds);
    TestStats.incrementRestartCount();
    // restartCount++;
  }

  if (config.mode == "zen") {
    $("#words").empty();
  }

  if (modeBeforePractise !== null && !withSameWordset) {
    Notifications.add("Reverting to previous settings.", 0);
    setMode(modeBeforePractise);
    setPunctuation(punctuationBeforePractise);
    setNumbers(numbersBeforePractise);
    modeBeforePractise = null;
    punctuationBeforePractise = null;
    numbersBeforePractise = null;
  }

  manualRestart = false;
  clearTimeout(timer);
  time = 0;
  TestStats.restart();
  currentCorrected = "";
  correctedHistory = [];
  ShiftTracker.reset();
  setFocus(false);
  Caret.hide();
  testActive = false;
  hideLiveWpm();
  hideLiveAcc();
  hideTimer();
  bailout = false;
  paceCaret = null;
  if (paceCaret !== null) clearTimeout(paceCaret.timeout);
  $("#showWordHistoryButton").removeClass("loaded");
  focusWords();

  currentTestLine = 0;
  activeWordJumped = false;

  $("#timerNumber").css("opacity", 0);
  let el = null;
  if (resultVisible) {
    //results are being displayed
    el = $("#result");
  } else {
    //words are being displayed
    el = $("#typingTest");
  }
  if (resultVisible) {
    if (
      config.randomTheme !== "off" &&
      !pageTransition &&
      !config.customTheme
    ) {
      ThemeController.randomiseTheme(config);
    }
  }
  resultVisible = false;
  pageTransition = true;
  testRestarting = true;
  el.stop(true, true).animate(
    {
      opacity: 0,
    },
    125,
    async () => {
      $("#monkey .fast").stop(true, true).css("opacity", 0);
      $("#monkey").stop(true, true).css({ animationDuration: "0s" });
      $("#typingTest").css("opacity", 0).removeClass("hidden");
      if (!withSameWordset) {
        sameWordset = false;
        textHasTab = false;
        await initWords();
        initPaceCaret(nosave);
      } else {
        sameWordset = true;
        testActive = false;
        currentWordIndex = 0;
        currentWordElementIndex = 0;
        inputHistory = [];
        currentInput = "";
        initPaceCaret();
        showWords();
      }
      if (config.mode === "quote") {
        sameWordset = false;
      }
      if (config.keymapMode !== "off") {
        showKeymap();
      } else {
        hideKeymap();
      }
      document.querySelector("#miniTimerAndLiveWpm .wpm").innerHTML = "0";
      document.querySelector("#miniTimerAndLiveWpm .acc").innerHTML = "100%";
      document.querySelector("#liveWpm").innerHTML = "0";
      document.querySelector("#liveAcc").innerHTML = "100%";

      if (activeFunBox === "memory") {
        memoryFunboxInterval = clearInterval(memoryFunboxInterval);
        memoryFunboxTimer = Math.round(Math.pow(wordsList.length, 1.2));
        memoryFunboxInterval = setInterval(() => {
          memoryFunboxTimer -= 1;
          Notifications.add(
            memoryFunboxTimer == 0 ? "Times up" : memoryFunboxTimer,
            0,
            1
          );
          if (memoryFunboxTimer <= 0) {
            memoryFunboxInterval = clearInterval(memoryFunboxInterval);
            memoryFunboxTimer = null;
            $("#wordsWrapper").addClass("hidden");
          }
        }, 1000);

        if (config.keymapMode === "next") {
          setKeymapMode("react");
        }
      }

      let mode2 = "";
      if (config.mode === "time") {
        mode2 = config.time;
      } else if (config.mode === "words") {
        mode2 = config.words;
      } else if (config.mode === "custom") {
        mode2 = "custom";
      } else if (config.mode === "quote") {
        mode2 = randomQuote.id;
      }
      let fbtext = "";
      if (activeFunBox !== "none") {
        fbtext = " " + activeFunBox;
      }
      $(".pageTest #premidTestMode").text(
        `${config.mode} ${mode2} ${config.language}${fbtext}`
      );
      $(".pageTest #premidSecondsLeft").text(config.time);

      if (activeFunBox === "layoutfluid") {
        setLayout("qwerty");
        settingsGroups.layout.updateButton();
        setKeymapLayout("qwerty");
        settingsGroups.keymapLayout.updateButton();
        updateHighlightedKeymapKey();
      }

      $("#result").addClass("hidden");
      $("#testModesNotice").removeClass("hidden").css({
        opacity: 1,
      });
      resetPaceCaret();
      $("#typingTest")
        .css("opacity", 0)
        .removeClass("hidden")
        .stop(true, true)
        .animate(
          {
            opacity: 1,
          },
          125,
          () => {
            testRestarting = false;
            resetPaceCaret();
            hideCrown();
            clearTimeout(timer);
            if ($("#commandLineWrapper").hasClass("hidden")) focusWords();
            ChartController.result.update();
            updateTestModesNotice(
              sameWordset,
              textHasTab,
              paceCaret,
              activeFunBox,
              config
            );
            pageTransition = false;
            // console.log(TestStats.incompleteSeconds);
            // console.log(TestStats.restartCount);
          }
        );
    }
  );
}

function focusWords() {
  if (!$("#wordsWrapper").hasClass("hidden")) {
    $("#wordsInput").focus();
  }
}

function changePage(page) {
  if (pageTransition) {
    return;
  }
  let activePage = $(".page.active");
  $(".page").removeClass("active");
  $("#wordsInput").focusout();
  if (page == "test" || page == "") {
    pageTransition = true;
    swapElements(activePage, $(".page.pageTest"), 250, () => {
      pageTransition = false;
      focusWords();
      $(".page.pageTest").addClass("active");
      history.pushState("/", null, "/");
    });
    showTestConfig();
    hideSignOutButton();
    // restartCount = 0;
    // incompleteTestSeconds = 0;
    TestStats.resetIncomplete();
    manualRestart = true;
    restartTest();
  } else if (page == "about") {
    pageTransition = true;
    restartTest();
    swapElements(activePage, $(".page.pageAbout"), 250, () => {
      pageTransition = false;
      history.pushState("about", null, "about");
      $(".page.pageAbout").addClass("active");
    });
    hideTestConfig();
    hideSignOutButton();
  } else if (page == "settings") {
    pageTransition = true;
    restartTest();
    swapElements(activePage, $(".page.pageSettings"), 250, () => {
      pageTransition = false;
      history.pushState("settings", null, "settings");
      $(".page.pageSettings").addClass("active");
    });
    updateSettingsPage();
    hideTestConfig();
    hideSignOutButton();
  } else if (page == "account") {
    if (!firebase.auth().currentUser) {
      changePage("login");
    } else {
      pageTransition = true;
      restartTest();
      swapElements(activePage, $(".page.pageAccount"), 250, () => {
        pageTransition = false;
        history.pushState("account", null, "account");
        $(".page.pageAccount").addClass("active");
      });
      refreshAccountPage();
      hideTestConfig();
      showSignOutButton();
    }
  } else if (page == "login") {
    if (firebase.auth().currentUser != null) {
      changePage("account");
    } else {
      pageTransition = true;
      restartTest();
      swapElements(activePage, $(".page.pageLogin"), 250, () => {
        pageTransition = false;
        history.pushState("login", null, "login");
        $(".page.pageLogin").addClass("active");
      });
      hideTestConfig();
      hideSignOutButton();
    }
  }
}

function setMode(mode, nosave) {
  if (testRestarting) return;
  if (mode !== "words" && activeFunBox === "memory") {
    Notifications.add("Memory funbox can only be used with words mode.", 0);
    return;
  }

  config.mode = mode;
  $("#top .config .mode .text-button").removeClass("active");
  $("#top .config .mode .text-button[mode='" + mode + "']").addClass("active");
  if (config.mode == "time") {
    $("#top .config .wordCount").addClass("hidden");
    $("#top .config .time").removeClass("hidden");
    $("#top .config .customText").addClass("hidden");
    $("#top .config .punctuationMode").removeClass("disabled");
    $("#top .config .numbersMode").removeClass("disabled");
    $("#top .config .punctuationMode").removeClass("hidden");
    $("#top .config .numbersMode").removeClass("hidden");
    $("#top .config .quoteLength").addClass("hidden");
  } else if (config.mode == "words") {
    $("#top .config .wordCount").removeClass("hidden");
    $("#top .config .time").addClass("hidden");
    $("#top .config .customText").addClass("hidden");
    $("#top .config .punctuationMode").removeClass("disabled");
    $("#top .config .numbersMode").removeClass("disabled");
    $("#top .config .punctuationMode").removeClass("hidden");
    $("#top .config .numbersMode").removeClass("hidden");
    $("#top .config .quoteLength").addClass("hidden");
  } else if (config.mode == "custom") {
    if (
      activeFunBox === "58008" ||
      activeFunBox === "gibberish" ||
      activeFunBox === "ascii"
    ) {
      activeFunBox = "none";
      updateTestModesNotice(
        sameWordset,
        textHasTab,
        paceCaret,
        activeFunBox,
        config
      );
    }
    $("#top .config .wordCount").addClass("hidden");
    $("#top .config .time").addClass("hidden");
    $("#top .config .customText").removeClass("hidden");
    $("#top .config .punctuationMode").removeClass("disabled");
    $("#top .config .numbersMode").removeClass("disabled");
    $("#top .config .punctuationMode").removeClass("hidden");
    $("#top .config .numbersMode").removeClass("hidden");
    $("#top .config .quoteLength").addClass("hidden");
    setPunctuation(false, true);
    setNumbers(false, true);
  } else if (config.mode == "quote") {
    setToggleSettings(false, nosave);
    $("#top .config .wordCount").addClass("hidden");
    $("#top .config .time").addClass("hidden");
    $("#top .config .customText").addClass("hidden");
    $("#top .config .punctuationMode").addClass("disabled");
    $("#top .config .numbersMode").addClass("disabled");
    $("#top .config .punctuationMode").removeClass("hidden");
    $("#top .config .numbersMode").removeClass("hidden");
    $("#result .stats .source").removeClass("hidden");
    $("#top .config .quoteLength").removeClass("hidden");
  } else if (config.mode == "zen") {
    $("#top .config .wordCount").addClass("hidden");
    $("#top .config .time").addClass("hidden");
    $("#top .config .customText").addClass("hidden");
    $("#top .config .punctuationMode").addClass("hidden");
    $("#top .config .numbersMode").addClass("hidden");
    $("#top .config .quoteLength").addClass("hidden");
    if (config.paceCaret != "off") {
      Notifications.add(`Pace caret will not work with zen mode.`, 0);
    }
    // setPaceCaret("off", true);
  }
  if (!nosave) saveConfigToCookie();
}

function liveWpmAndRaw() {
  let chars = 0;
  let correctWordChars = 0;
  let spaces = 0;
  for (let i = 0; i < inputHistory.length; i++) {
    let word = config.mode == "zen" ? inputHistory[i] : wordsList[i];
    if (inputHistory[i] == word) {
      //the word is correct
      //+1 for space
      correctWordChars += word.length;
      if (
        i < inputHistory.length - 1 &&
        Misc.getLastChar(inputHistory[i]) !== "\n"
      ) {
        spaces++;
      }
    }
    chars += inputHistory[i].length;
  }
  if (wordsList[currentWordIndex] == currentInput) {
    correctWordChars += currentInput.length;
  }
  if (activeFunBox === "nospace") {
    spaces = 0;
  }
  chars += currentInput.length;
  let testSeconds = TestStats.calculateTestSeconds(performance.now());
  let wpm = Math.round(((correctWordChars + spaces) * (60 / testSeconds)) / 5);
  let raw = Math.round(((chars + spaces) * (60 / testSeconds)) / 5);
  return {
    wpm: wpm,
    raw: raw,
  };
}

function updateLiveWpm(wpm, raw) {
  if (!testActive || !config.showLiveWpm) {
    hideLiveWpm();
  } else {
    showLiveWpm();
  }
  let number = wpm;
  if (config.blindMode) {
    number = raw;
  }
  if (config.alwaysShowCPM) {
    number = Math.round(number * 5);
  }
  document.querySelector("#miniTimerAndLiveWpm .wpm").innerHTML = number;
  document.querySelector("#liveWpm").innerHTML = number;
}

function updateLiveAcc(acc) {
  if (!testActive || !config.showLiveAcc) {
    hideLiveAcc();
  } else {
    showLiveAcc();
  }
  let number = Math.floor(acc);
  if (config.blindMode) {
    number = 100;
  }
  document.querySelector("#miniTimerAndLiveWpm .acc").innerHTML = number + "%";
  document.querySelector("#liveAcc").innerHTML = number + "%";
}

function showLiveWpm() {
  if (!config.showLiveWpm) return;
  if (!testActive) return;
  if (config.timerStyle === "mini") {
    // $("#miniTimerAndLiveWpm .wpm").css("opacity", config.timerOpacity);
    if (!$("#miniTimerAndLiveWpm .wpm").hasClass("hidden")) return;
    $("#miniTimerAndLiveWpm .wpm")
      .removeClass("hidden")
      .css("opacity", 0)
      .animate(
        {
          opacity: config.timerOpacity,
        },
        125
      );
  } else {
    // $("#liveWpm").css("opacity", config.timerOpacity);
    if (!$("#liveWpm").hasClass("hidden")) return;
    $("#liveWpm").removeClass("hidden").css("opacity", 0).animate(
      {
        opacity: config.timerOpacity,
      },
      125
    );
  }
}

function hideLiveWpm() {
  // $("#liveWpm").css("opacity", 0);
  // $("#miniTimerAndLiveWpm .wpm").css("opacity", 0);
  $("#liveWpm").animate(
    {
      opacity: config.timerOpacity,
    },
    125,
    () => {
      $("#liveWpm").addClass("hidden");
    }
  );
  $("#miniTimerAndLiveWpm .wpm").animate(
    {
      opacity: config.timerOpacity,
    },
    125,
    () => {
      $("#miniTimerAndLiveWpm .wpm").addClass("hidden");
    }
  );
}

function showLiveAcc() {
  if (!config.showLiveAcc) return;
  if (!testActive) return;
  if (config.timerStyle === "mini") {
    // $("#miniTimerAndLiveWpm .wpm").css("opacity", config.timerOpacity);
    if (!$("#miniTimerAndLiveWpm .acc").hasClass("hidden")) return;
    $("#miniTimerAndLiveWpm .acc")
      .removeClass("hidden")
      .css("opacity", 0)
      .animate(
        {
          opacity: config.timerOpacity,
        },
        125
      );
  } else {
    // $("#liveWpm").css("opacity", config.timerOpacity);
    if (!$("#liveAcc").hasClass("hidden")) return;
    $("#liveAcc").removeClass("hidden").css("opacity", 0).animate(
      {
        opacity: config.timerOpacity,
      },
      125
    );
  }
}

function hideLiveAcc() {
  // $("#liveWpm").css("opacity", 0);
  // $("#miniTimerAndLiveWpm .wpm").css("opacity", 0);
  $("#liveAcc").animate(
    {
      opacity: config.timerOpacity,
    },
    125,
    () => {
      $("#liveAcc").addClass("hidden");
    }
  );
  $("#miniTimerAndLiveWpm .acc").animate(
    {
      opacity: config.timerOpacity,
    },
    125,
    () => {
      $("#miniTimerAndLiveWpm .acc").addClass("hidden");
    }
  );
}

function toggleResultWordsDisplay() {
  if (resultVisible) {
    if ($("#resultWordsHistory").stop(true, true).hasClass("hidden")) {
      //show

      if (!$("#showWordHistoryButton").hasClass("loaded")) {
        $("#words").html(
          `<div class="preloader"><i class="fas fa-fw fa-spin fa-circle-notch"></i></div>`
        );
        loadWordsHistory().then(() => {
          $("#resultWordsHistory")
            .removeClass("hidden")
            .css("display", "none")
            .slideDown(250);
        });
      } else {
        $("#resultWordsHistory")
          .removeClass("hidden")
          .css("display", "none")
          .slideDown(250);
      }
    } else {
      //hide

      $("#resultWordsHistory").slideUp(250, () => {
        $("#resultWordsHistory").addClass("hidden");
      });
    }
  }
}

async function loadWordsHistory() {
  $("#resultWordsHistory .words").empty();
  let wordsHTML = "";
  for (let i = 0; i < inputHistory.length + 2; i++) {
    let input = inputHistory[i];
    let word = wordsList[i];
    let wordEl = "";
    try {
      if (input === "") throw new Error("empty input word");
      if (correctedHistory[i] !== undefined && correctedHistory[i] !== "") {
        wordEl = `<div class='word' input="${correctedHistory[i]
          .replace(/"/g, "&quot;")
          .replace(/ /g, "_")}">`;
      } else {
        wordEl = `<div class='word' input="${input
          .replace(/"/g, "&quot;")
          .replace(/ /g, "_")}">`;
      }
      if (i === inputHistory.length - 1) {
        //last word
        let wordstats = {
          correct: 0,
          incorrect: 0,
          missed: 0,
        };
        let length = config.mode == "zen" ? input.length : word.length;
        for (let c = 0; c < length; c++) {
          if (c < input.length) {
            //on char that still has a word list pair
            if (config.mode == "zen" || input[c] == word[c]) {
              wordstats.correct++;
            } else {
              wordstats.incorrect++;
            }
          } else {
            //on char that is extra
            wordstats.missed++;
          }
        }
        if (wordstats.incorrect !== 0 || config.mode !== "time") {
          if (config.mode != "zen" && input !== word) {
            wordEl = `<div class='word error' input="${input
              .replace(/"/g, "&quot;")
              .replace(/ /g, "_")}">`;
          }
        }
      } else {
        if (config.mode != "zen" && input !== word) {
          wordEl = `<div class='word error' input="${input
            .replace(/"/g, "&quot;")
            .replace(/ /g, "_")}">`;
        }
      }

      let loop;
      if (config.mode == "zen" || input.length > word.length) {
        //input is longer - extra characters possible (loop over input)
        loop = input.length;
      } else {
        //input is shorter or equal (loop over word list)
        loop = word.length;
      }

      for (let c = 0; c < loop; c++) {
        let correctedChar;
        try {
          correctedChar = correctedHistory[i][c];
        } catch (e) {
          correctedChar = undefined;
        }
        let extraCorrected = "";
        if (
          c + 1 === loop &&
          correctedHistory[i] !== undefined &&
          correctedHistory[i].length > input.length
        ) {
          extraCorrected = "extraCorrected";
        }
        if (config.mode == "zen" || word[c] !== undefined) {
          if (config.mode == "zen" || input[c] === word[c]) {
            if (correctedChar === input[c] || correctedChar === undefined) {
              wordEl += `<letter class="correct ${extraCorrected}">${input[c]}</letter>`;
            } else {
              wordEl +=
                `<letter class="corrected ${extraCorrected}">` +
                input[c] +
                "</letter>";
            }
          } else {
            if (input[c] === currentInput) {
              wordEl +=
                `<letter class='correct ${extraCorrected}'>` +
                word[c] +
                "</letter>";
            } else if (input[c] === undefined) {
              wordEl += "<letter>" + word[c] + "</letter>";
            } else {
              wordEl +=
                `<letter class="incorrect ${extraCorrected}">` +
                word[c] +
                "</letter>";
            }
          }
        } else {
          wordEl += '<letter class="incorrect extra">' + input[c] + "</letter>";
        }
      }
      wordEl += "</div>";
    } catch (e) {
      try {
        wordEl = "<div class='word'>";
        for (let c = 0; c < word.length; c++) {
          wordEl += "<letter>" + word[c] + "</letter>";
        }
        wordEl += "</div>";
      } catch {}
    }
    wordsHTML += wordEl;
  }
  $("#resultWordsHistory .words").html(wordsHTML);
  $("#showWordHistoryButton").addClass("loaded");
  return true;
}

function flipTestColors(tf) {
  if (tf) {
    $("#words").addClass("flipped");
  } else {
    $("#words").removeClass("flipped");
  }
}

function applyColorfulMode(tc) {
  if (tc) {
    $("#words").addClass("colorfulMode");
  } else {
    $("#words").removeClass("colorfulMode");
  }
}

function showEditTags(action, id, name) {
  if (action === "add") {
    $("#tagsWrapper #tagsEdit").attr("action", "add");
    $("#tagsWrapper #tagsEdit .title").html("Add new tag");
    $("#tagsWrapper #tagsEdit .button").html(`<i class="fas fa-plus"></i>`);
    $("#tagsWrapper #tagsEdit input").val("");
    $("#tagsWrapper #tagsEdit input").removeClass("hidden");
  } else if (action === "edit") {
    $("#tagsWrapper #tagsEdit").attr("action", "edit");
    $("#tagsWrapper #tagsEdit").attr("tagid", id);
    $("#tagsWrapper #tagsEdit .title").html("Edit tag name");
    $("#tagsWrapper #tagsEdit .button").html(`<i class="fas fa-pen"></i>`);
    $("#tagsWrapper #tagsEdit input").val(name);
    $("#tagsWrapper #tagsEdit input").removeClass("hidden");
  } else if (action === "remove") {
    $("#tagsWrapper #tagsEdit").attr("action", "remove");
    $("#tagsWrapper #tagsEdit").attr("tagid", id);
    $("#tagsWrapper #tagsEdit .title").html("Remove tag " + name);
    $("#tagsWrapper #tagsEdit .button").html(`<i class="fas fa-check"></i>`);
    $("#tagsWrapper #tagsEdit input").addClass("hidden");
  }

  if ($("#tagsWrapper").hasClass("hidden")) {
    $("#tagsWrapper")
      .stop(true, true)
      .css("opacity", 0)
      .removeClass("hidden")
      .animate({ opacity: 1 }, 100, () => {
        $("#tagsWrapper #tagsEdit input").focus();
      });
  }
}

function hideEditTags() {
  if (!$("#tagsWrapper").hasClass("hidden")) {
    $("#tagsWrapper #tagsEdit").attr("action", "");
    $("#tagsWrapper #tagsEdit").attr("tagid", "");
    $("#tagsWrapper")
      .stop(true, true)
      .css("opacity", 1)
      .animate(
        {
          opacity: 0,
        },
        100,
        () => {
          $("#tagsWrapper").addClass("hidden");
        }
      );
  }
}

$("#tagsWrapper").click((e) => {
  if ($(e.target).attr("id") === "tagsWrapper") {
    hideEditTags();
  }
});

$("#tagsWrapper #tagsEdit .button").click(() => {
  tagsEdit();
});

$("#tagsWrapper #tagsEdit input").keypress((e) => {
  if (e.keyCode == 13) {
    tagsEdit();
  }
});

function tagsEdit() {
  let action = $("#tagsWrapper #tagsEdit").attr("action");
  let inputVal = $("#tagsWrapper #tagsEdit input").val();
  let tagid = $("#tagsWrapper #tagsEdit").attr("tagid");
  hideEditTags();
  if (action === "add") {
    showBackgroundLoader();
    CloudFunctions.addTag({
      uid: firebase.auth().currentUser.uid,
      name: inputVal,
    }).then((e) => {
      hideBackgroundLoader();
      let status = e.data.resultCode;
      if (status === 1) {
        Notifications.add("Tag added", 1, 2);
        DB.getSnapshot().tags.push({
          name: inputVal,
          id: e.data.id,
        });
        updateResultEditTagsPanelButtons();
        updateSettingsPage();
        updateFilterTags();
      } else if (status === -1) {
        Notifications.add("Invalid tag name", 0);
      } else if (status < -1) {
        Notifications.add("Unknown error: " + e.data.message, -1);
      }
    });
  } else if (action === "edit") {
    showBackgroundLoader();
    CloudFunctions.editTag({
      uid: firebase.auth().currentUser.uid,
      name: inputVal,
      tagid: tagid,
    }).then((e) => {
      hideBackgroundLoader();
      let status = e.data.resultCode;
      if (status === 1) {
        Notifications.add("Tag updated", 1);
        DB.getSnapshot().tags.forEach((tag) => {
          if (tag.id === tagid) {
            tag.name = inputVal;
          }
        });
        updateResultEditTagsPanelButtons();
        updateSettingsPage();
        updateFilterTags();
      } else if (status === -1) {
        Notifications.add("Invalid tag name", 0);
      } else if (status < -1) {
        Notifications.add("Unknown error: " + e.data.message, -1);
      }
    });
  } else if (action === "remove") {
    showBackgroundLoader();
    CloudFunctions.removeTag({
      uid: firebase.auth().currentUser.uid,
      tagid: tagid,
    }).then((e) => {
      hideBackgroundLoader();
      let status = e.data.resultCode;
      if (status === 1) {
        Notifications.add("Tag removed", 1);
        DB.getSnapshot().tags.forEach((tag, index) => {
          if (tag.id === tagid) {
            DB.getSnapshot().tags.splice(index, 1);
          }
        });
        updateResultEditTagsPanelButtons();
        updateSettingsPage();
        updateFilterTags();
      } else if (status < -1) {
        Notifications.add("Unknown error: " + e.data.message, -1);
      }
    });
  }
}

function showCapsWarning() {
  if ($("#capsWarning").hasClass("hidden")) {
    $("#capsWarning").removeClass("hidden");
  }
}

function hideCapsWarning() {
  if (!$("#capsWarning").hasClass("hidden")) {
    $("#capsWarning").addClass("hidden");
  }
}

function showCustomTextPopup() {
  if ($("#customTextPopupWrapper").hasClass("hidden")) {
    if ($("#customTextPopup .check input").prop("checked")) {
      $("#customTextPopup .inputs .randomInputFields").removeClass("hidden");
    } else {
      $("#customTextPopup .inputs .randomInputFields").addClass("hidden");
    }
    $("#customTextPopupWrapper")
      .stop(true, true)
      .css("opacity", 0)
      .removeClass("hidden")
      .animate({ opacity: 1 }, 100, () => {
        let newtext = CustomText.text.join(" ");
        newtext = newtext.replace(/\n /g, "\n");
        $("#customTextPopup textarea").val(newtext);
        $("#customTextPopup .wordcount input").val(CustomText.word);
        $("#customTextPopup .time input").val(CustomText.time);
        $("#customTextPopup textarea").focus();
      });
  }
}

function hideCustomTextPopup() {
  if (!$("#customTextPopupWrapper").hasClass("hidden")) {
    $("#customTextPopupWrapper")
      .stop(true, true)
      .css("opacity", 1)
      .animate(
        {
          opacity: 0,
        },
        100,
        (e) => {
          $("#customTextPopupWrapper").addClass("hidden");
        }
      );
  }
}

$("#customTextPopupWrapper").mousedown((e) => {
  if ($(e.target).attr("id") === "CustomTextPopupWrapper") {
    hideCustomTextPopup();
  }
});

$("#customTextPopup .inputs .check input").change(() => {
  if ($("#customTextPopup .check input").prop("checked")) {
    $("#customTextPopup .inputs .randomInputFields").removeClass("hidden");
  } else {
    $("#customTextPopup .inputs .randomInputFields").addClass("hidden");
  }
});

$("#customTextPopup textarea").keypress((e) => {
  if (e.code === "Enter" && e.ctrlKey) {
    $("#customTextPopup .button").click();
  }
});

$("#customTextPopup .randomInputFields .wordcount input").keypress((e) => {
  $("#customTextPopup .randomInputFields .time input").val("");
});

$("#customTextPopup .randomInputFields .time input").keypress((e) => {
  $("#customTextPopup .randomInputFields .wordcount input").val("");
});

$("#customTextPopup .button").click(() => {
  let text = $("#customTextPopup textarea").val();
  text = text.trim();
  // text = text.replace(/[\r]/gm, " ");
  text = text.replace(/\\\\t/gm, "\t");
  text = text.replace(/\\\\n/gm, "\n");
  text = text.replace(/\\t/gm, "\t");
  text = text.replace(/\\n/gm, "\n");
  text = text.replace(/ +/gm, " ");
  // text = text.replace(/(\r\n)+/g, "\r\n");
  // text = text.replace(/(\n)+/g, "\n");
  // text = text.replace(/(\r)+/g, "\r");
  text = text.replace(/( *(\r\n|\r|\n) *)/g, "\n ");
  if ($("#customTextPopup .typographyCheck input").prop("checked")) {
    text = Misc.cleanTypographySymbols(text);
  }
  // text = Misc.remove_non_ascii(text);
  text = text.replace(/[\u2060]/g, "");
  text = text.split(" ");
  CustomText.setText(text);
  CustomText.setWord(parseInt($("#customTextPopup .wordcount input").val()));
  CustomText.setTime(parseInt($("#customTextPopup .time input").val()));

  CustomText.setIsWordRandom(
    $("#customTextPopup .check input").prop("checked") &&
      !isNaN(CustomText.word)
  );
  CustomText.setIsTimeRandom(
    $("#customTextPopup .check input").prop("checked") &&
      !isNaN(CustomText.time)
  );

  if (
    isNaN(CustomText.word) &&
    isNaN(CustomText.time) &&
    (CustomText.isTimeRandom || CustomText.isWordRandom)
  ) {
    Notifications.add(
      "You need to specify word count or time in seconds to start a random custom test.",
      0,
      5
    );
    return;
  }

  if (
    !isNaN(CustomText.word) &&
    !isNaN(CustomText.time) &&
    (CustomText.isTimeRandom || CustomText.isWordRandom)
  ) {
    Notifications.add(
      "You need to pick between word count or time in seconds to start a random custom test.",
      0,
      5
    );
    return;
  }

  if (
    (CustomText.isWordRandom && parseInt(CustomText.word) === 0) ||
    (CustomText.isTimeRandom && parseInt(CustomText.time) === 0)
  ) {
    Notifications.add(
      "Infinite words! Make sure to use Bail Out from the command line to save your result.",
      0,
      7
    );
  }

  manualRestart = true;
  restartTest();
  hideCustomTextPopup();
});

function showCustomMode2Popup(mode) {
  if ($("#customMode2PopupWrapper").hasClass("hidden")) {
    if (mode == "time") {
      $("#customMode2Popup .title").text("Test length");
      $("#customMode2Popup").attr("mode", "time");
    } else if (mode == "words") {
      $("#customMode2Popup .title").text("Word amount");
      $("#customMode2Popup").attr("mode", "words");
    }
    $("#customMode2PopupWrapper")
      .stop(true, true)
      .css("opacity", 0)
      .removeClass("hidden")
      .animate({ opacity: 1 }, 100, (e) => {
        $("#customMode2Popup input").focus().select();
      });
  }
}

function hideCustomMode2Popup() {
  if (!$("#customMode2PopupWrapper").hasClass("hidden")) {
    $("#customMode2PopupWrapper")
      .stop(true, true)
      .css("opacity", 1)
      .animate(
        {
          opacity: 0,
        },
        100,
        (e) => {
          $("#customMode2PopupWrapper").addClass("hidden");
        }
      );
  }
}

async function showQuoteSearchPopup() {
  if ($("#quoteSearchPopupWrapper").hasClass("hidden")) {
<<<<<<< HEAD
    $("#quoteSearchPopup input").val("");
=======
    let quotes = await Misc.getQuotes(config.language);
    let table = $("#quoteSearchPopup .searchResultTable");
    let numberOfSearchResults = 0;
    table.find("tbody").empty();
    $("#quoteSearchPopup input").val("");
    for (let i = 0; i < 5; i++) {
      let quote = quotes.quotes[i];
      table.find("tbody").append(`
      <tr class="searchResult" id=${quote.id}>
              <td class="alignRight"><div class="fixedHeight">${quote.id}</div></td>
              <td class="alignRight"><div class="fixedHeight">${quote.length}</div></td>
              <td>
                <div class="fixedHeight">${quote.text}</div>
              </td>
              <td>
              <div class="fixedHeight">${quote.source}</div>
              </td>
              <td><i class="fas fa-chevron-right"></i></td>
            </tr>
      `);
    }
    quotes.groups.forEach((group) => {
      group.forEach((quote) => {
        numberOfSearchResults++;
      });
    });
    document.getElementById("extraResults").innerHTML =
      numberOfSearchResults - 5 + " more results";
>>>>>>> c414d3d0
    $("#quoteSearchPopupWrapper")
      .stop(true, true)
      .css("opacity", 0)
      .removeClass("hidden")
      .animate({ opacity: 1 }, 100, (e) => {
        $("#quoteSearchPopup input").focus().select();
        updateQuoteSearchResults("");
      });
  }
}

async function updateQuoteSearchResults(searchText) {
  let quotes = await Misc.getQuotes(config.language);
  let reg = new RegExp(searchText, "i");
  let found = [];
  quotes.quotes.forEach((quote) => {
    let quoteText = quote["text"].replace(/[.,'"/#!$%^&*;:{}=\-_`~()]/g, "");
    let test1 = reg.test(quoteText);
    if (test1) {
      found.push(quote);
    }
  });
  quotes.quotes.forEach((quote) => {
    let quoteSource = quote["source"].replace(
      /[.,'"/#!$%^&*;:{}=\-_`~()]/g,
      ""
    );
    let quoteId = quote["id"];
    let test2 = reg.test(quoteSource);
    let test3 = reg.test(quoteId);
    if ((test2 || test3) && found.filter((q) => q.id == quote.id).length == 0) {
      found.push(quote);
    }
  });
  $("#quoteSearchResults").remove();
  $("#quoteSearchPopup").append(
    '<div class="quoteSearchResults" id="quoteSearchResults"></div>'
  );
  let resultsList = $("#quoteSearchResults");
  let resultListLength = 0;

  found.forEach(async (quote) => {
    let lengthDesc;
    if (quote.length < 101) {
      lengthDesc = "short";
    } else if (quote.length < 301) {
      lengthDesc = "medium";
    } else if (quote.length < 601) {
      lengthDesc = "long";
    } else {
      lengthDesc = "thicc";
    }
    if (resultListLength++ < 100) {
      resultsList.append(`
      <div class="searchResult" id="${quote.id}">
        <div class="text">${quote.text}</div>
        <div class="id"><div class="sub">id</div>${quote.id}</div>
        <div class="length"><div class="sub">length</div>${lengthDesc}</div>
        <div class="source"><div class="sub">source</div>${quote.source}</div>
        <div class="resultChevron"><i class="fas fa-chevron-right"></i></div>
      </div>
      `);
    }
  });
  if (found.length > 100) {
    $("#extraResults").html(
      found.length +
        " results <span style='opacity: 0.5'>(only showing 100)</span>"
    );
  } else {
    $("#extraResults").html(found.length + " results");
  }
}

function hideQuoteSearchPopup() {
  if (!$("#quoteSearchPopupWrapper").hasClass("hidden")) {
    $("#quoteSearchPopupWrapper")
      .stop(true, true)
      .css("opacity", 1)
      .animate(
        {
          opacity: 0,
        },
        100,
        (e) => {
          $("#quoteSearchPopupWrapper").addClass("hidden");
        }
      );
  }
}

async function initPaceCaret() {
  let mode2 = "";
  if (config.mode === "time") {
    mode2 = config.time;
  } else if (config.mode === "words") {
    mode2 = config.words;
  } else if (config.mode === "custom") {
    mode2 = "custom";
  } else if (config.mode === "quote") {
    mode2 = randomQuote.id;
  }
  let wpm;
  if (config.paceCaret === "pb") {
    wpm = await DB.getLocalPB(
      config.mode,
      mode2,
      config.punctuation,
      config.language,
      config.difficulty
    );
  } else if (config.paceCaret === "average") {
    let mode2 = "";
    if (config.mode === "time") {
      mode2 = config.time;
    } else if (config.mode === "words") {
      mode2 = config.words;
    } else if (config.mode === "custom") {
      mode2 = "custom";
    } else if (config.mode === "quote") {
      mode2 = randomQuote.id;
    }
    wpm = await DB.getUserAverageWpm10(
      config.mode,
      mode2,
      config.punctuation,
      config.language,
      config.difficulty
    );
    console.log("avg pace " + wpm);
  } else if (config.paceCaret === "custom") {
    wpm = config.paceCaretCustomSpeed;
  }

  if (wpm < 1 || wpm == false || wpm == undefined || Number.isNaN(wpm)) {
    paceCaret = null;
    return;
  }

  let characters = wpm * 5;
  let cps = characters / 60; //characters per step
  let spc = 60 / characters; //seconds per character

  paceCaret = {
    wpm: wpm,
    cps: cps,
    spc: spc,
    correction: 0,
    currentWordIndex: 0,
    currentLetterIndex: -1,
    wordsStatus: {},
    timeout: null,
  };

  updateTestModesNotice(
    sameWordset,
    textHasTab,
    paceCaret,
    activeFunBox,
    config
  );
}

function movePaceCaret(expectedStepEnd) {
  if (paceCaret === null || !testActive || resultVisible) {
    return;
  }
  if ($("#paceCaret").hasClass("hidden")) {
    $("#paceCaret").removeClass("hidden");
  }
  if ($("#paceCaret").hasClass("off")) {
    return;
  }
  try {
    paceCaret.currentLetterIndex++;
    if (
      paceCaret.currentLetterIndex >=
      wordsList[paceCaret.currentWordIndex].length
    ) {
      //go to the next word
      paceCaret.currentLetterIndex = -1;
      paceCaret.currentWordIndex++;
    }
    if (!config.blindMode) {
      if (paceCaret.correction < 0) {
        while (paceCaret.correction < 0) {
          paceCaret.currentLetterIndex--;
          if (paceCaret.currentLetterIndex <= -2) {
            //go to the previous word
            paceCaret.currentLetterIndex =
              wordsList[paceCaret.currentWordIndex - 1].length - 1;
            paceCaret.currentWordIndex--;
          }
          paceCaret.correction++;
        }
      } else if (paceCaret.correction > 0) {
        while (paceCaret.correction > 0) {
          paceCaret.currentLetterIndex++;
          if (
            paceCaret.currentLetterIndex >=
            wordsList[paceCaret.currentWordIndex].length
          ) {
            //go to the next word
            paceCaret.currentLetterIndex = -1;
            paceCaret.currentWordIndex++;
          }
          paceCaret.correction--;
        }
      }
    }
  } catch (e) {
    //out of words
    paceCaret = null;
    $("#paceCaret").addClass("hidden");
    return;
  }

  try {
    let caret = $("#paceCaret");
    let currentLetter;
    let newTop;
    let newLeft;
    try {
      let newIndex =
        paceCaret.currentWordIndex -
        (currentWordIndex - currentWordElementIndex);
      if (paceCaret.currentLetterIndex === -1) {
        currentLetter = document
          .querySelectorAll("#words .word")
          [newIndex].querySelectorAll("letter")[0];
      } else {
        currentLetter = document
          .querySelectorAll("#words .word")
          [newIndex].querySelectorAll("letter")[paceCaret.currentLetterIndex];
      }
      newTop = currentLetter.offsetTop - $(currentLetter).height() / 20;
      newLeft;
      if (paceCaret.currentLetterIndex === -1) {
        newLeft = currentLetter.offsetLeft;
      } else {
        newLeft =
          currentLetter.offsetLeft +
          $(currentLetter).width() -
          caret.width() / 2;
      }
      caret.removeClass("hidden");
    } catch (e) {
      caret.addClass("hidden");
    }

    let smoothlinescroll = $("#words .smoothScroller").height();
    if (smoothlinescroll === undefined) smoothlinescroll = 0;

    $("#paceCaret").css({
      top: newTop - smoothlinescroll,
    });

    let duration = expectedStepEnd - performance.now();

    if (config.smoothCaret) {
      caret.stop(true, true).animate(
        {
          left: newLeft,
        },
        duration,
        "linear"
      );
    } else {
      caret.stop(true, true).animate(
        {
          left: newLeft,
        },
        0,
        "linear"
      );
    }
    paceCaret.timeout = setTimeout(() => {
      try {
        movePaceCaret(expectedStepEnd + paceCaret.spc * 1000);
      } catch (e) {
        paceCaret = null;
      }
    }, duration);
  } catch (e) {
    console.error(e);
    $("#paceCaret").addClass("hidden");
  }
}

function resetPaceCaret() {
  if (config.paceCaret === "off") return;
  if (!$("#paceCaret").hasClass("hidden")) {
    $("#paceCaret").addClass("hidden");
  }
  if (config.mode === "zen") return;

  let caret = $("#paceCaret");
  let firstLetter = document
    .querySelector("#words .word")
    .querySelector("letter");

  caret.stop(true, true).animate(
    {
      top: firstLetter.offsetTop - $(firstLetter).height() / 4,
      left: firstLetter.offsetLeft,
    },
    0,
    "linear"
  );
}

$("#customMode2PopupWrapper").click((e) => {
  if ($(e.target).attr("id") === "customMode2PopupWrapper") {
    hideCustomMode2Popup();
  }
});

$("#customMode2Popup input").keypress((e) => {
  if (e.keyCode == 13) {
    applyMode2Popup();
  }
});
//Quote search
$("#quoteSearchPopup .searchBox").keydown((e) => {
<<<<<<< HEAD
  setTimeout(() => {
=======
  setTimeout(async () => {
    let quotes = await Misc.getQuotes(config.language);
>>>>>>> c414d3d0
    let searchText = document.getElementById("searchBox").value;
    searchText = searchText
      .replace(/[.,'"/#!$%^&*;:{}=\-_`~()]/g, "")
      .replace(/[-[\]{}()*+?.,\\^$|#\s]/g, "\\$&");
<<<<<<< HEAD

    updateQuoteSearchResults(searchText);
  }, 0.1); //arbitrarily v. small time as it's only to allow text to input before searching
});
//sets quote id to searched quote clicked
=======
    let reg = new RegExp(searchText, "i");
    let found = [];
    let numberOfSearchResults = 0;
    quotes.quotes.forEach((quote) => {
      let quoteText = quote["text"].replace(/[.,'"/#!$%^&*;:{}=\-_`~()]/g, "");
      let quoteSource = quote["source"].replace(
        /[.,'"/#!$%^&*;:{}=\-_`~()]/g,
        ""
      );
      let quoteId = quote["id"];
      let test1 = reg.test(quoteText);
      let test2 = reg.test(quoteSource);
      let test3 = reg.test(quoteId);

      if (test1 || test2 || test3) {
        found.push(quote);
        numberOfSearchResults++;
      }
    });
    let table = $("#quoteSearchPopup .searchResultTable");
    table.find("tbody").empty();
    for (let i = 0; i < 5; i++) {
      if (found[i] === undefined) continue;
      // if(found[i].text.length > 100){
      //   found[i].text = found[i].text.substring(0, 100) + "...";
      // }
      // if(found[i].source.length > 50){
      //   found[i].source = found[i].source.substring(0, 50) + "...";
      // }
      table.find("tbody").append(`
      <tr class="searchResult" id=${found[i].id}>
              <td class="alignRight"><div class="fixedHeight">${found[i].id}</div></td>
              <td class="alignRight"><div class="fixedHeight">${found[i].length}</div></td>
              <td>
                <div class="fixedHeight">${found[i].text}</div>
              </td>
              <td>
              <div class="fixedHeight">${found[i].source}</div>
              </td>
              <td><i class="fas fa-chevron-right"></i></td>
            </tr>
      `);
    }
    if (numberOfSearchResults > 5) {
      $("#extraResults").css("opacity", "1");
      document.getElementById("extraResults").innerHTML =
        numberOfSearchResults - 5 + " more results";
    } else if (numberOfSearchResults < 5) {
      $("#extraResults").css("opacity", "1");
      document.getElementById("extraResults").innerHTML = "No other results";
      for (let i = 0; i < 5 - numberOfSearchResults; i++) {
        table.find("tbody").append(`
          <tr class="fillerResult" id="">
              <td class="alignRight"><div class="fixedHeight">-</div></td>
              <td class="alignRight"><div class="fixedHeight">-</div></td>
              <td>
                <div class="fixedHeight">-</div>
              </td>
              <td>
              <div class="fixedHeight">-</div>
              </td>
              <td></td>
            </tr>
      `);
      }
    }
    if (numberOfSearchResults == 0) {
      $("#extraResults").css("opacity", "1");
      document.getElementById("extraResults").innerHTML = "No search results";
    }
  }, 0.1); //arbitrarily v. small time as it's only to allow text to input before searching
});
//sets quote id to searched quote clicked
$("#quoteSearchResults").click((e) => {
  if ($(e.target).hasClass("quoteSearchButton")) {
    document.getElementById("inputNumber").value = e.target.getAttribute("id");
    applyMode2Popup();
  }
});

>>>>>>> c414d3d0
$("#quoteSearchPopupWrapper").click((e) => {
  if ($(e.target).attr("id") === "quoteSearchPopupWrapper") {
    hideQuoteSearchPopup();
  }
});

$("#customMode2Popup .button").click(() => {
  applyMode2Popup();
});

<<<<<<< HEAD
$(document).on("click", "#quoteSearchResults .searchResult", (e) => {
  selectedQuoteId = parseInt($(e.currentTarget).attr("id"));
  applyQuoteSearchPopup(selectedQuoteId);
});
=======
$("#quoteSearchPopup .button").click(() => {
  if (!isNaN(document.getElementById("searchBox").value)) {
    applyQuoteSearchPopup();
  } else {
    let results = document.getElementsByClassName("searchResult");
    if (results.length > 0) {
      selectedQuoteId = parseInt(results[0].getAttribute("id"));
      applyQuoteSearchPopup(selectedQuoteId);
    }
  }
});

$(document).on(
  "click",
  "#quoteSearchPopup .searchResultTable tbody tr",
  (e) => {
    if ($(e.currentTarget).hasClass("searchResult")) {
      selectedQuoteId = parseInt($(e.currentTarget).attr("id"));
      applyQuoteSearchPopup(selectedQuoteId);
    }
  }
);
>>>>>>> c414d3d0

$("#quoteSearchPopup input").keypress((e) => {
  if (e.keyCode == 13) {
    if (!isNaN(document.getElementById("searchBox").value)) {
      applyQuoteSearchPopup();
    } else {
      let results = document.getElementsByClassName("searchResult");
      if (results.length > 0) {
        selectedQuoteId = parseInt(results[0].getAttribute("id"));
        applyQuoteSearchPopup(selectedQuoteId);
      }
    }
  }
});

function updateKeytips() {
  if (config.swapEscAndTab) {
    $(".pageSettings .tip").html(`
    tip: You can also change all these settings quickly using the
    command line (
    <key>tab</key>
    )`);
    $("#bottom .keyTips").html(`
    <key>esc</key> - restart test<br>
      <key>tab</key> - command line`);
  } else {
    $(".pageSettings .tip").html(`
    tip: You can also change all these settings quickly using the
    command line (
    <key>esc</key>
    )`);
    $("#bottom .keyTips").html(`
    <key>tab</key> - restart test<br>
      <key>esc</key> - command line`);
  }
}

function applyMode2Popup() {
  let mode = $("#customMode2Popup").attr("mode");
  let val = parseInt($("#customMode2Popup input").val());

  if (mode == "time") {
    if (val !== null && !isNaN(val) && val >= 0) {
      setTimeConfig(val);
      manualRestart = true;
      restartTest();
      if (val >= 1800) {
        Notifications.add("Stay safe and take breaks!", 0);
      } else if (val == 0) {
        Notifications.add(
          "Infinite time! Make sure to use Bail Out from the command line to save your result.",
          0,
          7
        );
      }
    } else {
      Notifications.add("Custom time must be at least 1", 0);
    }
  } else if (mode == "words") {
    if (val !== null && !isNaN(val) && val >= 0) {
      setWordCount(val);
      manualRestart = true;
      restartTest();
      if (val > 2000) {
        Notifications.add("Stay safe and take breaks!", 0);
      } else if (val == 0) {
        Notifications.add(
          "Infinite words! Make sure to use Bail Out from the command line to save your result.",
          0,
          7
        );
      }
    } else {
      Notifications.add("Custom word amount must be at least 1", 0);
    }
  }

  hideCustomMode2Popup();
}

function applyQuoteSearchPopup(val) {
  if (isNaN(val)) {
    val = document.getElementById("searchBox").value;
  }
  if (val !== null && !isNaN(val) && val >= 0) {
    setQuoteLength(-2, false, false);
    selectedQuoteId = val;
    manualRestart = true;
    restartTest();
  } else {
    Notifications.add("Quote ID must be at least 1", 0);
  }
  hideQuoteSearchPopup();
}

function lineJump(currentTop) {
  //last word of the line
  if (currentTestLine > 0) {
    let hideBound = currentTop;
    if (activeWordJumped) {
      hideBound = activeWordTopBeforeJump;
    }
    activeWordJumped = false;

    let toHide = [];
    let wordElements = $("#words .word");
    for (let i = 0; i < currentWordElementIndex; i++) {
      if ($(wordElements[i]).hasClass("hidden")) continue;
      let forWordTop = Math.floor(wordElements[i].offsetTop);
      if (forWordTop < hideBound - 10) {
        toHide.push($($("#words .word")[i]));
      }
    }
    const wordHeight = $(document.querySelector(".word")).outerHeight(true);
    if (config.smoothLineScroll && toHide.length > 0) {
      lineTransition = true;
      $("#words").prepend(
        `<div class="smoothScroller" style="position: fixed;height:${wordHeight}px;width:100%"></div>`
      );
      $("#words .smoothScroller").animate(
        {
          height: 0,
        },
        125,
        () => {
          $("#words .smoothScroller").remove();
        }
      );
      $("#paceCaret").animate(
        {
          top: document.querySelector("#paceCaret").offsetTop - wordHeight,
        },
        125
      );
      $("#words").animate(
        {
          marginTop: `-${wordHeight}px`,
        },
        125,
        () => {
          activeWordTop = document.querySelector("#words .active").offsetTop;

          currentWordElementIndex -= toHide.length;
          lineTransition = false;
          toHide.forEach((el) => el.remove());
          $("#words").css("marginTop", "0");
        }
      );
    } else {
      toHide.forEach((el) => el.remove());
      currentWordElementIndex -= toHide.length;
      $("#paceCaret").css({
        top: document.querySelector("#paceCaret").offsetTop - wordHeight,
      });
    }
  }
  currentTestLine++;
}

$(document).on("click", "#top .logo", (e) => {
  changePage("test");
});

$(document).on("click", "#top .config .wordCount .text-button", (e) => {
  const wrd = $(e.currentTarget).attr("wordCount");
  if (wrd == "custom") {
    showCustomMode2Popup("words");
  } else {
    setWordCount(wrd);
    manualRestart = true;
    restartTest();
  }
});

$(document).on("click", "#top .config .time .text-button", (e) => {
  let mode = $(e.currentTarget).attr("timeConfig");
  if (mode == "custom") {
    showCustomMode2Popup("time");
  } else {
    setTimeConfig(mode);
    manualRestart = true;

    restartTest();
  }
});

$(document).on("click", "#top .config .quoteLength .text-button", (e) => {
  let len = $(e.currentTarget).attr("quoteLength");
  if (len == -2) {
    showQuoteSearchPopup();
    setQuoteLength(len, false, e.shiftKey);
  } else {
    if (len == -1) {
      len = [0, 1, 2, 3];
    }
    setQuoteLength(len, false, e.shiftKey);
    manualRestart = true;
    restartTest();
  }
});

$(document).on("click", "#top .config .customText .text-button", () => {
  showCustomTextPopup();
});

$(document).on("click", "#top .config .punctuationMode .text-button", () => {
  togglePunctuation();
  manualRestart = true;

  restartTest();
});

$(document).on("click", "#top .config .numbersMode .text-button", () => {
  toggleNumbers();
  manualRestart = true;

  restartTest();
});

$("#wordsWrapper").on("click", () => {
  focusWords();
});

$(document).on("click", "#top .config .mode .text-button", (e) => {
  if ($(e.currentTarget).hasClass("active")) return;
  const mode = $(e.currentTarget).attr("mode");
  setMode(mode);
  manualRestart = true;
  restartTest();
});

$(document).on("click", "#top #menu .icon-button", (e) => {
  if ($(e.currentTarget).hasClass("discord")) return;
  if ($(e.currentTarget).hasClass("leaderboards")) {
    Leaderboards.show();
  } else {
    const href = $(e.currentTarget).attr("href");
    manualRestart = true;
    changePage(href.replace("/", ""));
  }
});

$(window).on("popstate", (e) => {
  let state = e.originalEvent.state;
  if (state == "" || state == "/") {
    // show test
    changePage("test");
  } else if (state == "about") {
    // show about
    changePage("about");
  } else if (state == "account" || state == "login") {
    if (firebase.auth().currentUser) {
      changePage("account");
    } else {
      changePage("login");
    }
  }
});

$(document).on("keypress", "#restartTestButton", (event) => {
  if (event.keyCode == 13) {
    if (
      testActive &&
      config.repeatQuotes === "typing" &&
      config.mode === "quote"
    ) {
      restartTest(true);
    } else {
      restartTest();
    }
  }
});

$(document.body).on("click", "#restartTestButton", () => {
  manualRestart = true;
  if (resultCalculating) return;
  if (
    testActive &&
    config.repeatQuotes === "typing" &&
    config.mode === "quote"
  ) {
    restartTest(true);
  } else {
    restartTest();
  }
});

function initPractiseMissedWords() {
  if (Object.keys(TestStats.missedWords).length == 0) {
    Notifications.add("You haven't missed any words.", 0);
    return;
  }
  let mode = modeBeforePractise === null ? config.mode : modeBeforePractise;
  let punctuation =
    punctuationBeforePractise === null
      ? config.punctuation
      : punctuationBeforePractise;
  let numbers =
    numbersBeforePractise === null ? config.numbers : numbersBeforePractise;
  setMode("custom");
  let newCustomText = [];
  Object.keys(TestStats.missedWords).forEach((missedWord) => {
    for (let i = 0; i < TestStats.missedWords[missedWord]; i++) {
      newCustomText.push(missedWord);
    }
  });
  CustomText.setText(newCustomText);
  CustomText.setIsWordRandom(true);
  CustomText.setWord(50);

  modeBeforePractise = null;
  punctuationBeforePractise = null;
  numbersBeforePractise = null;
  restartTest();
  modeBeforePractise = mode;
  punctuationBeforePractise = punctuation;
  numbersBeforePractise = numbers;
}

$(document).on("keypress", "#practiseMissedWordsButton", (event) => {
  if (event.keyCode == 13) {
    initPractiseMissedWords();
  }
});

$(document.body).on("click", "#practiseMissedWordsButton", () => {
  initPractiseMissedWords();
});

$(document).on("keypress", "#nextTestButton", (event) => {
  if (event.keyCode == 13) {
    restartTest();
  }
});

$(document.body).on("click", "#nextTestButton", () => {
  manualRestart = true;
  restartTest();
});

$(document).on("keypress", "#showWordHistoryButton", (event) => {
  if (event.keyCode == 13) {
    toggleResultWordsDisplay();
  }
});

$(document.body).on("click", "#showWordHistoryButton", () => {
  toggleResultWordsDisplay();
});

$(document.body).on("click", "#restartTestButtonWithSameWordset", () => {
  if (config.mode == "zen") {
    Notifications.add("Repeat test disabled in zen mode");
    return;
  }
  manualRestart = true;
  restartTest(true);
});

$(document).on("keypress", "#restartTestButtonWithSameWordset", (event) => {
  if (config.mode == "zen") {
    Notifications.add("Repeat test disabled in zen mode");
    return;
  }
  if (event.keyCode == 13) {
    restartTest(true);
  }
});

$(document.body).on("click", "#copyResultToClipboardButton", () => {
  copyResultToClipboard();
});

$(document.body).on("click", ".version", () => {
  $("#versionHistoryWrapper")
    .css("opacity", 0)
    .removeClass("hidden")
    .animate({ opacity: 1 }, 125);
});

$(document.body).on("click", "#versionHistoryWrapper", () => {
  $("#versionHistoryWrapper")
    .css("opacity", 1)
    .animate({ opacity: 0 }, 125, () => {
      $("#versionHistoryWrapper").addClass("hidden");
    });
});

$(document.body).on("click", "#supportMeButton", () => {
  $("#supportMeWrapper")
    .css("opacity", 0)
    .removeClass("hidden")
    .animate({ opacity: 1 }, 125);
});

$(document.body).on("click", "#supportMeWrapper", () => {
  $("#supportMeWrapper")
    .css("opacity", 1)
    .animate({ opacity: 0 }, 125, () => {
      $("#supportMeWrapper").addClass("hidden");
    });
});

$(document.body).on("click", "#supportMeWrapper .button.ads", () => {
  currentCommands.push(commandsEnableAds);
  showCommandLine();
  $("#supportMeWrapper")
    .css("opacity", 1)
    .animate({ opacity: 0 }, 125, () => {
      $("#supportMeWrapper").addClass("hidden");
    });
});

$(document.body).on("click", "#supportMeWrapper a.button", () => {
  $("#supportMeWrapper")
    .css("opacity", 1)
    .animate({ opacity: 0 }, 125, () => {
      $("#supportMeWrapper").addClass("hidden");
    });
});

$(document.body).on("click", ".pageAbout .aboutEnableAds", () => {
  currentCommands.push(commandsEnableAds);
  showCommandLine();
});

$("#wordsInput").keypress((event) => {
  event.preventDefault();
});

$("#wordsInput").on("focus", () => {
  if (!resultVisible && config.showOutOfFocusWarning) {
    OutOfFocus.hide();
  }
  Caret.show(config);
});

$("#wordsInput").on("focusout", () => {
  if (!resultVisible && config.showOutOfFocusWarning) {
    OutOfFocus.show();
  }
  Caret.hide();
});

$(window).resize(() => {
  Caret.updatePosition(currentInput, config);
});

$(document).mousemove(function (event) {
  if (
    $("#top").hasClass("focus") &&
    (event.originalEvent.movementX > 0 || event.originalEvent.movementY > 0)
  ) {
    setFocus(false);
  }
});

$(document).on("click", "#testModesNotice .text-button", (event) => {
  let commands = eval($(event.currentTarget).attr("commands"));
  let func = $(event.currentTarget).attr("function");
  if (commands !== undefined) {
    if ($(event.currentTarget).attr("commands") === "commandsTags") {
      updateCommandsTagsList();
    }
    currentCommands.push(commands);
    showCommandLine();
  } else if (func != undefined) {
    eval(func);
  }
});

$(document).on("click", "#commandLineMobileButton", () => {
  showCommandLine();
});

let dontInsertSpace = false;

$(document).keyup((event) => {
  if (!event.originalEvent.isTrusted) return;

  if (resultVisible) return;
  let now = performance.now();
  let diff = Math.abs(TestStats.keypressTimings.duration.current - now);
  if (TestStats.keypressTimings.duration.current !== -1) {
    TestStats.pushKeypressDuration(diff);
    // keypressStats.duration.array.push(diff);
  }
  TestStats.setKeypressDuration(now);
  // keypressStats.duration.current = now;
  Monkey.stop();
});

$(document).keydown(function (event) {
  if (!(event.key == " ") && !event.originalEvent.isTrusted) return;

  if (!resultVisible) {
    let now = performance.now();
    let diff = Math.abs(TestStats.keypressTimings.spacing.current - now);
    if (TestStats.keypressTimings.spacing.current !== -1) {
      TestStats.pushKeypressSpacing(diff);
      // keypressStats.spacing.array.push(diff);
    }
    TestStats.setKeypressSpacing(now);
    // keypressStats.spacing.current = now;
  }

  Monkey.type();

  //autofocus
  let pageTestActive = !$(".pageTest").hasClass("hidden");
  let commandLineVisible = !$("#commandLineWrapper").hasClass("hidden");
  let wordsFocused = $("#wordsInput").is(":focus");
  let modePopupVisible =
    !$("#customTextPopupWrapper").hasClass("hidden") ||
    !$("#customMode2PopupWrapper").hasClass("hidden") ||
    !$("#quoteSearchPopupWrapper").hasClass("hidden");
  if (
    pageTestActive &&
    !commandLineVisible &&
    !modePopupVisible &&
    !resultVisible &&
    !wordsFocused &&
    event.key !== "Enter"
  ) {
    focusWords();
    wordsFocused = true;
    // if (config.showOutOfFocusWarning) return;
  }

  //tab
  if (
    (event.key == "Tab" && !config.swapEscAndTab) ||
    (event.key == "Escape" && config.swapEscAndTab)
  ) {
    handleTab(event);
    // event.preventDefault();
  }

  //blocking firefox from going back in history with backspace
  if (event.key === "Backspace" && wordsFocused) {
    let t = /INPUT|SELECT|TEXTAREA/i;
    if (
      !t.test(event.target.tagName) ||
      event.target.disabled ||
      event.target.readOnly
    ) {
      event.preventDefault();
    }
  }

  // keypressStats.duration.current = performance.now();
  TestStats.setKeypressDuration(performance.now());
  try {
    if (
      !config.capsLockBackspace &&
      event.originalEvent.getModifierState("CapsLock")
    ) {
      showCapsWarning();
    } else {
      hideCapsWarning();
    }
  } catch {}

  if (testRestarting) {
    return;
  }

  //backspace
  const isBackspace =
    event.key === "Backspace" ||
    (config.capsLockBackspace && event.key === "CapsLock");
  if (isBackspace && wordsFocused) {
    handleBackspace(event);
  }

  if (event.key === "Enter" && activeFunBox === "58008" && wordsFocused) {
    event.key = " ";
  }

  //space or enter
  if (event.key === " " && wordsFocused) {
    handleSpace(event, false);
  }

  if (wordsFocused && !commandLineVisible) {
    handleAlpha(event);
  }

  let acc = Misc.roundTo2(TestStats.calculateAccuracy());
  updateLiveAcc(acc);
});

function handleTab(event) {
  if (resultCalculating) {
    event.preventDefault();
  }
  if ($("#customTextPopup .textarea").is(":focus")) {
    event.preventDefault();

    let area = $("#customTextPopup .textarea")[0];

    var start = area.selectionStart;
    var end = area.selectionEnd;

    // set textarea value to: text before caret + tab + text after caret
    area.value =
      area.value.substring(0, start) + "\t" + area.value.substring(end);

    // put caret at right position again
    area.selectionStart = area.selectionEnd = start + 1;

    // event.preventDefault();
    // $("#customTextPopup .textarea").val(
    //   $("#customTextPopup .textarea").val() + "\t"
    // );
    return;
  } else if (
    $(".pageTest").hasClass("active") &&
    !resultCalculating &&
    $("#commandLineWrapper").hasClass("hidden") &&
    $("#simplePopupWrapper").hasClass("hidden")
  ) {
    if (config.quickTab) {
      if (config.mode == "zen" && !event.shiftKey) {
        //ignore
      } else {
        if (event.shiftKey) manualRestart = true;

        if (
          testActive &&
          config.repeatQuotes === "typing" &&
          config.mode === "quote"
        ) {
          restartTest(true, false, event);
        } else {
          restartTest(false, false, event);
        }
      }
    } else {
      if (
        !resultVisible &&
        ((textHasTab && event.shiftKey) ||
          (!textHasTab && config.mode !== "zen") ||
          (config.mode === "zen" && event.shiftKey))
      ) {
        event.preventDefault();
        $("#restartTestButton").focus();
      }
    }
  } else if (config.quickTab) {
    changePage("test");
  }

  // } else if (
  //   !event.ctrlKey &&
  //   (
  //     (!event.shiftKey && !textHasTab) ||
  //     (event.shiftKey && textHasTab) ||
  //     resultVisible
  //   ) &&
  //   config.quickTab &&
  //   !$(".pageLogin").hasClass("active") &&
  //   !resultCalculating &&
  //   $("#commandLineWrapper").hasClass("hidden") &&
  //   $("#simplePopupWrapper").hasClass("hidden")
  // ) {
  //   event.preventDefault();
  //   if ($(".pageTest").hasClass("active")) {
  //     if (
  //       (config.mode === "words" && config.words < 1000) ||
  //       (config.mode === "time" && config.time < 3600) ||
  //       config.mode === "quote" ||
  //       (config.mode === "custom" &&
  //         CustomText.isWordRandom &&
  //         CustomText.word < 1000) ||
  //       (config.mode === "custom" &&
  //         CustomText.isTimeRandom &&
  //         CustomText.time < 3600) ||
  //       (config.mode === "custom" &&
  //         !CustomText.isWordRandom &&
  //         CustomText.text.length < 1000)
  //     ) {
  //       if (testActive) {
  //         let testNow = performance.now();
  //         let testSeconds = Misc.roundTo2((testNow - testStart) / 1000);
  //         let afkseconds = keypressPerSecond.filter(
  //           (x) => x.count == 0 && x.mod == 0
  //         ).length;
  //         incompleteTestSeconds += testSeconds - afkseconds;
  //         restartCount++;
  //       }
  //       restartTest();
  //     } else {
  //       Notifications.add("Quick restart disabled for long tests", 0);
  //     }
  //   } else {
  //     changePage("test");
  //   }
  // } else if (
  //   !config.quickTab &&
  //   textHasTab &&
  //   event.shiftKey &&
  //   !resultVisible
  // ) {
  //   event.preventDefault();
  //   $("#restartTestButton").focus();
  // }
}

function handleBackspace(event) {
  event.preventDefault();
  if (!testActive) return;
  if (
    currentInput == "" &&
    inputHistory.length > 0 &&
    currentWordElementIndex > 0
  ) {
    //if nothing is inputted and its not the first word
    if (
      (inputHistory[currentWordIndex - 1] == wordsList[currentWordIndex - 1] &&
        !config.freedomMode) ||
      $($(".word")[currentWordIndex - 1]).hasClass("hidden")
    ) {
      return;
    } else {
      if (config.confidenceMode === "on" || config.confidenceMode === "max")
        return;
      if (event["ctrlKey"] || event["altKey"]) {
        currentInput = "";
        inputHistory.pop();
        correctedHistory.pop();
      } else {
        currentInput = inputHistory.pop();
        currentCorrected = correctedHistory.pop();
        if (activeFunBox === "nospace") {
          currentInput = currentInput.substring(0, currentInput.length - 1);
        }
      }
      currentWordIndex--;
      currentWordElementIndex--;
      updateActiveElement(true);
      updateWordElement(!config.blindMode);
    }
  } else {
    if (config.confidenceMode === "max") return;
    if (event["ctrlKey"] || event["altKey"]) {
      let limiter = " ";
      if (currentInput.lastIndexOf("-") > currentInput.lastIndexOf(" "))
        limiter = "-";

      let split = currentInput.replace(/ +/g, " ").split(limiter);
      if (split[split.length - 1] == "") {
        split.pop();
      }
      let addlimiter = false;
      if (split.length > 1) {
        addlimiter = true;
      }
      split.pop();
      currentInput = split.join(limiter);

      if (addlimiter) {
        currentInput += limiter;
      }
    } else if (event.metaKey) {
      currentInput = "";
    } else {
      currentInput = currentInput.substring(0, currentInput.length - 1);
    }
    updateWordElement(!config.blindMode);
  }
  Sound.playClick(config.playSoundOnClick);
  if (config.keymapMode === "react") {
    flashPressedKeymapKey(event.code, true);
  } else if (config.keymapMode === "next") {
    updateHighlightedKeymapKey();
  }
  Caret.updatePosition(currentInput, config);
}

function handleSpace(event, isEnter) {
  if (!testActive) return;
  if (currentInput === "") return;
  // let nextWord = wordsList[currentWordIndex + 1];
  // if ((isEnter && nextWord !== "\n") && (isEnter && activeFunBox !== "58008")) return;
  // if (!isEnter && nextWord === "\n") return;
  event.preventDefault();

  if (config.mode == "zen") {
    $("#words .word.active").removeClass("active");
    $("#words").append("<div class='word active'></div>");
  }

  let currentWord = wordsList[currentWordIndex];
  if (activeFunBox === "layoutfluid" && config.mode !== "time") {
    const layouts = ["qwerty", "dvorak", "colemak"];
    let index = 0;
    let outof = wordsList.length;
    index = Math.floor((inputHistory.length + 1) / (outof / 3));
    if (config.layout !== layouts[index] && layouts[index] !== undefined) {
      Notifications.add(`--- !!! ${layouts[index]} !!! ---`, 0);
    }
    setLayout(layouts[index]);
    setKeymapLayout(layouts[index]);
    updateHighlightedKeymapKey();
    settingsGroups.layout.updateButton();
  }
  dontInsertSpace = true;
  if (currentWord == currentInput || config.mode == "zen") {
    //correct word or in zen mode
    if (
      paceCaret !== null &&
      paceCaret.wordsStatus[currentWordIndex] === true &&
      !config.blindMode
    ) {
      paceCaret.wordsStatus[currentWordIndex] = undefined;
      paceCaret.correction -= currentWord.length + 1;
    }
    TestStats.incrementAccuracy(true);
    inputHistory.push(currentInput);
    currentInput = "";
    currentWordIndex++;
    currentWordElementIndex++;
    updateActiveElement();
    Caret.updatePosition(currentInput, config);
    TestStats.incrementKeypressCount();
    TestStats.pushKeypressWord(currentWordIndex);
    // currentKeypress.count++;
    // currentKeypress.words.push(currentWordIndex);
    if (activeFunBox !== "nospace") {
      Sound.playClick(config.playSoundOnClick);
    }
  } else {
    //incorrect word
    if (
      paceCaret !== null &&
      paceCaret.wordsStatus[currentWordIndex] === undefined &&
      !config.blindMode
    ) {
      paceCaret.wordsStatus[currentWordIndex] = true;
      paceCaret.correction += currentWord.length + 1;
    }
    if (activeFunBox !== "nospace") {
      if (!config.playSoundOnError || config.blindMode) {
        Sound.playClick(config.playSoundOnClick);
      } else {
        Sound.playError(config.playSoundOnError);
      }
    }
    TestStats.incrementAccuracy(false);
    TestStats.incrementKeypressErrors();
    let cil = currentInput.length;
    if (cil <= wordsList[currentWordIndex].length) {
      if (cil >= currentCorrected.length) {
        currentCorrected += "_";
      } else {
        currentCorrected =
          currentCorrected.substring(0, cil) +
          "_" +
          currentCorrected.substring(cil + 1);
      }
    }
    if (config.stopOnError != "off") {
      if (config.difficulty == "expert" || config.difficulty == "master") {
        //failed due to diff when pressing space
        failTest();
        return;
      }
      if (config.stopOnError == "word") {
        currentInput += " ";
        updateWordElement(true);
        Caret.updatePosition(currentInput, config);
      }
      return;
    }
    if (config.blindMode) $("#words .word.active letter").addClass("correct");
    inputHistory.push(currentInput);
    highlightBadWord(currentWordElementIndex, !config.blindMode);
    currentInput = "";
    currentWordIndex++;
    currentWordElementIndex++;
    updateActiveElement();
    Caret.updatePosition(currentInput, config);
    // currentKeypress.count++;
    // currentKeypress.words.push(currentWordIndex);
    TestStats.incrementKeypressCount();
    TestStats.pushKeypressWord(currentWordIndex);
    if (config.difficulty == "expert" || config.difficulty == "master") {
      failTest();
      return;
    } else if (currentWordIndex == wordsList.length) {
      //submitted last word that is incorrect
      TestStats.setLastSecondNotRound();
      showResult();
      return;
    }
  }

  correctedHistory.push(currentCorrected);
  currentCorrected = "";

  if (
    !config.showAllLines ||
    config.mode == "time" ||
    (CustomText.isWordRandom && CustomText.word == 0) ||
    CustomText.isTimeRandom
  ) {
    let currentTop = Math.floor(
      document.querySelectorAll("#words .word")[currentWordElementIndex - 1]
        .offsetTop
    );
    let nextTop;
    try {
      nextTop = Math.floor(
        document.querySelectorAll("#words .word")[currentWordElementIndex]
          .offsetTop
      );
    } catch (e) {
      nextTop = 0;
    }

    if ((nextTop > currentTop || activeWordJumped) && !lineTransition) {
      lineJump(currentTop);
    }
  } //end of line wrap

  Caret.updatePosition(currentInput, config);

  if (config.keymapMode === "react") {
    flashPressedKeymapKey(event.code, true);
  } else if (config.keymapMode === "next") {
    updateHighlightedKeymapKey();
  }
  if (
    config.mode === "words" ||
    config.mode === "custom" ||
    config.mode === "quote" ||
    config.mode === "zen"
  ) {
    updateTimer();
  }
  if (
    config.mode == "time" ||
    config.mode == "words" ||
    config.mode == "custom"
  ) {
    addWord();
  }
}

function handleAlpha(event) {
  if (
    [
      "ContextMenu",
      "Escape",
      "Shift",
      "Control",
      "Meta",
      "Alt",
      "AltGraph",
      "CapsLock",
      "Backspace",
      "PageUp",
      "PageDown",
      "Home",
      "ArrowUp",
      "ArrowLeft",
      "ArrowRight",
      "ArrowDown",
      "OS",
      "Insert",
      "Home",
      "Undefined",
      "Control",
      "Fn",
      "FnLock",
      "Hyper",
      "NumLock",
      "ScrollLock",
      "Symbol",
      "SymbolLock",
      "Super",
      "Unidentified",
      "Process",
      "Delete",
      "KanjiMode",
      "Pause",
      "PrintScreen",
      "Clear",
      "End",
      undefined,
    ].includes(event.key)
  ) {
    TestStats.incrementKeypressMod();
    // currentKeypress.mod++;
    return;
  }

  //insert space for expert and master or strict space,
  //otherwise dont do anything
  if (event.key === " ") {
    if (config.difficulty !== "normal" || config.strictSpace) {
      if (dontInsertSpace) {
        dontInsertSpace = false;
        return;
      }
    } else {
      return;
    }
  }

  if (event.key === "Tab") {
    if (
      config.mode !== "zen" &&
      (!textHasTab || (textHasTab && event.shiftKey))
    ) {
      return;
    }
    event.key = "\t";
    event.preventDefault();
  }

  if (event.key === "Enter") {
    if (event.shiftKey && config.mode == "zen") {
      showResult();
    }
    if (
      event.shiftKey &&
      ((config.mode == "time" && config.time === 0) ||
        (config.mode == "words" && config.words === 0))
    ) {
      bailout = true;
      showResult();
    }
    event.key = "\n";
  }

  // if (event.key.length > 1) return;
  if (/F\d+/.test(event.key)) return;
  if (/Numpad/.test(event.key)) return;
  if (/Volume/.test(event.key)) return;
  if (/Media/.test(event.key)) return;
  if (
    event.ctrlKey != event.altKey &&
    (event.ctrlKey || /Linux/.test(window.navigator.platform))
  )
    return;
  if (event.metaKey) return;

  let originalEvent = event;

  event = emulateLayout(event);

  //start the test
  if (currentInput == "" && inputHistory.length == 0 && !testActive) {
    if (!startTest()) return;
  } else {
    if (!testActive) return;
  }

  setFocus(true);
  Caret.stopAnimation();

  //show dead keys
  if (event.key === "Dead") {
    Sound.playClick(config.playSoundOnClick);
    $(
      document.querySelector("#words .word.active").querySelectorAll("letter")[
        currentInput.length
      ]
    ).toggleClass("dead");
    return;
  }

  //check if the char typed was correct
  let thisCharCorrect;
  let nextCharInWord;
  if (config.mode != "zen") {
    nextCharInWord = wordsList[currentWordIndex].substring(
      currentInput.length,
      currentInput.length + 1
    );
  }

  if (nextCharInWord == event["key"]) {
    thisCharCorrect = true;
  } else {
    thisCharCorrect = false;
  }

  if (config.language.split("_")[0] == "russian") {
    if ((event.key === "е" || event.key === "e") && nextCharInWord == "ё") {
      event.key = nextCharInWord;
      thisCharCorrect = true;
    }
    if (
      event.key === "ё" &&
      (nextCharInWord == "е" || nextCharInWord === "e")
    ) {
      event.key = nextCharInWord;
      thisCharCorrect = true;
    }
  }

  if (config.mode == "zen") {
    thisCharCorrect = true;
  }

  if (event.key === "’" && nextCharInWord == "'") {
    event.key = "'";
    thisCharCorrect = true;
  }

  if (event.key === "'" && nextCharInWord == "’") {
    event.key = "’";
    thisCharCorrect = true;
  }

  if (event.key === "”" && nextCharInWord == '"') {
    event.key = '"';
    thisCharCorrect = true;
  }

  if (event.key === '"' && nextCharInWord == "”") {
    event.key = "”";
    thisCharCorrect = true;
  }

  if ((event.key === "–" || event.key === "—") && nextCharInWord == "-") {
    event.key = "-";
    thisCharCorrect = true;
  }

  if (
    config.oppositeShiftMode === "on" &&
    ShiftTracker.isUsingOppositeShift(originalEvent) === false
  ) {
    thisCharCorrect = false;
  }

  if (!thisCharCorrect) {
    TestStats.incrementAccuracy(false);
    TestStats.incrementKeypressErrors();
    // currentError.count++;
    // currentError.words.push(currentWordIndex);
    thisCharCorrect = false;
    TestStats.pushMissedWord(wordsList[currentWordIndex]);
  } else {
    TestStats.incrementAccuracy(true);
    thisCharCorrect = true;
    if (config.mode == "zen") {
      //making the input visible to the user
      $("#words .active").append(
        `<letter class="correct">${event.key}</letter>`
      );
    }
  }

  if (thisCharCorrect) {
    Sound.playClick(config.playSoundOnClick);
  } else {
    if (!config.playSoundOnError || config.blindMode) {
      Sound.playClick(config.playSoundOnClick);
    } else {
      Sound.playError(config.playSoundOnError);
    }
  }

  if (
    config.oppositeShiftMode === "on" &&
    ShiftTracker.isUsingOppositeShift(originalEvent) === false
  )
    return;

  //update current corrected verison. if its empty then add the current key. if its not then replace the last character with the currently pressed one / add it
  if (currentCorrected === "") {
    currentCorrected = currentInput + event["key"];
  } else {
    let cil = currentInput.length;
    if (cil >= currentCorrected.length) {
      currentCorrected += event["key"];
    } else if (!thisCharCorrect) {
      currentCorrected =
        currentCorrected.substring(0, cil) +
        event["key"] +
        currentCorrected.substring(cil + 1);
    }
  }
  TestStats.incrementKeypressCount();
  TestStats.pushKeypressWord(currentWordIndex);
  // currentKeypress.count++;
  // currentKeypress.words.push(currentWordIndex);

  if (config.stopOnError == "letter" && !thisCharCorrect) {
    return;
  }

  //update the active word top, but only once
  if (currentInput.length === 1 && currentWordIndex === 0) {
    activeWordTop = document.querySelector("#words .active").offsetTop;
  }

  //max length of the input is 20 unless in zen mode
  if (
    config.mode == "zen" ||
    currentInput.length < wordsList[currentWordIndex].length + 20
  ) {
    currentInput += event["key"];
  }

  if (!thisCharCorrect && config.difficulty == "master") {
    failTest();
    return;
  }

  //keymap
  if (config.keymapMode === "react") {
    flashPressedKeymapKey(event.key, thisCharCorrect);
  } else if (config.keymapMode === "next") {
    updateHighlightedKeymapKey();
  }

  activeWordTopBeforeJump = activeWordTop;
  updateWordElement(!config.blindMode);

  if (config.mode != "zen") {
    //not applicable to zen mode
    //auto stop the test if the last word is correct
    let currentWord = wordsList[currentWordIndex];
    let lastindex = currentWordIndex;
    if (
      (currentWord == currentInput ||
        (config.quickEnd &&
          currentWord.length == currentInput.length &&
          config.stopOnError == "off")) &&
      lastindex == wordsList.length - 1
    ) {
      inputHistory.push(currentInput);
      currentInput = "";
      correctedHistory.push(currentCorrected);
      currentCorrected = "";
      TestStats.setLastSecondNotRound();
      showResult();
    }
  }

  //simulate space press in nospace funbox
  if (
    (activeFunBox === "nospace" &&
      currentInput.length === wordsList[currentWordIndex].length) ||
    (event.key === "\n" && thisCharCorrect)
  ) {
    $.event.trigger({
      type: "keydown",
      which: " ".charCodeAt(0),
      key: " ",
    });
  }

  //check if the word jumped
  let newActiveTop = document.querySelector("#words .word.active").offsetTop;
  if (activeWordTopBeforeJump < newActiveTop && !lineTransition) {
    activeWordJumped = true;
  } else {
    activeWordJumped = false;
  }

  //stop the word jump by slicing off the last character, update word again
  if (activeWordJumped && currentInput.length > 1) {
    if (config.mode == "zen") {
      let currentTop = Math.floor(
        document.querySelectorAll("#words .word")[currentWordElementIndex - 1]
          .offsetTop
      );
      if (!config.showAllLines) lineJump(currentTop);
    } else {
      currentInput = currentInput.slice(0, -1);
      updateWordElement(!config.blindMode);
      activeWordJumped = false;
    }
  }

  Caret.updatePosition(currentInput, config);
}

window.addEventListener("beforeunload", (event) => {
  // Cancel the event as stated by the standard.
  if (
    (config.mode === "words" && config.words < 1000) ||
    (config.mode === "time" && config.time < 3600) ||
    config.mode === "quote" ||
    (config.mode === "custom" &&
      CustomText.isWordRandom &&
      CustomText.word < 1000) ||
    (config.mode === "custom" &&
      CustomText.isTimeRandom &&
      CustomText.time < 1000) ||
    (config.mode === "custom" &&
      !CustomText.isWordRandom &&
      CustomText.text.length < 1000)
  ) {
    //ignore
  } else {
    if (testActive) {
      event.preventDefault();
      // Chrome requires returnValue to be set.
      event.returnValue = "";
    }
  }
});

if (firebase.app().options.projectId === "monkey-type-dev-67af4") {
  $("#top .logo .bottom").text("monkey-dev");
  $("head title").text("Monkey Dev");
  $("body").append(
    `<div class="devIndicator tr">DEV</div><div class="devIndicator bl">DEV</div>`
  );
}

if (window.location.hostname === "localhost") {
  window.onerror = function (error) {
    Notifications.add(error, -1);
  };
  $("#top .logo .top").text("localhost");
  $("head title").text($("head title").text() + " (localhost)");
  firebase.functions().useFunctionsEmulator("http://localhost:5001");
  $("body").append(
    `<div class="devIndicator tl">local</div><div class="devIndicator br">local</div>`
  );
}

manualRestart = true;

let configLoadDone;
let configLoadPromise = new Promise((v) => {
  configLoadDone = v;
});
loadConfigFromCookie();
configLoadDone();
Misc.getReleasesFromGitHub();
// getPatreonNames();

$(document).on("mouseenter", "#resultWordsHistory .words .word", (e) => {
  if (resultVisible) {
    let input = $(e.currentTarget).attr("input");
    if (input != undefined)
      $(e.currentTarget).append(
        `<div class="wordInputAfter">${input
          .replace(/\t/g, "_")
          .replace(/\n/g, "_")}</div>`
      );
  }
});

$(document).on("click", "#bottom .leftright .right .current-theme", (e) => {
  if (e.shiftKey) {
    toggleCustomTheme();
  } else {
    // if (config.customTheme) {
    //   toggleCustomTheme();
    // }
    currentCommands.push(commandsThemes);
    showCommandLine();
  }
});

$(document).on("click", ".keymap .r5 #KeySpace", (e) => {
  currentCommands.push(commandsKeymapLayouts);
  showCommandLine();
});

$(document).on("mouseleave", "#resultWordsHistory .words .word", (e) => {
  $(".wordInputAfter").remove();
});

$("#wpmChart").on("mouseleave", (e) => {
  $(".wordInputAfter").remove();
});

let mappedRoutes = {
  "/": "pageTest",
  "/login": "pageLogin",
  "/settings": "pageSettings",
  "/about": "pageAbout",
  "/account": "pageAccount",
  "/verify": "pageTest",
};

function handleInitialPageClasses(el) {
  $(el).removeClass("hidden");
  $(el).addClass("active");
}

$(document).ready(() => {
  handleInitialPageClasses(
    $(".page." + mappedRoutes[window.location.pathname])
  );
  if (window.location.pathname === "/") {
    $("#top .config").removeClass("hidden");
  }
  $("body").css("transition", ".25s");
  if (config.quickTab) {
    $("#restartTestButton").addClass("hidden");
  }
  if (!Misc.getCookie("merchbannerclosed")) {
    $(".merchBanner").removeClass("hidden");
  } else {
    $(".merchBanner").remove();
  }
  $("#centerContent")
    .css("opacity", "0")
    .removeClass("hidden")
    .stop(true, true)
    .animate({ opacity: 1 }, 250, () => {
      if (window.location.pathname === "/verify") {
        const fragment = new URLSearchParams(window.location.hash.slice(1));
        if (fragment.has("access_token")) {
          const accessToken = fragment.get("access_token");
          const tokenType = fragment.get("token_type");
          verifyUserWhenLoggedIn = {
            accessToken: accessToken,
            tokenType: tokenType,
          };
          history.replaceState("/", null, "/");
        }
      } else if (window.location.pathname === "/account") {
        // history.replaceState("/", null, "/");
      } else if (/challenge_.+/g.test(window.location.pathname)) {
        //do nothing
        // }
      } else if (window.location.pathname !== "/") {
        let page = window.location.pathname.replace("/", "");
        changePage(page);
      }
    });
  settingsFillPromise.then(updateSettingsPage);
});

$(".scrollToTopButton").click((event) => {
  window.scrollTo(0, 0);
});

$(".merchBanner a").click((event) => {
  $(".merchBanner").remove();
  Misc.setCookie("merchbannerclosed", true, 365);
});

$(".merchBanner .fas").click((event) => {
  $(".merchBanner").remove();
  Misc.setCookie("merchbannerclosed", true, 365);
  Notifications.add(
    "Won't remind you anymore. Thanks for continued support <3",
    0,
    5
  );
});

$(".pageTest #copyWordsListButton").click(async (event) => {
  try {
    let words;
    if (config.mode == "zen") {
      words = inputHistory.join(" ");
    } else {
      words = wordsList.slice(0, inputHistory.length).join(" ");
    }
    await navigator.clipboard.writeText(words);
    Notifications.add("Copied to clipboard", 0, 2);
  } catch (e) {
    Notifications.add("Could not copy to clipboard: " + e, -1);
  }
});

//stop space scrolling
window.addEventListener("keydown", function (e) {
  if (e.keyCode == 32 && e.target == document.body) {
    e.preventDefault();
  }
});

async function setupChallenge(challengeName) {
  let list = await Misc.getChallengeList();
  let challenge = list.filter((c) => c.name === challengeName)[0];
  let notitext;
  try {
    if (challenge === undefined) {
      throw "Challenge not found";
    }
    if (challenge.type === "customTime") {
      setTimeConfig(challenge.parameters[0], true);
      setMode("time", true);
      setDifficulty("normal", true);
      if (challenge.name === "englishMaster") {
        setLanguage("english_10k", true);
        setNumbers(true, true);
        setPunctuation(true, true);
      }
    }
    if (challenge.type === "customWords") {
      setWordCount(challenge.parameters[0], true);
      setMode("words", true);
      setDifficulty("normal", true);
    } else if (challenge.type === "customText") {
      CustomText.setText(challenge.parameters[0].split(" "));
      CustomText.setIsWordRandom(challenge.parameters[1]);
      CustomText.setWord(parseInt(challenge.parameters[2]));
      setMode("custom", true);
      setDifficulty("normal", true);
    } else if (challenge.type === "script") {
      let scriptdata = await fetch("/challenges/" + challenge.parameters[0]);
      scriptdata = await scriptdata.text();
      let text = scriptdata.trim();
      text = text.replace(/[\n\r\t ]/gm, " ");
      text = text.replace(/ +/gm, " ");
      CustomText.setText(text.split(" "));
      CustomText.setIsWordRandom(false);
      setMode("custom", true);
      setDifficulty("normal", true);
      if (challenge.parameters[1] != null) {
        setTheme(challenge.parameters[1]);
      }
      if (challenge.parameters[2] != null) {
        activateFunbox(challenge.parameters[2]);
      }
    } else if (challenge.type === "accuracy") {
      setTimeConfig(0, true);
      setMode("time", true);
      setDifficulty("master", true);
    } else if (challenge.type === "funbox") {
      activateFunbox(challenge.parameters[0]);
      setDifficulty("normal", true);
      if (challenge.parameters[1] === "words") {
        setWordCount(challenge.parameters[2], true);
      } else if (challenge.parameters[1] === "time") {
        setTimeConfig(challenge.parameters[2], true);
      }
      setMode(challenge.parameters[1], true);
      if (challenge.parameters[3] !== undefined) {
        setDifficulty(challenge.parameters[3], true);
      }
    }
    manualRestart = true;
    restartTest(false, true);
    notitext = challenge.message;
    $("#top .config").removeClass("hidden");
    $(".page.pageTest").removeClass("hidden");

    if (notitext === undefined) {
      Notifications.add(`Challenge '${challengeName}' loaded.`, 0);
    } else {
      Notifications.add("Challenge loaded. " + notitext, 0);
    }
  } catch (e) {
    Notifications.add("Something went wrong: " + e, -1);
  }
}<|MERGE_RESOLUTION|>--- conflicted
+++ resolved
@@ -3747,38 +3747,7 @@
 
 async function showQuoteSearchPopup() {
   if ($("#quoteSearchPopupWrapper").hasClass("hidden")) {
-<<<<<<< HEAD
     $("#quoteSearchPopup input").val("");
-=======
-    let quotes = await Misc.getQuotes(config.language);
-    let table = $("#quoteSearchPopup .searchResultTable");
-    let numberOfSearchResults = 0;
-    table.find("tbody").empty();
-    $("#quoteSearchPopup input").val("");
-    for (let i = 0; i < 5; i++) {
-      let quote = quotes.quotes[i];
-      table.find("tbody").append(`
-      <tr class="searchResult" id=${quote.id}>
-              <td class="alignRight"><div class="fixedHeight">${quote.id}</div></td>
-              <td class="alignRight"><div class="fixedHeight">${quote.length}</div></td>
-              <td>
-                <div class="fixedHeight">${quote.text}</div>
-              </td>
-              <td>
-              <div class="fixedHeight">${quote.source}</div>
-              </td>
-              <td><i class="fas fa-chevron-right"></i></td>
-            </tr>
-      `);
-    }
-    quotes.groups.forEach((group) => {
-      group.forEach((quote) => {
-        numberOfSearchResults++;
-      });
-    });
-    document.getElementById("extraResults").innerHTML =
-      numberOfSearchResults - 5 + " more results";
->>>>>>> c414d3d0
     $("#quoteSearchPopupWrapper")
       .stop(true, true)
       .css("opacity", 0)
@@ -4103,93 +4072,13 @@
 });
 //Quote search
 $("#quoteSearchPopup .searchBox").keydown((e) => {
-<<<<<<< HEAD
   setTimeout(() => {
-=======
-  setTimeout(async () => {
-    let quotes = await Misc.getQuotes(config.language);
->>>>>>> c414d3d0
     let searchText = document.getElementById("searchBox").value;
     searchText = searchText
       .replace(/[.,'"/#!$%^&*;:{}=\-_`~()]/g, "")
       .replace(/[-[\]{}()*+?.,\\^$|#\s]/g, "\\$&");
-<<<<<<< HEAD
 
     updateQuoteSearchResults(searchText);
-  }, 0.1); //arbitrarily v. small time as it's only to allow text to input before searching
-});
-//sets quote id to searched quote clicked
-=======
-    let reg = new RegExp(searchText, "i");
-    let found = [];
-    let numberOfSearchResults = 0;
-    quotes.quotes.forEach((quote) => {
-      let quoteText = quote["text"].replace(/[.,'"/#!$%^&*;:{}=\-_`~()]/g, "");
-      let quoteSource = quote["source"].replace(
-        /[.,'"/#!$%^&*;:{}=\-_`~()]/g,
-        ""
-      );
-      let quoteId = quote["id"];
-      let test1 = reg.test(quoteText);
-      let test2 = reg.test(quoteSource);
-      let test3 = reg.test(quoteId);
-
-      if (test1 || test2 || test3) {
-        found.push(quote);
-        numberOfSearchResults++;
-      }
-    });
-    let table = $("#quoteSearchPopup .searchResultTable");
-    table.find("tbody").empty();
-    for (let i = 0; i < 5; i++) {
-      if (found[i] === undefined) continue;
-      // if(found[i].text.length > 100){
-      //   found[i].text = found[i].text.substring(0, 100) + "...";
-      // }
-      // if(found[i].source.length > 50){
-      //   found[i].source = found[i].source.substring(0, 50) + "...";
-      // }
-      table.find("tbody").append(`
-      <tr class="searchResult" id=${found[i].id}>
-              <td class="alignRight"><div class="fixedHeight">${found[i].id}</div></td>
-              <td class="alignRight"><div class="fixedHeight">${found[i].length}</div></td>
-              <td>
-                <div class="fixedHeight">${found[i].text}</div>
-              </td>
-              <td>
-              <div class="fixedHeight">${found[i].source}</div>
-              </td>
-              <td><i class="fas fa-chevron-right"></i></td>
-            </tr>
-      `);
-    }
-    if (numberOfSearchResults > 5) {
-      $("#extraResults").css("opacity", "1");
-      document.getElementById("extraResults").innerHTML =
-        numberOfSearchResults - 5 + " more results";
-    } else if (numberOfSearchResults < 5) {
-      $("#extraResults").css("opacity", "1");
-      document.getElementById("extraResults").innerHTML = "No other results";
-      for (let i = 0; i < 5 - numberOfSearchResults; i++) {
-        table.find("tbody").append(`
-          <tr class="fillerResult" id="">
-              <td class="alignRight"><div class="fixedHeight">-</div></td>
-              <td class="alignRight"><div class="fixedHeight">-</div></td>
-              <td>
-                <div class="fixedHeight">-</div>
-              </td>
-              <td>
-              <div class="fixedHeight">-</div>
-              </td>
-              <td></td>
-            </tr>
-      `);
-      }
-    }
-    if (numberOfSearchResults == 0) {
-      $("#extraResults").css("opacity", "1");
-      document.getElementById("extraResults").innerHTML = "No search results";
-    }
   }, 0.1); //arbitrarily v. small time as it's only to allow text to input before searching
 });
 //sets quote id to searched quote clicked
@@ -4200,7 +4089,6 @@
   }
 });
 
->>>>>>> c414d3d0
 $("#quoteSearchPopupWrapper").click((e) => {
   if ($(e.target).attr("id") === "quoteSearchPopupWrapper") {
     hideQuoteSearchPopup();
@@ -4211,35 +4099,10 @@
   applyMode2Popup();
 });
 
-<<<<<<< HEAD
 $(document).on("click", "#quoteSearchResults .searchResult", (e) => {
   selectedQuoteId = parseInt($(e.currentTarget).attr("id"));
   applyQuoteSearchPopup(selectedQuoteId);
 });
-=======
-$("#quoteSearchPopup .button").click(() => {
-  if (!isNaN(document.getElementById("searchBox").value)) {
-    applyQuoteSearchPopup();
-  } else {
-    let results = document.getElementsByClassName("searchResult");
-    if (results.length > 0) {
-      selectedQuoteId = parseInt(results[0].getAttribute("id"));
-      applyQuoteSearchPopup(selectedQuoteId);
-    }
-  }
-});
-
-$(document).on(
-  "click",
-  "#quoteSearchPopup .searchResultTable tbody tr",
-  (e) => {
-    if ($(e.currentTarget).hasClass("searchResult")) {
-      selectedQuoteId = parseInt($(e.currentTarget).attr("id"));
-      applyQuoteSearchPopup(selectedQuoteId);
-    }
-  }
-);
->>>>>>> c414d3d0
 
 $("#quoteSearchPopup input").keypress((e) => {
   if (e.keyCode == 13) {
