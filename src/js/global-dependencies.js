//this file should be concatenated at the top of the legacy js files

import Chart from "chart.js";
import chartTrendline from "chartjs-plugin-trendline";
import chartAnnotation from "chartjs-plugin-annotation";

Chart.plugins.register(chartTrendline);
Chart.plugins.register(chartAnnotation);

import {
  db_getSnapshot,
  db_setSnapshot,
  db_getUserSnapshot,
  db_getUserResults,
  db_getUserHighestWpm,
  db_getLocalPB,
  db_saveLocalPB,
  db_getLocalTagPB,
  db_saveLocalTagPB,
} from "./db";

import { showBackgroundLoader, hideBackgroundLoader } from "./dom-util";
import * as Misc from "./misc";
import * as CloudFunctions from "./cloud-functions";
<<<<<<< HEAD
import layouts from "./layouts";
=======
import * as Monkey from "./monkey";
>>>>>>> bcba5d04
<|MERGE_RESOLUTION|>--- conflicted
+++ resolved
@@ -22,8 +22,5 @@
 import { showBackgroundLoader, hideBackgroundLoader } from "./dom-util";
 import * as Misc from "./misc";
 import * as CloudFunctions from "./cloud-functions";
-<<<<<<< HEAD
 import layouts from "./layouts";
-=======
-import * as Monkey from "./monkey";
->>>>>>> bcba5d04
+import * as Monkey from "./monkey";