import Config, * as UpdateConfig from "./config";
import * as Notifications from "./notifications";
import * as Caret from "./caret";
import * as TestLogic from "./test-logic";
import * as CustomText from "./custom-text";
import * as CommandlineLists from "./commandline-lists";
import * as Commandline from "./commandline";
import * as TestUI from "./test-ui";
import * as TestConfig from "./test-config";
import * as SignOutButton from "./sign-out-button";
import * as TestStats from "./test-stats";
import * as ManualRestart from "./manual-restart-tracker";
import * as Settings from "./settings";
import * as Account from "./account";
import * as Leaderboards from "./leaderboards";
<<<<<<< HEAD
import * as Tribe from "./tribe";
import * as TribeOnlineStats from "./tribe-online-stats";
=======
import * as Funbox from "./funbox";
>>>>>>> 3cc5bc46

export let pageTransition = false;

export function setPageTransition(val) {
  pageTransition = val;
}

export function updateKeytips() {
  if (Config.swapEscAndTab) {
    $(".pageSettings .tip").html(`
    tip: You can also change all these settings quickly using the
    command line (
    <key>tab</key>
    )`);
    $("#bottom .keyTips").html(`
    <key>esc</key> - restart test<br>
      <key>tab</key> - command line`);
  } else {
    $(".pageSettings .tip").html(`
    tip: You can also change all these settings quickly using the
    command line (
    <key>esc</key>
    )`);
    $("#bottom .keyTips").html(`
    <key>tab</key> - restart test<br>
      <key>esc</key> - command line`);
  }
}

export function swapElements(
  el1,
  el2,
  totalDuration,
  callback = function () {
    return;
  },
  middleCallback = function () {
    return;
  }
) {
  if (
    (el1.hasClass("hidden") && !el2.hasClass("hidden")) ||
    (!el1.hasClass("hidden") && el2.hasClass("hidden"))
  ) {
    //one of them is hidden and the other is visible
    if (el1.hasClass("hidden")) {
      callback();
      return false;
    }
    $(el1)
      .removeClass("hidden")
      .css("opacity", 1)
      .animate(
        {
          opacity: 0,
        },
        totalDuration / 2,
        () => {
          middleCallback();
          $(el1).addClass("hidden");
          $(el2)
            .removeClass("hidden")
            .css("opacity", 0)
            .animate(
              {
                opacity: 1,
              },
              totalDuration / 2,
              () => {
                callback();
              }
            );
        }
      );
  } else if (el1.hasClass("hidden") && el2.hasClass("hidden")) {
    //both are hidden, only fade in the second
    $(el2)
      .removeClass("hidden")
      .css("opacity", 0)
      .animate(
        {
          opacity: 1,
        },
        totalDuration,
        () => {
          callback();
        }
      );
  } else {
    callback();
  }
}

export function changePage(page, tribe = false) {
  // if (pageTransition) {
  //   Notifications.add("Not changing page, page transition true", 0, 0, "DEBUG");
  //   return;
  // }
  if ((Tribe.state === 8 || (Tribe.state >= 19 && Tribe.state < 29)) && !tribe)
    return;
  let activePage = $(".page.active");
  $("#wordsInput").focusout();
  if (page == "test" || page == "") {
    if (
      Tribe.state >= 20 &&
      Tribe.state <= 29 &&
      !Tribe.room.isTyping &&
      !Tribe.room.isReady &&
      !Tribe.room.isLeader
    )
      return;
    if (Tribe.state === 10 && !tribe) return;
    setPageTransition(true);
    swapElements(
      activePage,
      $(".page.pageTest"),
      250,
      () => {
        setPageTransition(false);
        TestUI.focusWords();
        $(".page").removeClass("active");
        $(".page.pageTest").addClass("active");
        history.pushState("/", null, "/");
      },
      () => {
        TestConfig.show();
      }
    );
    SignOutButton.hide();
    // restartCount = 0;
    // incompleteTestSeconds = 0;
    TestStats.resetIncomplete();
    ManualRestart.set();
<<<<<<< HEAD
    if (tribe) {
      TestLogic.restart(false, true, undefined, tribe);
    } else {
      TestLogic.restart(undefined, undefined, undefined, tribe);
    }
=======
    TestLogic.restart();
    Funbox.activate(Funbox.funboxSaved, Funbox.modeSaved);
>>>>>>> 3cc5bc46
  } else if (page == "about") {
    setPageTransition(true);
    TestLogic.restart();
    swapElements(activePage, $(".page.pageAbout"), 250, () => {
      setPageTransition(false);
      history.pushState("about", null, "about");
      $(".page").removeClass("active");
      $(".page.pageAbout").addClass("active");
    });
    Funbox.activate("none", null);
    TestConfig.hide();
    SignOutButton.hide();
  } else if (page == "settings") {
    setPageTransition(true);
    TestLogic.restart();
    swapElements(activePage, $(".page.pageSettings"), 250, () => {
      setPageTransition(false);
      history.pushState("settings", null, "settings");
      $(".page").removeClass("active");
      $(".page.pageSettings").addClass("active");
    });
    Funbox.activate("none", null);
    Settings.update();
    TestConfig.hide();
    SignOutButton.hide();
  } else if (page == "account") {
    if (!firebase.auth().currentUser) {
      changePage("login");
    } else {
      setPageTransition(true);
      TestLogic.restart();
      swapElements(
        activePage,
        $(".page.pageAccount"),
        250,
        () => {
          setPageTransition(false);
          history.pushState("account", null, "account");
          $(".page").removeClass("active");
          $(".page.pageAccount").addClass("active");
        },
        () => {
          SignOutButton.show();
        }
      );
      Funbox.activate("none", null);
      Account.update();
      TestConfig.hide();
    }
  } else if (page == "login") {
    if (firebase.auth().currentUser != null) {
      changePage("account");
    } else {
      setPageTransition(true);
      TestLogic.restart();
      swapElements(activePage, $(".page.pageLogin"), 250, () => {
        setPageTransition(false);
        history.pushState("login", null, "login");
        $(".page").removeClass("active");
        $(".page.pageLogin").addClass("active");
      });
      Funbox.activate("none", null);
      TestConfig.hide();
      SignOutButton.hide();
    }
  } else if (page == "tribe") {
    if (Tribe.state === 20 || Tribe.state === 21) {
      changePage("test");
    } else {
      pageTransition = true;
      TestLogic.restart();
      swapElements(
        activePage,
        $(".page.pageTribe"),
        250,
        () => {
          pageTransition = false;
          Tribe.scrollChat();
          $(".pageTribe .lobby .chat .input input").focus();
          history.pushState("tribe", null, "tribe");
          $(".page").removeClass("active");
          $(".page.pageTribe").addClass("active");
          if (!Tribe.socket.connected) {
            if (Tribe.state === -1) {
              Tribe.init();
            }
          }
          TribeOnlineStats.refresh();
        },
        () => {
          TestConfig.show();
        }
      );
      SignOutButton.hide();
    }
  }
}

if (firebase.app().options.projectId === "monkey-type-dev-67af4") {
  $("#top .logo .bottom").text("monkey-dev");
  $("head title").text("Monkey Dev");
  $("body").append(
    `<div class="devIndicator tr">DEV</div><div class="devIndicator bl">DEV</div>`
  );
}

if (window.location.hostname === "localhost") {
  window.onerror = function (error) {
    Notifications.add(error, -1);
  };
  $("#top .logo .top").text("localhost");
  $("head title").text($("head title").text() + " (localhost)");
  firebase.functions().useFunctionsEmulator("http://localhost:5001");
  $("body").append(
    `<div class="devIndicator tl">local</div><div class="devIndicator br">local</div>`
  );
}

//stop space scrolling
window.addEventListener("keydown", function (e) {
  if (e.keyCode == 32 && e.target == document.body) {
    e.preventDefault();
  }
});

$(".merchBanner a").click((event) => {
  $(".merchBanner").remove();
  window.localStorage.setItem("merchbannerclosed", true);
});

$(".merchBanner .fas").click((event) => {
  $(".merchBanner").remove();
  window.localStorage.setItem("merchbannerclosed", true);
  Notifications.add(
    "Won't remind you anymore. Thanks for continued support <3",
    0,
    5
  );
});

$(".scrollToTopButton").click((event) => {
  window.scrollTo(0, 0);
});

$(document).on("click", "#bottom .leftright .right .current-theme", (e) => {
  if (e.shiftKey) {
    UpdateConfig.toggleCustomTheme();
  } else {
    // if (Config.customTheme) {
    //   toggleCustomTheme();
    // }
    CommandlineLists.setCurrent([CommandlineLists.themeCommands]);
    Commandline.show();
  }
});

$(document.body).on("click", ".pageAbout .aboutEnableAds", () => {
  CommandlineLists.pushCurrent(CommandlineLists.commandsEnableAds);
  Commandline.show();
});

window.addEventListener("beforeunload", (event) => {
  // Cancel the event as stated by the standard.
  if (
    (Config.mode === "words" && Config.words < 1000) ||
    (Config.mode === "time" && Config.time < 3600) ||
    Config.mode === "quote" ||
    (Config.mode === "custom" &&
      CustomText.isWordRandom &&
      CustomText.word < 1000) ||
    (Config.mode === "custom" &&
      CustomText.isTimeRandom &&
      CustomText.time < 1000) ||
    (Config.mode === "custom" &&
      !CustomText.isWordRandom &&
      CustomText.text.length < 1000)
  ) {
    //ignore
  } else {
    if (TestLogic.active) {
      event.preventDefault();
      // Chrome requires returnValue to be set.
      event.returnValue = "";
    }
  }
});

$(window).resize(() => {
  Caret.updatePosition();
});

$(document).on("click", "#top .logo", (e) => {
  changePage("test");
});

$(document).on("click", "#top #menu .icon-button", (e) => {
  if ($(e.currentTarget).hasClass("leaderboards")) {
    Leaderboards.show();
  } else {
    const href = $(e.currentTarget).attr("href");
    ManualRestart.set();
    changePage(href.replace("/", ""));
  }
});<|MERGE_RESOLUTION|>--- conflicted
+++ resolved
@@ -13,12 +13,9 @@
 import * as Settings from "./settings";
 import * as Account from "./account";
 import * as Leaderboards from "./leaderboards";
-<<<<<<< HEAD
 import * as Tribe from "./tribe";
 import * as TribeOnlineStats from "./tribe-online-stats";
-=======
 import * as Funbox from "./funbox";
->>>>>>> 3cc5bc46
 
 export let pageTransition = false;
 
@@ -152,16 +149,12 @@
     // incompleteTestSeconds = 0;
     TestStats.resetIncomplete();
     ManualRestart.set();
-<<<<<<< HEAD
     if (tribe) {
       TestLogic.restart(false, true, undefined, tribe);
     } else {
       TestLogic.restart(undefined, undefined, undefined, tribe);
     }
-=======
-    TestLogic.restart();
     Funbox.activate(Funbox.funboxSaved, Funbox.modeSaved);
->>>>>>> 3cc5bc46
   } else if (page == "about") {
     setPageTransition(true);
     TestLogic.restart();
