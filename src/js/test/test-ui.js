--- conflicted
+++ resolved
@@ -21,11 +21,8 @@
 import * as QuoteRatePopup from "./quote-rate-popup";
 import * as UI from "./ui";
 import * as TestTimer from "./test-timer";
-<<<<<<< HEAD
 import * as Tribe from "./tribe";
-=======
 import * as ReportQuotePopup from "./quote-report-popup";
->>>>>>> a3fef55b
 
 export let currentWordElementIndex = 0;
 export let resultVisible = false;
