--- conflicted
+++ resolved
@@ -1105,22 +1105,15 @@
   TimerProgress.hide();
   Funbox.activate("none", null);
 
-<<<<<<< HEAD
   let stats = TestStats.calculateStats();
 
-  if (stats.time % 1 != 0 && Config.mode !== "time") {
-=======
   if (TestStats.burstHistory.length !== input.getHistory().length) {
     //auto ended test, need one more calculation for the last word
     let burst = TestStats.calculateBurst();
     TestStats.pushBurstToHistory(burst);
   }
 
-  if (
-    Misc.roundTo2(TestStats.calculateTestSeconds()) % 1 != 0 &&
-    Config.mode !== "time"
-  ) {
->>>>>>> 9d467f59
+  if (stats.time % 1 != 0 && Config.mode !== "time") {
     TestStats.setLastSecondNotRound();
   }
 
@@ -1973,24 +1966,16 @@
       TestUI.setResultCalculating(false);
       $("#words").empty();
       ChartController.result.resize();
-<<<<<<< HEAD
-      if (Config.alwaysShowWordsHistory) {
-        TestUI.toggleResultWords();
-=======
 
       if (TestUI.heatmapEnabled) {
         TestUI.applyBurstHeatmap();
->>>>>>> 9d467f59
       }
       $("#testModesNotice").addClass("hidden");
     },
     () => {
-<<<<<<< HEAD
-=======
       if (Config.alwaysShowWordsHistory) {
         TestUI.toggleResultWords();
       }
->>>>>>> 9d467f59
       Keymap.hide();
     }
   );
