--- conflicted
+++ resolved
@@ -37,14 +37,11 @@
 import * as RateQuotePopup from "./rate-quote-popup";
 import * as BritishEnglish from "./british-english";
 import * as LazyMode from "./lazy-mode";
-<<<<<<< HEAD
 import * as Tribe from "./tribe";
 import * as TribeResults from "./tribe-results";
 import * as TribeUserList from "./tribe-user-list";
 import * as TribeButtons from "./tribe-buttons";
-=======
 import * as Result from "./result";
->>>>>>> d7eaa550
 
 const objecthash = require("object-hash");
 
@@ -1538,42 +1535,33 @@
   let afkDetected = kps.every((second) => second.afk);
   if (bailout) afkDetected = false;
 
-<<<<<<< HEAD
   let resolveTestSavePromise;
   let testSavePromise = new Promise((resolve) => {
     resolveTestSavePromise = resolve;
   });
 
+  let tooShort = false;
+  let dontSave = false;
+  //fail checks
   if (difficultyFailed) {
     Notifications.add(`Test failed - ${failReason}`, 0, 1);
+    dontSave = true;
     resolveTestSavePromise({
       failed: true,
       failedReason: failReason,
     });
   } else if (afkDetected) {
     Notifications.add("Test invalid - AFK detected", 0);
+    dontSave = true;
     resolveTestSavePromise({
       afk: true,
     });
   } else if (isRepeated) {
     Notifications.add("Test invalid - repeated", 0);
+    dontSave = true;
     resolveTestSavePromise({
       repeated: true,
     });
-=======
-  let tooShort = false;
-  let dontSave = false;
-  //fail checks
-  if (difficultyFailed) {
-    Notifications.add(`Test failed - ${failReason}`, 0, 1);
-    dontSave = true;
-  } else if (afkDetected) {
-    Notifications.add("Test invalid - AFK detected", 0);
-    dontSave = true;
-  } else if (isRepeated) {
-    Notifications.add("Test invalid - repeated", 0);
-    dontSave = true;
->>>>>>> d7eaa550
   } else if (
     (Config.mode === "time" &&
       completedEvent.mode2 < 15 &&
@@ -1601,477 +1589,26 @@
       CustomText.time < 15) ||
     (Config.mode === "zen" && completedEvent.testDuration < 15)
   ) {
-<<<<<<< HEAD
-    Notifications.add("Test too short", 0);
+    Notifications.add("Test invalid - too short", 0);
+    tooShort = true;
+    dontSave = true;
     resolveTestSavePromise({
       tooShort: true,
     });
-  } else {
-    let activeTags = [];
-    let activeTagsIds = [];
-    try {
-      DB.getSnapshot().tags.forEach((tag) => {
-        if (tag.active === true) {
-          activeTags.push(tag);
-          activeTagsIds.push(tag._id);
-        }
-      });
-    } catch (e) {}
-
-    let chartData = {
-      wpm: TestStats.wpmHistory,
-      raw: rawWpmPerSecond,
-      err: errorsArray,
-    };
-
-    if (testtime > 122) {
-      chartData = "toolong";
-      TestStats.setKeypressTimingsTooLong();
-    }
-
-    let cdata = null;
-    if (Config.mode === "custom") {
-      cdata = {};
-      cdata.textLen = CustomText.text.length;
-      cdata.isWordRandom = CustomText.isWordRandom;
-      cdata.isTimeRandom = CustomText.isTimeRandom;
-      cdata.word =
-        CustomText.word !== "" && !isNaN(CustomText.word)
-          ? CustomText.word
-          : null;
-      cdata.time =
-        CustomText.time !== "" && !isNaN(CustomText.time)
-          ? CustomText.time
-          : null;
-    }
-
-    let completedEvent = {
-      wpm: stats.wpm,
-      rawWpm: stats.wpmRaw,
-      // correctChars: stats.correctChars + stats.correctSpaces,
-      // incorrectChars: stats.incorrectChars,
-      // allChars: stats.allChars,
-      charStats: [
-        stats.correctChars + stats.correctSpaces,
-        stats.incorrectChars,
-        stats.extraChars,
-        stats.missedChars,
-      ],
-      acc: stats.acc,
-      mode: Config.mode,
-      mode2: mode2,
-      quoteLength: quoteLength,
-      punctuation: Config.punctuation,
-      numbers: Config.numbers,
-      lazyMode: Config.lazyMode,
-      timestamp: Date.now(),
-      language: lang,
-      restartCount: TestStats.restartCount,
-      incompleteTestSeconds:
-        TestStats.incompleteSeconds < 0
-          ? 0
-          : Misc.roundTo2(TestStats.incompleteSeconds),
-      difficulty: Config.difficulty,
-      testDuration: testtime,
-      afkDuration: afkseconds,
-      blindMode: Config.blindMode,
-      // theme: Config.theme,
-      tags: activeTagsIds,
-      keySpacing: TestStats.keypressTimings.spacing.array,
-      keyDuration: TestStats.keypressTimings.duration.array,
-      consistency: consistency,
-      keyConsistency: keyConsistency,
-      funbox: Config.funbox,
-      bailedOut: bailout,
-      chartData: chartData,
-      customText: cdata,
-    };
-
-    if (Config.mode !== "custom") {
-      delete completedEvent.CustomText;
-    }
-
-    if (
-      Config.difficulty == "normal" ||
-      ((Config.difficulty == "master" || Config.difficulty == "expert") &&
-        !difficultyFailed)
-    ) {
-      // restartCount = 0;
-      // incompleteTestSeconds = 0;
-      TestStats.resetIncomplete();
-    }
-
-    if (
-      stats.wpm > 0 &&
-      stats.wpm < 350 &&
-      stats.acc > 50 &&
-      stats.acc <= 100
-    ) {
-      if (firebase.auth().currentUser != null) {
-        completedEvent.uid = firebase.auth().currentUser.uid;
-        if (Config.mode === "quote") {
-          let userqr = DB.getSnapshot().quoteRatings?.[randomQuote.language]?.[
-            randomQuote.id
-          ];
-          if (userqr) {
-            $(".pageTest #result #rateQuoteButton .icon")
-              .removeClass("far")
-              .addClass("fas");
-          }
-          RateQuotePopup.getQuoteStats(randomQuote).then((quoteStats) => {
-            if (quoteStats !== null) {
-              $(".pageTest #result #rateQuoteButton .rating").text(
-                quoteStats.average
-              );
-            }
-            $(".pageTest #result #rateQuoteButton")
-              .css({ opacity: 0 })
-              .removeClass("hidden")
-              .css({ opacity: 1 });
-          });
-        }
-
-        //check local pb
-        AccountButton.loading(true);
-        let dontShowCrown = false;
-        let pbDiff = 0;
-        DB.getLocalPB(
-          Config.mode,
-          mode2,
-          Config.punctuation,
-          Config.language,
-          Config.difficulty,
-          Config.lazyMode,
-          Config.funbox
-        ).then((lpb) => {
-          DB.getUserHighestWpm(
-            Config.mode,
-            mode2,
-            Config.punctuation,
-            Config.language,
-            Config.difficulty,
-            Config.lazyMode
-          ).then(async (highestwpm) => {
-            PbCrown.hide();
-            $("#result .stats .wpm .crown").attr("aria-label", "");
-            if (lpb < stats.wpm && stats.wpm < highestwpm) {
-              dontShowCrown = true;
-            }
-            if (
-              Config.funbox !== "none" &&
-              Config.funbox !== "plus_one" &&
-              Config.funbox !== "plus_two"
-            ) {
-              dontShowCrown = true;
-            }
-            if (Config.mode == "quote") dontShowCrown = true;
-            if (lpb < stats.wpm) {
-              //new pb based on local
-              pbDiff = Math.abs(stats.wpm - lpb);
-              if (!dontShowCrown) {
-                PbCrown.show();
-                $("#result .stats .wpm .crown").attr(
-                  "aria-label",
-                  "+" + Misc.roundTo2(pbDiff)
-                );
-              }
-            }
-            let themecolors = await ThemeColors.get();
-            let chartlpb = Misc.roundTo2(
-              Config.alwaysShowCPM ? lpb * 5 : lpb
-            ).toFixed(2);
-            if (lpb > 0) {
-              ChartController.result.options.annotation.annotations.push({
-                enabled: false,
-                type: "line",
-                mode: "horizontal",
-                scaleID: "wpm",
-                value: chartlpb,
-                borderColor: themecolors["sub"],
-                borderWidth: 1,
-                borderDash: [2, 2],
-                label: {
-                  backgroundColor: themecolors["sub"],
-                  fontFamily: Config.fontFamily.replace(/_/g, " "),
-                  fontSize: 11,
-                  fontStyle: "normal",
-                  fontColor: themecolors["bg"],
-                  xPadding: 6,
-                  yPadding: 6,
-                  cornerRadius: 3,
-                  position: "center",
-                  enabled: true,
-                  content: `PB: ${chartlpb}`,
-                },
-              });
-              if (
-                maxChartVal >= parseFloat(chartlpb) - 20 &&
-                maxChartVal <= parseFloat(chartlpb) + 20
-              ) {
-                maxChartVal = parseFloat(chartlpb) + 20;
-              }
-              ChartController.result.options.scales.yAxes[0].ticks.max = Math.round(
-                maxChartVal
-              );
-              ChartController.result.options.scales.yAxes[1].ticks.max = Math.round(
-                maxChartVal
-              );
-              ChartController.result.update({ duration: 0 });
-            }
-
-            if (activeTags.length == 0) {
-              $("#result .stats .tags").addClass("hidden");
-            } else {
-              $("#result .stats .tags").removeClass("hidden");
-            }
-            $("#result .stats .tags .bottom").text("");
-            let annotationSide = "left";
-            let labelAdjust = 15;
-            activeTags.forEach(async (tag) => {
-              let tpb = await DB.getLocalTagPB(
-                tag._id,
-                Config.mode,
-                mode2,
-                Config.punctuation,
-                Config.language,
-                Config.difficulty,
-                Config.lazyMode
-              );
-              $("#result .stats .tags .bottom").append(`
-                <div tagid="${tag._id}" aria-label="PB: ${tpb}" data-balloon-pos="up">${tag.name}<i class="fas fa-crown hidden"></i></div>
-              `);
-              if (Config.mode != "quote") {
-                if (tpb < stats.wpm) {
-                  //new pb for that tag
-                  DB.saveLocalTagPB(
-                    tag._id,
-                    Config.mode,
-                    mode2,
-                    Config.punctuation,
-                    Config.language,
-                    Config.difficulty,
-                    Config.lazyMode,
-                    stats.wpm,
-                    stats.acc,
-                    stats.wpmRaw,
-                    consistency
-                  );
-                  $(
-                    `#result .stats .tags .bottom div[tagid="${tag._id}"] .fas`
-                  ).removeClass("hidden");
-                  $(
-                    `#result .stats .tags .bottom div[tagid="${tag._id}"]`
-                  ).attr("aria-label", "+" + Misc.roundTo2(stats.wpm - tpb));
-                  // console.log("new pb for tag " + tag.name);
-                } else {
-                  ChartController.result.options.annotation.annotations.push({
-                    enabled: false,
-                    type: "line",
-                    mode: "horizontal",
-                    scaleID: "wpm",
-                    value: Config.alwaysShowCPM ? tpb * 5 : tpb,
-                    borderColor: themecolors["sub"],
-                    borderWidth: 1,
-                    borderDash: [2, 2],
-                    label: {
-                      backgroundColor: themecolors["sub"],
-                      fontFamily: Config.fontFamily.replace(/_/g, " "),
-                      fontSize: 11,
-                      fontStyle: "normal",
-                      fontColor: themecolors["bg"],
-                      xPadding: 6,
-                      yPadding: 6,
-                      cornerRadius: 3,
-                      position: annotationSide,
-                      xAdjust: labelAdjust,
-                      enabled: true,
-                      content: `${tag.name} PB: ${Misc.roundTo2(
-                        Config.alwaysShowCPM ? tpb * 5 : tpb
-                      ).toFixed(2)}`,
-                    },
-                  });
-                  if (annotationSide === "left") {
-                    annotationSide = "right";
-                    labelAdjust = -15;
-                  } else {
-                    annotationSide = "left";
-                    labelAdjust = 15;
-                  }
-                }
-              }
-            });
-            if (
-              (completedEvent.funbox === "none" ||
-                completedEvent.funbox === "plus_one" ||
-                completedEvent.funbox === "plus_two") &&
-              completedEvent.language === "english" &&
-              completedEvent.mode === "time" &&
-              ["15", "60"].includes(String(completedEvent.mode2))
-            ) {
-              //TODO bring back when leaderboards fixed
-              // $("#result .stats .leaderboards").removeClass("hidden");
-              // $("#result .stats .leaderboards .bottom").html(
-              //   `checking <i class="fas fa-spin fa-fw fa-circle-notch"></i>`
-              // );
-            }
-            completedEvent.challenge = ChallengeContoller.verify(
-              completedEvent
-            );
-            completedEvent.hash = objecthash(completedEvent);
-            axiosInstance
-              .post("/results/add", {
-                result: completedEvent,
-              })
-              .then((response) => {
-                AccountButton.loading(false);
-
-                if (response.status !== 200) {
-                  Notifications.add(
-                    "Result not saved. " + response.data.message,
-                    -1
-                  );
-                } else {
-                  completedEvent._id = response.data.insertedId;
-                  if (
-                    response.data.isPb &&
-                    ["english"].includes(completedEvent.language)
-                  ) {
-                    completedEvent.isPb = true;
-                  }
-                  if (
-                    DB.getSnapshot() !== null &&
-                    DB.getSnapshot().results !== undefined
-                  ) {
-                    DB.getSnapshot().results.unshift(completedEvent);
-                    if (DB.getSnapshot().globalStats.time == undefined) {
-                      DB.getSnapshot().globalStats.time =
-                        testtime +
-                        completedEvent.incompleteTestSeconds -
-                        afkseconds;
-                    } else {
-                      DB.getSnapshot().globalStats.time +=
-                        testtime +
-                        completedEvent.incompleteTestSeconds -
-                        afkseconds;
-                    }
-                    if (DB.getSnapshot().globalStats.started == undefined) {
-                      DB.getSnapshot().globalStats.started =
-                        TestStats.restartCount + 1;
-                    } else {
-                      DB.getSnapshot().globalStats.started +=
-                        TestStats.restartCount + 1;
-                    }
-                    if (DB.getSnapshot().globalStats.completed == undefined) {
-                      DB.getSnapshot().globalStats.completed = 1;
-                    } else {
-                      DB.getSnapshot().globalStats.completed += 1;
-                    }
-                  }
-                  try {
-                    firebase
-                      .analytics()
-                      .logEvent("testCompleted", completedEvent);
-                  } catch (e) {
-                    console.log("Analytics unavailable");
-                  }
-
-                  if (response.data.isPb) {
-                    //new pb
-                    PbCrown.show();
-                    $("#result .stats .wpm .crown").attr(
-                      "aria-label",
-                      "+" + Misc.roundTo2(pbDiff)
-                    );
-                    DB.saveLocalPB(
-                      Config.mode,
-                      mode2,
-                      Config.punctuation,
-                      Config.language,
-                      Config.difficulty,
-                      Config.lazyMode,
-                      stats.wpm,
-                      stats.acc,
-                      stats.wpmRaw,
-                      consistency
-                    );
-                  } else {
-                    PbCrown.hide();
-                    // if (localPb) {
-                    //   Notifications.add(
-                    //     "Local PB data is out of sync! Refresh the page to resync it or contact Miodec on Discord.",
-                    //     15000
-                    //   );
-                    // }
-                  }
-                  resolveTestSavePromise({
-                    login: true,
-                    saved: true,
-                    isPb: response.data.isPb,
-                  });
-                }
-
-                $("#retrySavingResultButton").addClass("hidden");
-              })
-              .catch((e) => {
-                AccountButton.loading(false);
-                let msg = e?.response?.data?.message ?? e.message;
-                Notifications.add("Failed to save result: " + msg, -1);
-                if (Tribe.state < 5) {
-                  $("#retrySavingResultButton").removeClass("hidden");
-
-                  retrySaving.completedEvent = completedEvent;
-                  retrySaving.testtime = testtime;
-                  retrySaving.afkseconds = afkseconds;
-                  retrySaving.pbDiff = pbDiff;
-                  retrySaving.mode2 = mode2;
-                  retrySaving.stats = stats;
-                  retrySaving.consistency = consistency;
-
-                  retrySaving.canRetry = true;
-                }
-                resolveTestSavePromise({
-                  login: true,
-                  saved: false,
-                  saveFailedMessage: msg,
-                });
-              });
-          });
-        });
-      } else {
-        resolveTestSavePromise({
-          login: false,
-        });
-        $(".pageTest #result #rateQuoteButton").addClass("hidden");
-        try {
-          firebase.analytics().logEvent("testCompletedNoLogin", completedEvent);
-        } catch (e) {
-          console.log("Analytics unavailable");
-        }
-        notSignedInLastResult = completedEvent;
-      }
-    } else {
-      resolveTestSavePromise({
-        valid: false,
-      });
-      Notifications.add("Test invalid", 0);
-      TestStats.setInvalid();
-      try {
-        firebase.analytics().logEvent("testCompletedInvalid", completedEvent);
-      } catch (e) {
-        console.log("Analytics unavailable");
-      }
-=======
-    Notifications.add("Test invalid - too short", 0);
-    tooShort = true;
-    dontSave = true;
   } else if (completedEvent.wpm < 0 || completedEvent.wpm > 350) {
     Notifications.add("Test invalid - wpm", 0);
     TestStats.setInvalid();
     dontSave = true;
+    resolveTestSavePromise({
+      valid: false,
+    });
   } else if (completedEvent.acc < 75 || completedEvent.acc > 100) {
     Notifications.add("Test invalid - accuracy", 0);
     TestStats.setInvalid();
     dontSave = true;
+    resolveTestSavePromise({
+      valid: false,
+    });
   }
 
   // test is valid
@@ -2093,10 +1630,12 @@
       firebase.analytics().logEvent("testCompletedNoLogin", completedEvent);
     } catch (e) {
       console.log("Analytics unavailable");
->>>>>>> d7eaa550
     }
     notSignedInLastResult = completedEvent;
     dontSave = true;
+    resolveTestSavePromise({
+      login: false,
+    });
   }
 
   Result.update(
@@ -2119,70 +1658,6 @@
     TestStats.setKeypressTimingsTooLong();
   }
 
-  if (dontSave) {
-    try {
-      firebase.analytics().logEvent("testCompletedInvalid", completedEvent);
-    } catch (e) {
-      console.log("Analytics unavailable");
-    }
-    return;
-  }
-
-  // user is logged in
-
-  if (
-    Config.difficulty == "normal" ||
-    ((Config.difficulty == "master" || Config.difficulty == "expert") &&
-      !difficultyFailed)
-  ) {
-    TestStats.resetIncomplete();
-  }
-
-  completedEvent.uid = firebase.auth().currentUser.uid;
-  Result.updateRateQuote(randomQuote);
-
-  Result.updateGraphPBLine();
-
-  AccountButton.loading(true);
-  completedEvent.challenge = ChallengeContoller.verify(completedEvent);
-  if (!completedEvent.challenge) delete completedEvent.challenge;
-  completedEvent.hash = objecthash(completedEvent);
-  axiosInstance
-    .post("/results/add", {
-      result: completedEvent,
-    })
-    .then((response) => {
-      AccountButton.loading(false);
-      Result.hideCrown();
-
-      if (response.status !== 200) {
-        Notifications.add("Result not saved. " + response.data.message, -1);
-      } else {
-        completedEvent._id = response.data.insertedId;
-        if (response.data.isPb) {
-          completedEvent.isPb = true;
-        }
-
-        DB.saveLocalResult(completedEvent);
-        DB.updateLocalStats({
-          time:
-            completedEvent.testDuration +
-            completedEvent.incompleteTestSeconds -
-            completedEvent.afkDuration,
-          started: TestStats.restartCount + 1,
-        });
-
-        try {
-          firebase.analytics().logEvent("testCompleted", completedEvent);
-        } catch (e) {
-          console.log("Analytics unavailable");
-        }
-
-<<<<<<< HEAD
-    console.log(
-      `Test Completed: ${stats.wpm} wpm ${stats.acc}% acc ${stats.wpmRaw} raw ${consistency}% consistency`
-    );
-  }
   TribeResults.send({
     wpm: stats.wpm,
     raw: stats.wpmRaw,
@@ -2202,7 +1677,66 @@
     },
     resolve: await testSavePromise,
   });
-=======
+
+  if (dontSave) {
+    try {
+      firebase.analytics().logEvent("testCompletedInvalid", completedEvent);
+    } catch (e) {
+      console.log("Analytics unavailable");
+    }
+    return;
+  }
+
+  // user is logged in
+
+  if (
+    Config.difficulty == "normal" ||
+    ((Config.difficulty == "master" || Config.difficulty == "expert") &&
+      !difficultyFailed)
+  ) {
+    TestStats.resetIncomplete();
+  }
+
+  completedEvent.uid = firebase.auth().currentUser.uid;
+  Result.updateRateQuote(randomQuote);
+
+  Result.updateGraphPBLine();
+
+  AccountButton.loading(true);
+  completedEvent.challenge = ChallengeContoller.verify(completedEvent);
+  if (!completedEvent.challenge) delete completedEvent.challenge;
+  completedEvent.hash = objecthash(completedEvent);
+  axiosInstance
+    .post("/results/add", {
+      result: completedEvent,
+    })
+    .then((response) => {
+      AccountButton.loading(false);
+      Result.hideCrown();
+
+      if (response.status !== 200) {
+        Notifications.add("Result not saved. " + response.data.message, -1);
+      } else {
+        completedEvent._id = response.data.insertedId;
+        if (response.data.isPb) {
+          completedEvent.isPb = true;
+        }
+
+        DB.saveLocalResult(completedEvent);
+        DB.updateLocalStats({
+          time:
+            completedEvent.testDuration +
+            completedEvent.incompleteTestSeconds -
+            completedEvent.afkDuration,
+          started: TestStats.restartCount + 1,
+        });
+
+        try {
+          firebase.analytics().logEvent("testCompleted", completedEvent);
+        } catch (e) {
+          console.log("Analytics unavailable");
+        }
+
         if (response.data.isPb) {
           //new pb
           Result.showCrown();
@@ -2220,8 +1754,12 @@
             completedEvent.consistency
           );
         }
-      }
->>>>>>> d7eaa550
+        resolveTestSavePromise({
+          login: true,
+          saved: true,
+          isPb: response.data.isPb,
+        });
+      }
 
       $("#retrySavingResultButton").addClass("hidden");
     })
@@ -2230,49 +1768,27 @@
       let msg = e?.response?.data?.message ?? e.message;
       Notifications.add("Failed to save result: " + msg, -1);
       $("#retrySavingResultButton").removeClass("hidden");
-
-<<<<<<< HEAD
-      if (Config.alwaysShowWordsHistory && Config.burstHeatmap) {
-        TestUI.applyBurstHeatmap();
-      }
-      $("#result").focus();
-      $("#testModesNotice").addClass("hidden");
-    },
-    () => {
-      if (Config.alwaysShowWordsHistory) {
-        TestUI.toggleResultWords();
-      }
-      Keymap.hide();
-
-      //tribe
-      $("#result .bottom .buttons div").addClass("hidden");
-      $("#result #tribeResultBottom").addClass("hidden");
-      if (Tribe.state > 12) {
-        $("#result #tribeResultBottom").removeClass("hidden");
-        if (Tribe.getSelf().isLeader) {
-          $("#result #nextTestButton").removeClass("hidden");
-          $("#result #backToLobbyButton").removeClass("hidden");
-        } else {
-          $("#result #readyButton").removeClass("hidden");
-        }
-        TribeResults.update("result");
-        TribeUserList.update("result");
-        TribeButtons.update("result");
-      } else {
-        $("#result #nextTestButton").removeClass("hidden");
-        $("#result #restartTestButtonWithSameWordset").removeClass("hidden");
-        $("#result #practiseWordsButton").removeClass("hidden");
-        $("#result #watchReplayButton").removeClass("hidden");
-      }
-      $("#result #showWordHistoryButton").removeClass("hidden");
-      $("#result #saveScreenshotButton").removeClass("hidden");
-    }
-  );
-=======
+      if (Tribe.state < 5) {
+        $("#retrySavingResultButton").removeClass("hidden");
+
+        retrySaving.completedEvent = completedEvent;
+        retrySaving.testtime = testtime;
+        retrySaving.afkseconds = afkseconds;
+        retrySaving.pbDiff = pbDiff;
+        retrySaving.mode2 = mode2;
+        retrySaving.stats = stats;
+        retrySaving.consistency = consistency;
+
+        retrySaving.canRetry = true;
+      }
+      resolveTestSavePromise({
+        login: true,
+        saved: false,
+        saveFailedMessage: msg,
+      });
       retrySaving.completedEvent = completedEvent;
       retrySaving.canRetry = true;
     });
->>>>>>> d7eaa550
 }
 
 export function fail(reason) {
