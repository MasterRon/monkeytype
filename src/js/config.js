--- conflicted
+++ resolved
@@ -15,11 +15,8 @@
 import * as TestLogic from "./test-logic";
 import * as PaceCaret from "./pace-caret";
 import * as UI from "./ui";
-<<<<<<< HEAD
 import * as Tribe from "./tribe";
-=======
 import * as CommandlineLists from "./commandline-lists";
->>>>>>> fe76caa3
 
 export let cookieConfig = null;
 export let dbConfigLoaded = false;
@@ -1457,8 +1454,8 @@
     value == ""
   ) {
     config.customBackground = value;
-    CommandlineLists.defaultCommands.list.filter( (command) => 
-      command.id == "changeCustomBackground"
+    CommandlineLists.defaultCommands.list.filter(
+      (command) => command.id == "changeCustomBackground"
     )[0].defaultValue = value;
     ThemeController.applyCustomBackground();
     if (!nosave) saveToCookie();
