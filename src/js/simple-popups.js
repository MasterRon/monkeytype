let simplePopups = {};
class SimplePopup {
  constructor(
    id,
    type,
    title,
    inputs = [],
    text = "",
    buttonText = "Confirm",
    execFn,
    beforeShowFn
  ) {
    this.parameters = [];
    this.id = id;
    this.type = type;
    this.execFn = execFn;
    this.title = title;
    this.inputs = inputs;
    this.text = text;
    this.wrapper = $("#simplePopupWrapper");
    this.element = $("#simplePopup");
    this.buttonText = buttonText;
    this.beforeShowFn = beforeShowFn;
  }
  reset() {
    this.element.html(`
    <div class="title"></div>
    <div class="inputs"></div>
    <div class="text"></div>
    <div class="button"></div>`);
  }

  init() {
    let el = this.element;
    el.find("input").val("");
    // if (el.attr("popupId") !== this.id) {
    this.reset();
    el.attr("popupId", this.id);
    el.find(".title").text(this.title);
    el.find(".text").text(this.text);

    this.initInputs();

    el.find(".button").text(this.buttonText);
    // }
  }

  initInputs() {
    let el = this.element;
    if (this.inputs.length > 0) {
      if (this.type === "number") {
        this.inputs.forEach((input) => {
          el.find(".inputs").append(`
        <input type="number" min="1" val="${input.initVal}" placeholder="${input.placeholder}" required>
        `);
        });
      } else if (this.type === "text") {
        this.inputs.forEach((input) => {
          el.find(".inputs").append(`
        <input type="text" val="${input.initVal}" placeholder="${input.placeholder}" required>
        `);
        });
      }
      el.find(".inputs").removeClass("hidden");
    } else {
      el.find(".inputs").addClass("hidden");
    }
  }

  exec() {
    let vals = [];
    $.each($("#simplePopup input"), (index, el) => {
      vals.push($(el).val());
    });
    this.execFn(...vals);
    this.hide();
  }

  show(parameters) {
    this.parameters = parameters;
    this.beforeShowFn();
    this.init();
    this.wrapper
      .stop(true, true)
      .css("opacity", 0)
      .removeClass("hidden")
      .animate({ opacity: 1 }, 125, () => {
        $($("#simplePopup").find("input")[0]).focus();
      });
  }

  hide() {
    this.wrapper
      .stop(true, true)
      .css("opacity", 1)
      .removeClass("hidden")
      .animate({ opacity: 0 }, 125, () => {
        this.wrapper.addClass("hidden");
      });
  }
}

$("#simplePopupWrapper").click((e) => {
  if ($(e.target).attr("id") === "simplePopupWrapper") {
    $("#simplePopupWrapper")
      .stop(true, true)
      .css("opacity", 1)
      .removeClass("hidden")
      .animate({ opacity: 0 }, 125, () => {
        $("#simplePopupWrapper").addClass("hidden");
      });
  }
});

$(document).on("click", "#simplePopupWrapper .button", (e) => {
  let id = $("#simplePopup").attr("popupId");
  simplePopups[id].exec();
});

$(document).on("keyup", "#simplePopupWrapper input", (e) => {
  if (e.key === "Enter") {
    e.preventDefault();
    let id = $("#simplePopup").attr("popupId");
    simplePopups[id].exec();
  }
});

simplePopups.updateEmail = new SimplePopup(
  "updateEmail",
  "text",
  "Update Email",
  [
    {
      placeholder: "Current email",
      initVal: "",
    },
    {
      placeholder: "New email",
      initVal: "",
    },
  ],
  "Don't mess this one up or you won't be able to login!",
  "Update",
  (previousEmail, newEmail) => {
    try {
      showBackgroundLoader();
      CloudFunctions.updateEmail({
        uid: firebase.auth().currentUser.uid,
        previousEmail: previousEmail,
        newEmail: newEmail,
      }).then((data) => {
        hideBackgroundLoader();
        if (data.data.resultCode === 1) {
          Notifications.add("Email updated", 0);
          setTimeout(() => {
            signOut();
          }, 1000);
        } else if (data.data.resultCode === -1) {
          Notifications.add("Current email doesn't match", 0);
        } else {
          Notifications.add(
            "Something went wrong: " + JSON.stringify(data.data),
            -1
          );
        }
      });
    } catch (e) {
      Notifications.add("Something went wrong: " + e, -1);
    }
  },
  () => {}
);

simplePopups.clearTagPb = new SimplePopup(
  "clearTagPb",
  "text",
  "Clear Tag PB",
  [],
  `Are you sure you want to clear this tags PB?`,
  "Clear",
  () => {
    let tagid = eval("this.parameters[0]");
    showBackgroundLoader();
    CloudFunctions.clearTagPb({
      uid: firebase.auth().currentUser.uid,
      tagid: tagid,
    })
      .then((res) => {
        hideBackgroundLoader();
        if (res.data.resultCode === 1) {
          let tag = db_getSnapshot().tags.filter((t) => t.id === tagid)[0];
          tag.pb = 0;
          $(
            `.pageSettings .section.tags .tagsList .tag[id="${tagid}"] .clearPbButton`
          ).attr("aria-label", "No PB found");
          Notifications.add("Tag PB cleared.", 0);
        } else {
          Notifications.add("Something went wrong: " + res.data.message, -1);
        }
      })
      .catch((e) => {
        hideBackgroundLoader();
        Notifications.add(
          "Something went wrong while clearing tag pb " + e,
          -1
        );
      });
    // console.log(`clearing for ${eval("this.parameters[0]")} ${eval("this.parameters[1]")}`);
  },
  () => {
    eval(
      "this.text = `Are you sure you want to clear PB for tag ${eval('this.parameters[1]')}?`"
    );
  }
);

<<<<<<< HEAD
simplePopups.resetPersonalBests = new SimplePopup(
  "resetPersonalBests",
  "text",
  "Reset Personal Bests",
  [],
  "Are you sure you want to reset all your personal bests?",
  "Reset",
  () => {
    try {
      showBackgroundLoader();

      CloudFunctions.resetPersonalBests({
        uid: firebase.auth().currentUser.uid,
      }).then(() => {
        hideBackgroundLoader();
        Notifications.add("Personal bests removed, refreshing the page...", 0);
        setTimeout(() => {
          location.reload();
        }, 2000);
      });
    } catch (e) {
      Notifications.add("Something went wrong: " + e, -1);
    }
=======
simplePopups.applyCustomFont = new SimplePopup(
  "applyCustomFont",
  "text",
  "Custom font",
  [{ placeholder: "Font name", initVal: "" }],
  "Make sure you have the font installed on your computer before applying.",
  "Apply",
  (fontName) => {
    settingsGroups.fontFamily.setValue(fontName.replace(/\s/g, "_"));
>>>>>>> 940bbb29
  },
  () => {}
);<|MERGE_RESOLUTION|>--- conflicted
+++ resolved
@@ -214,7 +214,19 @@
   }
 );
 
-<<<<<<< HEAD
+simplePopups.applyCustomFont = new SimplePopup(
+  "applyCustomFont",
+  "text",
+  "Custom font",
+  [{ placeholder: "Font name", initVal: "" }],
+  "Make sure you have the font installed on your computer before applying.",
+  "Apply",
+  (fontName) => {
+    settingsGroups.fontFamily.setValue(fontName.replace(/\s/g, "_"));
+  },
+  () => {}
+);
+
 simplePopups.resetPersonalBests = new SimplePopup(
   "resetPersonalBests",
   "text",
@@ -238,17 +250,6 @@
     } catch (e) {
       Notifications.add("Something went wrong: " + e, -1);
     }
-=======
-simplePopups.applyCustomFont = new SimplePopup(
-  "applyCustomFont",
-  "text",
-  "Custom font",
-  [{ placeholder: "Font name", initVal: "" }],
-  "Make sure you have the font installed on your computer before applying.",
-  "Apply",
-  (fontName) => {
-    settingsGroups.fontFamily.setValue(fontName.replace(/\s/g, "_"));
->>>>>>> 940bbb29
   },
   () => {}
 );