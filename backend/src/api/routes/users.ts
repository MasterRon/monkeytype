import joi from "joi";
import { authenticateRequest } from "../../middlewares/auth";
import { Router } from "express";
import * as UserController from "../controllers/user";
import {
  asyncHandler,
  validateRequest,
  validateConfiguration,
} from "../../middlewares/api-utils";
import * as RateLimit from "../../middlewares/rate-limit";
import { withApeRateLimiter } from "../../middlewares/ape-rate-limit";
import { containsProfanity, isUsernameValid } from "../../utils/validation";
import filterSchema from "../schemas/filter-schema";

const router = Router();

const tagNameValidation = joi
  .string()
  .required()
  .regex(/^[0-9a-zA-Z_.-]+$/)
  .max(16)
  .messages({
    "string.pattern.base":
      "Tag name invalid. Name cannot contain special characters or more than 16 characters. Can include _ . and -",
    "string.max": "Tag name exceeds maximum of 16 characters",
  });

const customThemeNameValidation = joi
  .string()
  .max(16)
  .regex(/^[0-9a-zA-Z_.-]+$/)
  .required()
  .messages({
    "string.max": "The name must not exceed 16 characters",
    "string.pattern.base":
      "Name cannot contain special characters. Can include _ . and -",
  });

const customThemeColorsValidation = joi
  .array()
  .items(
    joi
      .string()
      .length(7)
      .regex(/^#[0-9a-fA-F]{6}$/)
      .messages({
        "string.pattern.base": "The colors must be valid hexadecimal",
        "string.length": "The colors must be 7 characters long",
      })
  )
  .length(10)
  .required()
  .messages({
    "array.length": "The colors array must have 10 colors",
  });

const customThemeIdValidation = joi
  .string()
  .length(24)
  .regex(/^[0-9a-fA-F]+$/)
  .required()
  .messages({
    "string.length": "The themeId must be 24 characters long",
    "string.pattern.base": "The themeId must be valid hexadecimal string",
  });

const usernameValidation = joi
  .string()
  .required()
  .custom((value, helpers) => {
    return isUsernameValid(value)
      ? value
      : helpers.error("string.pattern.base");
  })
  .messages({
    "string.pattern.base":
      "Username invalid. Name cannot use special characters or contain more than 16 characters. Can include _ . and -",
  });

const languageSchema = joi.string().min(1).required();
const quoteIdSchema = joi.string().min(1).max(5).regex(/\d+/).required();

router.get(
  "/",
  authenticateRequest(),
  RateLimit.userGet,
  asyncHandler(UserController.getUser)
);

router.post(
  "/signup",
  authenticateRequest(),
  RateLimit.userSignup,
  validateRequest({
    body: {
      email: joi.string().email(),
      name: usernameValidation,
      uid: joi.string(),
    },
  }),
  asyncHandler(UserController.createNewUser)
);

router.get(
  "/checkName/:name",
  RateLimit.userCheckName,
  validateRequest({
    params: {
      name: usernameValidation,
    },
  }),
  asyncHandler(UserController.checkName)
);

router.delete(
  "/",
<<<<<<< HEAD
  authenticateRequest(),
=======
  authenticateRequest({
    requireFreshToken: true,
  }),
>>>>>>> 87992898
  RateLimit.userDelete,
  asyncHandler(UserController.deleteUser)
);

router.patch(
  "/name",
<<<<<<< HEAD
  authenticateRequest(),
=======
  authenticateRequest({
    requireFreshToken: true,
  }),
>>>>>>> 87992898
  RateLimit.userUpdateName,
  validateRequest({
    body: {
      name: usernameValidation,
    },
  }),
  asyncHandler(UserController.updateName)
);

router.patch(
  "/leaderboardMemory",
  authenticateRequest(),
  RateLimit.userUpdateLBMemory,
  validateRequest({
    body: {
      mode: joi
        .string()
        .valid("time", "words", "quote", "zen", "custom")
        .required(),
      mode2: joi.alternatives().try(joi.number(), joi.string()).required(),
      language: joi.string().required(),
      rank: joi.number().required(),
    },
  }),
  asyncHandler(UserController.updateLbMemory)
);

router.patch(
  "/email",
<<<<<<< HEAD
  authenticateRequest(),
=======
  authenticateRequest({
    requireFreshToken: true,
  }),
>>>>>>> 87992898
  RateLimit.userUpdateEmail,
  validateRequest({
    body: {
      newEmail: joi.string().email().required(),
      previousEmail: joi.string().email().required(),
    },
  }),
  asyncHandler(UserController.updateEmail)
);

router.delete(
  "/personalBests",
<<<<<<< HEAD
  authenticateRequest(),
=======
  authenticateRequest({
    requireFreshToken: true,
  }),
>>>>>>> 87992898
  RateLimit.userClearPB,
  asyncHandler(UserController.clearPb)
);

const requireFilterPresetsEnabled = validateConfiguration({
  criteria: (configuration) => {
    return configuration.results.filterPresets.enabled;
  },
  invalidMessage: "Result filter presets are not available at this time.",
});

router.post(
  "/resultFilterPresets",
  requireFilterPresetsEnabled,
  authenticateRequest(),
  RateLimit.userCustomFilterAdd,
  validateRequest({
    body: filterSchema,
  }),
  asyncHandler(UserController.addResultFilterPreset)
);

router.delete(
  "/resultFilterPresets/:presetId",
  requireFilterPresetsEnabled,
  authenticateRequest(),
  RateLimit.userCustomFilterRemove,
  validateRequest({
    params: {
      presetId: joi.string().required(),
    },
  }),
  asyncHandler(UserController.removeResultFilterPreset)
);

router.get(
  "/tags",
  authenticateRequest(),
  RateLimit.userTagsGet,
  asyncHandler(UserController.getTags)
);

router.post(
  "/tags",
  authenticateRequest(),
  RateLimit.userTagsAdd,
  validateRequest({
    body: {
      tagName: tagNameValidation,
    },
  }),
  asyncHandler(UserController.addTag)
);

router.patch(
  "/tags",
  authenticateRequest(),
  RateLimit.userTagsEdit,
  validateRequest({
    body: {
      tagId: joi.string().required(),
      newName: tagNameValidation,
    },
  }),
  asyncHandler(UserController.editTag)
);

router.delete(
  "/tags/:tagId",
  authenticateRequest(),
  RateLimit.userTagsRemove,
  validateRequest({
    params: {
      tagId: joi.string().required(),
    },
  }),
  asyncHandler(UserController.removeTag)
);

router.delete(
  "/tags/:tagId/personalBest",
  authenticateRequest(),
  RateLimit.userTagsClearPB,
  validateRequest({
    params: {
      tagId: joi.string().required(),
    },
  }),
  asyncHandler(UserController.clearTagPb)
);

router.get(
  "/customThemes",
  authenticateRequest(),
  RateLimit.userCustomThemeGet,
  asyncHandler(UserController.getCustomThemes)
);

router.post(
  "/customThemes",
  authenticateRequest(),
  RateLimit.userCustomThemeAdd,
  validateRequest({
    body: {
      name: customThemeNameValidation,
      colors: customThemeColorsValidation,
    },
  }),
  asyncHandler(UserController.addCustomTheme)
);

router.delete(
  "/customThemes",
  authenticateRequest(),
  RateLimit.userCustomThemeRemove,
  validateRequest({
    body: {
      themeId: customThemeIdValidation,
    },
  }),
  asyncHandler(UserController.removeCustomTheme)
);

router.patch(
  "/customThemes",
  authenticateRequest(),
  RateLimit.userCustomThemeEdit,
  validateRequest({
    body: {
      themeId: customThemeIdValidation,
      theme: {
        name: customThemeNameValidation,
        colors: customThemeColorsValidation,
      },
    },
  }),
  asyncHandler(UserController.editCustomTheme)
);

const requireDiscordIntegrationEnabled = validateConfiguration({
  criteria: (configuration) => {
    return configuration.users.discordIntegration.enabled;
  },
  invalidMessage: "Discord integration is not available at this time",
});

router.post(
  "/discord/link",
  requireDiscordIntegrationEnabled,
  authenticateRequest(),
  RateLimit.userDiscordLink,
  validateRequest({
    body: {
      tokenType: joi.string().required(),
      accessToken: joi.string().required(),
    },
  }),
  asyncHandler(UserController.linkDiscord)
);

router.post(
  "/discord/unlink",
  authenticateRequest(),
  RateLimit.userDiscordUnlink,
  asyncHandler(UserController.unlinkDiscord)
);

router.get(
  "/personalBests",
  authenticateRequest({
    acceptApeKeys: true,
  }),
  withApeRateLimiter(RateLimit.userGet),
  validateRequest({
    query: {
      mode: joi.string().required(),
      mode2: joi.string(),
    },
  }),
  asyncHandler(UserController.getPersonalBests)
);

router.get(
  "/stats",
  authenticateRequest({
    acceptApeKeys: true,
  }),
  withApeRateLimiter(RateLimit.userGet),
  asyncHandler(UserController.getStats)
);

router.get(
  "/favoriteQuotes",
  authenticateRequest(),
  RateLimit.quoteFavoriteGet,
  asyncHandler(UserController.getFavoriteQuotes)
);

router.post(
  "/favoriteQuotes",
  authenticateRequest(),
  RateLimit.quoteFavoritePost,
  validateRequest({
    body: {
      language: languageSchema,
      quoteId: quoteIdSchema,
    },
  }),
  asyncHandler(UserController.addFavoriteQuote)
);

router.delete(
  "/favoriteQuotes",
  authenticateRequest(),
  RateLimit.quoteFavoriteDelete,
  validateRequest({
    body: {
      language: languageSchema,
      quoteId: quoteIdSchema,
    },
  }),
  asyncHandler(UserController.removeFavoriteQuote)
);

const requireProfilesEnabled = validateConfiguration({
  criteria: (configuration) => {
    return configuration.users.profiles.enabled;
  },
  invalidMessage: "Profiles are not available at this time",
});

router.get(
  "/:uid/profile",
  requireProfilesEnabled,
  authenticateRequest({
    isPublic: true,
  }),
  RateLimit.userProfileGet,
  validateRequest({
    params: {
      uid: joi.string().required(),
    },
  }),
  asyncHandler(UserController.getProfile)
);

const profileDetailsBase = joi
  .string()
  .allow("")
  .custom((value, helpers) => {
    return containsProfanity(value)
      ? helpers.error("string.pattern.base")
      : value;
  })
  .messages({
    "string.pattern.base": "Profanity detected. Please remove it.",
  });

router.patch(
  "/profile",
  requireProfilesEnabled,
  authenticateRequest(),
  RateLimit.userProfileUpdate,
  validateRequest({
    body: {
      bio: profileDetailsBase.max(150),
      keyboard: profileDetailsBase.max(75),
      selectedBadgeId: joi.number(),
      socialProfiles: joi.object({
        twitter: profileDetailsBase.max(20),
        github: profileDetailsBase.max(39),
        website: profileDetailsBase
          .uri({
            scheme: "https",
            domain: {
              tlds: {
                allow: true,
              },
            },
          })
          .max(200),
      }),
    },
  }),
  asyncHandler(UserController.updateProfile)
);

export default router;<|MERGE_RESOLUTION|>--- conflicted
+++ resolved
@@ -114,26 +114,18 @@
 
 router.delete(
   "/",
-<<<<<<< HEAD
-  authenticateRequest(),
-=======
   authenticateRequest({
     requireFreshToken: true,
   }),
->>>>>>> 87992898
   RateLimit.userDelete,
   asyncHandler(UserController.deleteUser)
 );
 
 router.patch(
   "/name",
-<<<<<<< HEAD
-  authenticateRequest(),
-=======
   authenticateRequest({
     requireFreshToken: true,
   }),
->>>>>>> 87992898
   RateLimit.userUpdateName,
   validateRequest({
     body: {
@@ -163,13 +155,9 @@
 
 router.patch(
   "/email",
-<<<<<<< HEAD
-  authenticateRequest(),
-=======
   authenticateRequest({
     requireFreshToken: true,
   }),
->>>>>>> 87992898
   RateLimit.userUpdateEmail,
   validateRequest({
     body: {
@@ -182,13 +170,9 @@
 
 router.delete(
   "/personalBests",
-<<<<<<< HEAD
-  authenticateRequest(),
-=======
   authenticateRequest({
     requireFreshToken: true,
   }),
->>>>>>> 87992898
   RateLimit.userClearPB,
   asyncHandler(UserController.clearPb)
 );
