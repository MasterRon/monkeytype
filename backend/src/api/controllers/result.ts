import * as ResultDAL from "../../dal/result";
import {
  getUser,
  checkIfPb,
  checkIfTagPb,
  incrementBananas,
  updateTypingStats,
  recordAutoBanEvent,
} from "../../dal/user";
import * as PublicStatsDAL from "../../dal/public-stats";
import {
  getCurrentDayTimestamp,
  getStartOfDayTimestamp,
<<<<<<< HEAD
=======
  mapRange,
>>>>>>> 7dff50dc
  roundTo2,
  stdDev,
} from "../../utils/misc";
import objectHash from "object-hash";
import Logger from "../../utils/logger";
import "dotenv/config";
import { MonkeyResponse } from "../../utils/monkey-response";
import MonkeyError from "../../utils/error";
import { isTestTooShort } from "../../utils/validation";
import {
  implemented as anticheatImplemented,
  validateResult,
  validateKeys,
} from "../../anticheat/index";
import MonkeyStatusCodes from "../../constants/monkey-status-codes";
import {
  incrementResult,
  incrementDailyLeaderboard,
} from "../../utils/prometheus";
import * as George from "../../tasks/george";
import { getDailyLeaderboard } from "../../utils/daily-leaderboards";
import AutoRoleList from "../../constants/auto-roles";
import * as UserDAL from "../../dal/user";
<<<<<<< HEAD
=======
import { buildMonkeyMail } from "../../utils/monkey-mail";
import { updateStreak } from "../../dal/user";
>>>>>>> 7dff50dc

try {
  if (anticheatImplemented() === false) throw new Error("undefined");
  Logger.success("Anticheat module loaded");
} catch (e) {
  if (process.env.MODE === "dev") {
    Logger.warning(
      "No anticheat module found. Continuing in dev mode, results will not be validated."
    );
  } else {
    Logger.error(
      "No anticheat module found. To continue in dev mode, add MODE=dev to your .env file in the backend directory"
    );
    process.exit(1);
  }
}

export async function getResults(
  req: MonkeyTypes.Request
): Promise<MonkeyResponse> {
  const { uid } = req.ctx.decodedToken;
  const results = await ResultDAL.getResults(uid);
  return new MonkeyResponse("Results retrieved", results);
}

export async function getLastResult(
  req: MonkeyTypes.Request
): Promise<MonkeyResponse> {
  const { uid } = req.ctx.decodedToken;
  const results = await ResultDAL.getLastResult(uid);
  return new MonkeyResponse("Result retrieved", results);
}

export async function deleteAll(
  req: MonkeyTypes.Request
): Promise<MonkeyResponse> {
  const { uid } = req.ctx.decodedToken;

  await ResultDAL.deleteAll(uid);
  Logger.logToDb("user_results_deleted", "", uid);
  return new MonkeyResponse("All results deleted");
}

export async function updateTags(
  req: MonkeyTypes.Request
): Promise<MonkeyResponse> {
  const { uid } = req.ctx.decodedToken;
  const { tagIds, resultId } = req.body;

  await ResultDAL.updateTags(uid, resultId, tagIds);
  return new MonkeyResponse("Result tags updated");
}

interface AddResultData {
  isPb: boolean;
  tagPbs: any[];
  insertedId: ObjectId;
  dailyLeaderboardRank?: number;
  xp: number;
  dailyXpBonus: boolean;
<<<<<<< HEAD
=======
  xpBreakdown: Record<string, number>;
  streak: number;
>>>>>>> 7dff50dc
}

export async function addResult(
  req: MonkeyTypes.Request
): Promise<MonkeyResponse> {
  // todo remove
  return new MonkeyResponse("Result added");
  const { uid } = req.ctx.decodedToken;

  const user = await getUser(uid, "add result");

  if (user.needsToChangeName) {
    throw new MonkeyError(
      403,
      "Please change your name before submitting a result"
    );
  }

  const result = Object.assign({}, req.body.result);
  result.uid = uid;
  if (isTestTooShort(result)) {
    const status = MonkeyStatusCodes.TEST_TOO_SHORT;
    throw new MonkeyError(status.code, status.message);
  }

  const resulthash = result.hash;
  delete result.hash;
  delete result.stringified;
  if (
    req.ctx.configuration.results.objectHashCheckEnabled &&
    resulthash.length === 40
  ) {
    //if its not 64 that means client is still using old hashing package
    const serverhash = objectHash(result);
    if (serverhash !== resulthash) {
      Logger.logToDb(
        "incorrect_result_hash",
        {
          serverhash,
          resulthash,
          result,
        },
        uid
      );
      const status = MonkeyStatusCodes.RESULT_HASH_INVALID;
      throw new MonkeyError(status.code, "Incorrect result hash");
    }
  }

  result.name = user.name;

  if (anticheatImplemented()) {
    if (!validateResult(result)) {
      const status = MonkeyStatusCodes.RESULT_DATA_INVALID;
      throw new MonkeyError(status.code, "Result data doesn't make sense");
    }
  } else {
    if (process.env.MODE !== "dev") {
      throw new Error("No anticheat module found");
    }
    Logger.warning(
      "No anticheat module found. Continuing in dev mode, results will not be validated."
    );
  }

  //dont use - result timestamp is unreliable, can be changed by system time and stuff
  // if (result.timestamp > Math.round(Date.now() / 1000) * 1000 + 10) {
  //   log(
  //     "time_traveler",
  //     {
  //       resultTimestamp: result.timestamp,
  //       serverTimestamp: Math.round(Date.now() / 1000) * 1000 + 10,
  //     },
  //     uid
  //   );
  //   return res.status(400).json({ message: "Time traveler detected" });

  // this probably wont work if we replace the timestamp with the server time later
  // let timestampres = await ResultDAO.getResultByTimestamp(
  //   uid,
  //   result.timestamp
  // );
  // if (timestampres) {
  //   return res.status(400).json({ message: "Duplicate result" });
  // }

  //convert result test duration to miliseconds
  const testDurationMilis = result.testDuration * 1000;
  //get latest result ordered by timestamp
  let lastResultTimestamp;
  try {
    lastResultTimestamp = (await ResultDAL.getLastResult(uid)).timestamp;
  } catch (e) {
    lastResultTimestamp = null;
  }

  result.timestamp = Math.floor(Date.now() / 1000) * 1000;

  //check if now is earlier than last result plus duration (-1 second as a buffer)
  const earliestPossible = lastResultTimestamp + testDurationMilis;
  const nowNoMilis = Math.floor(Date.now() / 1000) * 1000;
  if (lastResultTimestamp && nowNoMilis < earliestPossible - 1000) {
    Logger.logToDb(
      "invalid_result_spacing",
      {
        lastTimestamp: lastResultTimestamp,
        earliestPossible,
        now: nowNoMilis,
        testDuration: testDurationMilis,
        difference: nowNoMilis - earliestPossible,
      },
      uid
    );
    const status = MonkeyStatusCodes.RESULT_SPACING_INVALID;
    throw new MonkeyError(status.code, "Invalid result spacing");
  }

  try {
    result.keySpacingStats = {
      average:
        result.keySpacing.reduce((previous, current) => (current += previous)) /
        result.keySpacing.length,
      sd: stdDev(result.keySpacing),
    };
  } catch (e) {
    //
  }
  try {
    result.keyDurationStats = {
      average:
        result.keyDuration.reduce(
          (previous, current) => (current += previous)
        ) / result.keyDuration.length,
      sd: stdDev(result.keyDuration),
    };
  } catch (e) {
    //
  }

  //check keyspacing and duration here for bots
  if (
    result.mode === "time" &&
    result.wpm > 130 &&
    result.testDuration < 122 &&
    (user.verified === false || user.verified === undefined)
  ) {
    if (!result.keySpacingStats || !result.keyDurationStats) {
      const status = MonkeyStatusCodes.MISSING_KEY_DATA;
      throw new MonkeyError(status.code, "Missing key data");
    }
    if (anticheatImplemented()) {
      if (!validateKeys(result, uid)) {
        //autoban
        const autoBanConfig = req.ctx.configuration.users.autoBan;
        if (autoBanConfig.enabled) {
          const didUserGetBanned = await recordAutoBanEvent(
            uid,
            autoBanConfig.maxCount,
            autoBanConfig.maxHours
          );
          if (didUserGetBanned) {
            const mail = buildMonkeyMail({
              subject: "Banned",
              body: "Your account has been automatically banned for triggering the anticheat system. If you believe this is a mistake, please contact support.",
            });
            UserDAL.addToInbox(uid, [mail], req.ctx.configuration.users.inbox);
          }
        }
        const status = MonkeyStatusCodes.BOT_DETECTED;
        throw new MonkeyError(status.code, "Possible bot detected");
      }
    } else {
      if (process.env.MODE !== "dev") {
        throw new Error("No anticheat module found");
      }
      Logger.warning(
        "No anticheat module found. Continuing in dev mode, results will not be validated."
      );
    }
  }

  delete result.keySpacing;
  delete result.keyDuration;
  delete result.smoothConsistency;
  delete result.wpmConsistency;

  try {
    result.keyDurationStats.average = roundTo2(result.keyDurationStats.average);
    result.keyDurationStats.sd = roundTo2(result.keyDurationStats.sd);
    result.keySpacingStats.average = roundTo2(result.keySpacingStats.average);
    result.keySpacingStats.sd = roundTo2(result.keySpacingStats.sd);
  } catch (e) {
    //
  }

  let isPb = false;
  let tagPbs: any[] = [];

  if (!result.bailedOut) {
    [isPb, tagPbs] = await Promise.all([
      checkIfPb(uid, user, result),
      checkIfTagPb(uid, user, result),
    ]);
  }

  if (isPb) {
    result.isPb = true;
  }

  if (result.mode === "time" && String(result.mode2) === "60") {
    incrementBananas(uid, result.wpm);
    if (isPb && user.discordId) {
      //todo remove
      //@ts-ignore
      George.updateDiscordRole(user.discordId, result.wpm);
    }
  }

  if (
    result.challenge &&
    AutoRoleList.includes(result.challenge) &&
    user.discordId
  ) {
    //todo remove
    //@ts-ignore
    George.awardChallenge(user.discordId, result.challenge);
  } else {
    delete result.challenge;
  }

  let tt = 0;
  let afk = result.afkDuration;
  if (afk == undefined) {
    afk = 0;
  }
  tt = result.testDuration + result.incompleteTestSeconds - afk;
  updateTypingStats(uid, result.restartCount, tt);
  PublicStatsDAL.updateStats(result.restartCount, tt);

  const dailyLeaderboardsConfig = req.ctx.configuration.dailyLeaderboards;
  const dailyLeaderboard = getDailyLeaderboard(
    result.language,
    result.mode,
    result.mode2,
    dailyLeaderboardsConfig
  );

  let dailyLeaderboardRank = -1;

  const { funbox, bailedOut } = result;
  const validResultCriteria =
    (funbox === "none" || funbox === "plus_one" || funbox === "plus_two") &&
    !bailedOut &&
    !user.banned &&
    (process.env.MODE === "dev" || (user.timeTyping ?? 0) > 7200);

  if (dailyLeaderboard && validResultCriteria) {
    //get the selected badge id
    const badgeId = user.inventory?.badges?.find((b) => b.selected)?.id;

    incrementDailyLeaderboard(result.mode, result.mode2, result.language);
    //todo remove
    //@ts-ignore
    dailyLeaderboardRank = await dailyLeaderboard.addResult(
      {
        name: user.name,
        wpm: result.wpm,
        raw: result.rawWpm,
        acc: result.acc,
        consistency: result.consistency,
        timestamp: result.timestamp,
        uid,
        discordAvatar: user.discordAvatar,
        discordId: user.discordId,
        badgeId,
      },
      dailyLeaderboardsConfig
    );
  }

<<<<<<< HEAD
=======
  const streak = await updateStreak(uid, result.timestamp);

>>>>>>> 7dff50dc
  const xpGained = await calculateXp(
    result,
    req.ctx.configuration.users.xp,
    uid,
<<<<<<< HEAD
    user.xp ?? 0
=======
    user.xp ?? 0,
    streak
>>>>>>> 7dff50dc
  );

  if (result.bailedOut === false) delete result.bailedOut;
  if (result.blindMode === false) delete result.blindMode;
  if (result.lazyMode === false) delete result.lazyMode;
  if (result.difficulty === "normal") delete result.difficulty;
  if (result.funbox === "none") delete result.funbox;
  if (result.language === "english") delete result.language;
  if (result.numbers === false) delete result.numbers;
  if (result.punctuation === false) delete result.punctuation;
  if (result.mode !== "custom") delete result.customText;
  if (result.restartCount === 0) delete result.restartCount;
  if (result.incompleteTestSeconds === 0) delete result.incompleteTestSeconds;
  if (result.afkDuration === 0) delete result.afkDuration;
  if (result.tags.length === 0) delete result.tags;

  const addedResult = await ResultDAL.addResult(uid, result);

  await UserDAL.incrementXp(uid, xpGained.xp);

  if (isPb) {
    Logger.logToDb(
      "user_new_pb",
      `${result.mode + " " + result.mode2} ${result.wpm} ${result.acc}% ${
        result.rawWpm
      } ${result.consistency}% (${addedResult.insertedId})`,
      uid
    );
  }

  const data: AddResultData = {
    isPb,
    tagPbs,
    insertedId: addedResult.insertedId,
    xp: xpGained.xp,
    dailyXpBonus: xpGained.dailyBonus ?? false,
<<<<<<< HEAD
=======
    xpBreakdown: xpGained.breakdown ?? {},
    streak,
>>>>>>> 7dff50dc
  };

  if (dailyLeaderboardRank !== -1) {
    data.dailyLeaderboardRank = dailyLeaderboardRank;
  }
  incrementResult(result);

  return new MonkeyResponse("Result saved", data);
}

interface XpResult {
  xp: number;
  dailyBonus?: boolean;
<<<<<<< HEAD
=======
  breakdown?: Record<string, number>;
>>>>>>> 7dff50dc
}

async function calculateXp(
  result,
  xpConfiguration: MonkeyTypes.Configuration["users"]["xp"],
  uid: string,
<<<<<<< HEAD
  currentTotalXp: number
=======
  currentTotalXp: number,
  streak: number
>>>>>>> 7dff50dc
): Promise<XpResult> {
  const {
    mode,
    acc,
    testDuration,
    incompleteTestSeconds,
<<<<<<< HEAD
=======
    incompleteTests,
>>>>>>> 7dff50dc
    afkDuration,
    charStats,
    punctuation,
    numbers,
  } = result;

  const { enabled, gainMultiplier, maxDailyBonus, minDailyBonus } =
    xpConfiguration;

  if (mode === "zen" || !enabled) {
    return {
      xp: 0,
    };
  }

<<<<<<< HEAD
  const seconds = testDuration - afkDuration;
=======
  const breakdown: Record<string, number> = {};

  const baseXp = Math.round((testDuration - afkDuration) * 2);
  breakdown["base"] = baseXp;
>>>>>>> 7dff50dc

  let modifier = 1;

  const correctedEverything = charStats
<<<<<<< HEAD
    .slice(2)
=======
    .slice(1)
>>>>>>> 7dff50dc
    .every((charStat: number) => charStat === 0);

  if (acc === 100) {
    modifier += 0.5;
<<<<<<< HEAD
  } else if (correctedEverything) {
    // corrected everything bonus
    modifier += 0.25;
=======
    breakdown["100%"] = Math.round(baseXp * 0.5);
  } else if (correctedEverything) {
    // corrected everything bonus
    modifier += 0.25;
    breakdown["corrected"] = Math.round(baseXp * 0.25);
>>>>>>> 7dff50dc
  }

  if (mode === "quote") {
    // real sentences bonus
    modifier += 0.5;
<<<<<<< HEAD
=======
    breakdown["quote"] = Math.round(baseXp * 0.5);
>>>>>>> 7dff50dc
  } else {
    // punctuation bonus
    if (punctuation) {
      modifier += 0.4;
<<<<<<< HEAD
    }
    if (numbers) {
      modifier += 0.1;
    }
  }

  const incompleteXp = Math.round(incompleteTestSeconds);
=======
      breakdown["punctuation"] = Math.round(baseXp * 0.4);
    }
    if (numbers) {
      modifier += 0.1;
      breakdown["numbers"] = Math.round(baseXp * 0.1);
    }
  }

  if (xpConfiguration.streak.enabled) {
    const streakModifier = parseFloat(
      mapRange(
        streak,
        0,
        xpConfiguration.streak.maxStreakDays,
        0,
        xpConfiguration.streak.maxStreakMultiplier,
        true
      ).toFixed(1)
    );

    if (streakModifier > 0) {
      modifier += streakModifier;
      breakdown["streak"] = Math.round(baseXp * streakModifier);
    }
  }

  let incompleteXp = 0;
  if (incompleteTests && incompleteTests.length > 0) {
    incompleteTests.forEach((it: { acc: number; seconds: number }) => {
      let modifier = (it.acc - 50) / 50;
      if (modifier < 0) modifier = 0;
      incompleteXp += Math.round(it.seconds * modifier);
    });
    breakdown["incomplete"] = incompleteXp;
  } else if (incompleteTestSeconds && incompleteTestSeconds > 0) {
    incompleteXp = Math.round(incompleteTestSeconds);
    breakdown["incomplete"] = incompleteXp;
  }

>>>>>>> 7dff50dc
  const accuracyModifier = (acc - 50) / 50;

  let dailyBonus = 0;
  let lastResultTimestamp: number | undefined;

  try {
    const { timestamp } = await ResultDAL.getLastResult(uid);
    lastResultTimestamp = timestamp;
  } catch (err) {
    Logger.error(`Could not fetch last result: ${err}`);
  }

  if (lastResultTimestamp) {
    const lastResultDay = getStartOfDayTimestamp(lastResultTimestamp);
    const today = getCurrentDayTimestamp();
    if (lastResultDay !== today) {
      const proportionalXp = Math.round(currentTotalXp * 0.05);
      dailyBonus = Math.max(
        Math.min(maxDailyBonus, proportionalXp),
        minDailyBonus
      );
<<<<<<< HEAD
    }
  }

  const baseXp = Math.round(
    seconds * 2 * modifier * accuracyModifier + incompleteXp
  );
  const totalXp = baseXp * gainMultiplier + dailyBonus;
=======
      breakdown["daily"] = dailyBonus;
    }
  }

  const xpWithModifiers = Math.round(baseXp * modifier);

  const xpAfterAccuracy = Math.round(xpWithModifiers * accuracyModifier);
  breakdown["accPenalty"] = xpWithModifiers - xpAfterAccuracy;

  const totalXp =
    Math.round((xpAfterAccuracy + incompleteXp) * gainMultiplier) + dailyBonus;

  if (gainMultiplier > 1) {
    // breakdown.push([
    //   "configMultiplier",
    //   Math.round((xpAfterAccuracy + incompleteXp) * (gainMultiplier - 1)),
    // ]);
    breakdown["configMultiplier"] = gainMultiplier;
  }
>>>>>>> 7dff50dc

  const isAwardingDailyBonus = dailyBonus > 0;

  return {
    xp: totalXp,
    dailyBonus: isAwardingDailyBonus,
<<<<<<< HEAD
=======
    breakdown,
>>>>>>> 7dff50dc
  };
}<|MERGE_RESOLUTION|>--- conflicted
+++ resolved
@@ -11,10 +11,7 @@
 import {
   getCurrentDayTimestamp,
   getStartOfDayTimestamp,
-<<<<<<< HEAD
-=======
   mapRange,
->>>>>>> 7dff50dc
   roundTo2,
   stdDev,
 } from "../../utils/misc";
@@ -38,11 +35,8 @@
 import { getDailyLeaderboard } from "../../utils/daily-leaderboards";
 import AutoRoleList from "../../constants/auto-roles";
 import * as UserDAL from "../../dal/user";
-<<<<<<< HEAD
-=======
 import { buildMonkeyMail } from "../../utils/monkey-mail";
 import { updateStreak } from "../../dal/user";
->>>>>>> 7dff50dc
 
 try {
   if (anticheatImplemented() === false) throw new Error("undefined");
@@ -103,11 +97,8 @@
   dailyLeaderboardRank?: number;
   xp: number;
   dailyXpBonus: boolean;
-<<<<<<< HEAD
-=======
   xpBreakdown: Record<string, number>;
   streak: number;
->>>>>>> 7dff50dc
 }
 
 export async function addResult(
@@ -388,21 +379,14 @@
     );
   }
 
-<<<<<<< HEAD
-=======
   const streak = await updateStreak(uid, result.timestamp);
 
->>>>>>> 7dff50dc
   const xpGained = await calculateXp(
     result,
     req.ctx.configuration.users.xp,
     uid,
-<<<<<<< HEAD
-    user.xp ?? 0
-=======
     user.xp ?? 0,
     streak
->>>>>>> 7dff50dc
   );
 
   if (result.bailedOut === false) delete result.bailedOut;
@@ -439,11 +423,8 @@
     insertedId: addedResult.insertedId,
     xp: xpGained.xp,
     dailyXpBonus: xpGained.dailyBonus ?? false,
-<<<<<<< HEAD
-=======
     xpBreakdown: xpGained.breakdown ?? {},
     streak,
->>>>>>> 7dff50dc
   };
 
   if (dailyLeaderboardRank !== -1) {
@@ -457,32 +438,22 @@
 interface XpResult {
   xp: number;
   dailyBonus?: boolean;
-<<<<<<< HEAD
-=======
   breakdown?: Record<string, number>;
->>>>>>> 7dff50dc
 }
 
 async function calculateXp(
   result,
   xpConfiguration: MonkeyTypes.Configuration["users"]["xp"],
   uid: string,
-<<<<<<< HEAD
-  currentTotalXp: number
-=======
   currentTotalXp: number,
   streak: number
->>>>>>> 7dff50dc
 ): Promise<XpResult> {
   const {
     mode,
     acc,
     testDuration,
     incompleteTestSeconds,
-<<<<<<< HEAD
-=======
     incompleteTests,
->>>>>>> 7dff50dc
     afkDuration,
     charStats,
     punctuation,
@@ -498,60 +469,34 @@
     };
   }
 
-<<<<<<< HEAD
-  const seconds = testDuration - afkDuration;
-=======
   const breakdown: Record<string, number> = {};
 
   const baseXp = Math.round((testDuration - afkDuration) * 2);
   breakdown["base"] = baseXp;
->>>>>>> 7dff50dc
 
   let modifier = 1;
 
   const correctedEverything = charStats
-<<<<<<< HEAD
-    .slice(2)
-=======
     .slice(1)
->>>>>>> 7dff50dc
     .every((charStat: number) => charStat === 0);
 
   if (acc === 100) {
     modifier += 0.5;
-<<<<<<< HEAD
-  } else if (correctedEverything) {
-    // corrected everything bonus
-    modifier += 0.25;
-=======
     breakdown["100%"] = Math.round(baseXp * 0.5);
   } else if (correctedEverything) {
     // corrected everything bonus
     modifier += 0.25;
     breakdown["corrected"] = Math.round(baseXp * 0.25);
->>>>>>> 7dff50dc
   }
 
   if (mode === "quote") {
     // real sentences bonus
     modifier += 0.5;
-<<<<<<< HEAD
-=======
     breakdown["quote"] = Math.round(baseXp * 0.5);
->>>>>>> 7dff50dc
   } else {
     // punctuation bonus
     if (punctuation) {
       modifier += 0.4;
-<<<<<<< HEAD
-    }
-    if (numbers) {
-      modifier += 0.1;
-    }
-  }
-
-  const incompleteXp = Math.round(incompleteTestSeconds);
-=======
       breakdown["punctuation"] = Math.round(baseXp * 0.4);
     }
     if (numbers) {
@@ -591,7 +536,6 @@
     breakdown["incomplete"] = incompleteXp;
   }
 
->>>>>>> 7dff50dc
   const accuracyModifier = (acc - 50) / 50;
 
   let dailyBonus = 0;
@@ -613,15 +557,6 @@
         Math.min(maxDailyBonus, proportionalXp),
         minDailyBonus
       );
-<<<<<<< HEAD
-    }
-  }
-
-  const baseXp = Math.round(
-    seconds * 2 * modifier * accuracyModifier + incompleteXp
-  );
-  const totalXp = baseXp * gainMultiplier + dailyBonus;
-=======
       breakdown["daily"] = dailyBonus;
     }
   }
@@ -641,16 +576,12 @@
     // ]);
     breakdown["configMultiplier"] = gainMultiplier;
   }
->>>>>>> 7dff50dc
 
   const isAwardingDailyBonus = dailyBonus > 0;
 
   return {
     xp: totalXp,
     dailyBonus: isAwardingDailyBonus,
-<<<<<<< HEAD
-=======
     breakdown,
->>>>>>> 7dff50dc
   };
 }