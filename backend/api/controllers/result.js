const ResultDAO = require("../../dao/result");
const UserDAO = require("../../dao/user");
const PublicStatsDAO = require("../../dao/public-stats");
const BotDAO = require("../../dao/bot");
const { validateObjectValues } = require("../../handlers/validation");
const { stdDev, roundTo2 } = require("../../handlers/misc");
const objecthash = require("node-object-hash")().hash;
const Logger = require("../../handlers/logger");
const path = require("path");
const { config } = require("dotenv");
config({ path: path.join(__dirname, ".env") });

let validateResult;
let validateKeys;
try {
  let module = require("../../anticheat/anticheat");
  validateResult = module.validateResult;
  validateKeys = module.validateKeys;
  if (!validateResult || !validateKeys) throw new Error("undefined");
} catch (e) {
  if (process.env.MODE === "dev") {
    console.error(
      "No anticheat module found. Continuing in dev mode, results will not be validated."
    );
  } else {
    console.error("No anticheat module found.");
    console.error(
      "To continue in dev mode, add 'MODE=dev' to the .env file in the backend directory."
    );
    process.exit(1);
  }
}

class ResultController {
  static async getResults(req, res) {
    const { uid } = req.ctx.decodedToken;
    const results = await ResultDAO.getResults(uid);
    return res.status(200).json(results);
  }

  static async deleteAll(req, res) {
    const { uid } = req.ctx.decodedToken;
    await ResultDAO.deleteAll(uid);
    Logger.log("user_results_deleted", "", uid);
    return res.sendStatus(200);
  }

  static async updateTags(req, res) {
    const { uid } = req.ctx.decodedToken;
    const { tags, resultid } = req.body;
    await ResultDAO.updateTags(uid, resultid, tags);
    return res.sendStatus(200);
  }

<<<<<<< HEAD
  static async addResult(req, res, next) {
    try {
      //todo remove
      return res.sendStatus(200);
      const { uid } = req.decodedToken;
      const { result } = req.body;
      result.uid = uid;
      if (validateObjectValues(result) > 0)
        return res.status(400).json({ message: "Bad input" });
      if (
        result.wpm <= 0 ||
        result.wpm > 350 ||
        result.acc < 75 ||
        result.acc > 100 ||
        result.consistency > 100
      ) {
        return res.status(400).json({ message: "Bad input" });
      }
      if (result.wpm == result.raw && result.acc != 100) {
        return res.status(400).json({ message: "Bad input" });
      }
      if (
        (result.mode === "time" && result.mode2 < 15 && result.mode2 > 0) ||
        (result.mode === "time" &&
          result.mode2 == 0 &&
          result.testDuration < 15) ||
        (result.mode === "words" && result.mode2 < 10 && result.mode2 > 0) ||
        (result.mode === "words" &&
          result.mode2 == 0 &&
          result.testDuration < 15) ||
        (result.mode === "custom" &&
          result.customText !== undefined &&
          !result.customText.isWordRandom &&
          !result.customText.isTimeRandom &&
          result.customText.textLen < 10) ||
        (result.mode === "custom" &&
          result.customText !== undefined &&
          result.customText.isWordRandom &&
          !result.customText.isTimeRandom &&
          result.customText.word < 10) ||
        (result.mode === "custom" &&
          result.customText !== undefined &&
          !result.customText.isWordRandom &&
          result.customText.isTimeRandom &&
          result.customText.time < 15)
      ) {
        return res.status(400).json({ message: "Test too short" });
      }
=======
  static async addResult(req, res) {
    const { uid } = req.ctx.decodedToken;
    const { result } = req.body;
    result.uid = uid;
    if (validateObjectValues(result) > 0)
      return res.status(400).json({ message: "Bad input" });
    if (
      result.wpm <= 0 ||
      result.wpm > 350 ||
      result.acc < 75 ||
      result.acc > 100 ||
      result.consistency > 100
    ) {
      return res.status(400).json({ message: "Bad input" });
    }
    if (result.wpm == result.raw && result.acc != 100) {
      return res.status(400).json({ message: "Bad input" });
    }
    if (
      (result.mode === "time" && result.mode2 < 15 && result.mode2 > 0) ||
      (result.mode === "time" &&
        result.mode2 == 0 &&
        result.testDuration < 15) ||
      (result.mode === "words" && result.mode2 < 10 && result.mode2 > 0) ||
      (result.mode === "words" &&
        result.mode2 == 0 &&
        result.testDuration < 15) ||
      (result.mode === "custom" &&
        result.customText !== undefined &&
        !result.customText.isWordRandom &&
        !result.customText.isTimeRandom &&
        result.customText.textLen < 10) ||
      (result.mode === "custom" &&
        result.customText !== undefined &&
        result.customText.isWordRandom &&
        !result.customText.isTimeRandom &&
        result.customText.word < 10) ||
      (result.mode === "custom" &&
        result.customText !== undefined &&
        !result.customText.isWordRandom &&
        result.customText.isTimeRandom &&
        result.customText.time < 15)
    ) {
      return res.status(400).json({ message: "Test too short" });
    }
>>>>>>> a3fef55b

    let resulthash = result.hash;
    delete result.hash;
    if (
      req.ctx.configuration.resultObjectHashCheck.enabled &&
      resulthash.length === 64
    ) {
      //if its not 64 that means client is still using old hashing package
      const serverhash = objecthash(result);
      if (serverhash !== resulthash) {
        Logger.log(
          "incorrect_result_hash",
          {
            serverhash,
            resulthash,
            result,
          },
          uid
        );
        return res.status(400).json({ message: "Incorrect result hash" });
      }
    }

    if (validateResult) {
      if (!validateResult(result)) {
        return res
          .status(400)
          .json({ message: "Result data doesn't make sense" });
      }
    } else {
      if (process.env.MODE === "dev") {
        console.error(
          "No anticheat module found. Continuing in dev mode, results will not be validated."
        );
      } else {
        throw new Error("No anticheat module found");
      }
    }

    result.timestamp = Math.round(result.timestamp / 1000) * 1000;

    //dont use - result timestamp is unreliable, can be changed by system time and stuff
    // if (result.timestamp > Math.round(Date.now() / 1000) * 1000 + 10) {
    //   Logger.log(
    //     "time_traveler",
    //     {
    //       resultTimestamp: result.timestamp,
    //       serverTimestamp: Math.round(Date.now() / 1000) * 1000 + 10,
    //     },
    //     uid
    //   );
    //   return res.status(400).json({ message: "Time traveler detected" });

    // this probably wont work if we replace the timestamp with the server time later
    // let timestampres = await ResultDAO.getResultByTimestamp(
    //   uid,
    //   result.timestamp
    // );
    // if (timestampres) {
    //   return res.status(400).json({ message: "Duplicate result" });
    // }

    //convert result test duration to miliseconds
    const testDurationMilis = result.testDuration * 1000;
    //get latest result ordered by timestamp
    let lastResultTimestamp;
    try {
      lastResultTimestamp =
        (await ResultDAO.getLastResult(uid)).timestamp - 1000;
    } catch (e) {
      lastResultTimestamp = null;
    }

    result.timestamp = Math.round(Date.now() / 1000) * 1000;

    //check if its greater than server time - milis or result time - milis
    if (
      lastResultTimestamp &&
      (lastResultTimestamp + testDurationMilis > result.timestamp ||
        lastResultTimestamp + testDurationMilis >
          Math.round(Date.now() / 1000) * 1000)
    ) {
      Logger.log(
        "invalid_result_spacing",
        {
          lastTimestamp: lastResultTimestamp,
          resultTime: result.timestamp,
          difference:
            lastResultTimestamp + testDurationMilis - result.timestamp,
        },
        uid
      );
      return res.status(400).json({ message: "Invalid result spacing" });
    }

    try {
      result.keySpacingStats = {
        average:
          result.keySpacing.reduce(
            (previous, current) => (current += previous)
          ) / result.keySpacing.length,
        sd: stdDev(result.keySpacing),
      };
    } catch (e) {
      //
    }
    try {
      result.keyDurationStats = {
        average:
          result.keyDuration.reduce(
            (previous, current) => (current += previous)
          ) / result.keyDuration.length,
        sd: stdDev(result.keyDuration),
      };
    } catch (e) {
      //
    }

    const user = await UserDAO.getUser(uid);

    //check keyspacing and duration here for bots
    if (
      result.mode === "time" &&
      result.wpm > 130 &&
      result.testDuration < 122
    ) {
      if (user.verified === false || user.verified === undefined) {
        if (
          result.keySpacingStats !== null &&
          result.keyDurationStats !== null
        ) {
          if (validateKeys) {
            if (!validateKeys(result, uid)) {
              return res.status(400).json({ message: "Possible bot detected" });
            }
          } else {
            if (process.env.MODE === "dev") {
              console.error(
                "No anticheat module found. Continuing in dev mode, results will not be validated."
              );
            } else {
              throw new Error("No anticheat module found");
            }
          }
        } else {
          return res.status(400).json({ message: "Missing key data" });
        }
      }
    }

    delete result.keySpacing;
    delete result.keyDuration;
    delete result.smoothConsistency;
    delete result.wpmConsistency;

    try {
      result.keyDurationStats.average = roundTo2(
        result.keyDurationStats.average
      );
      result.keyDurationStats.sd = roundTo2(result.keyDurationStats.sd);
      result.keySpacingStats.average = roundTo2(result.keySpacingStats.average);
      result.keySpacingStats.sd = roundTo2(result.keySpacingStats.sd);
    } catch (e) {
      //
    }

    let isPb = false;
    let tagPbs = [];

    if (!result.bailedOut) {
      isPb = await UserDAO.checkIfPb(uid, result);
      tagPbs = await UserDAO.checkIfTagPb(uid, result);
    }

    if (isPb) {
      result.isPb = true;
    }

    if (result.mode === "time" && String(result.mode2) === "60") {
      UserDAO.incrementBananas(uid, result.wpm);
      if (isPb && user.discordId) {
        BotDAO.updateDiscordRole(user.discordId, result.wpm);
      }
    }

    if (result.challenge && user.discordId) {
      BotDAO.awardChallenge(user.discordId, result.challenge);
    } else {
      delete result.challenge;
    }

    let tt = 0;
    let afk = result.afkDuration;
    if (afk == undefined) {
      afk = 0;
    }
    tt = result.testDuration + result.incompleteTestSeconds - afk;

    await UserDAO.updateTypingStats(uid, result.restartCount, tt);

    await PublicStatsDAO.updateStats(result.restartCount, tt);

    if (result.bailedOut === false) delete result.bailedOut;
    if (result.blindMode === false) delete result.blindMode;
    if (result.lazyMode === false) delete result.lazyMode;
    if (result.difficulty === "normal") delete result.difficulty;
    if (result.funbox === "none") delete result.funbox;
    if (result.language === "english") delete result.language;
    if (result.numbers === false) delete result.numbers;
    if (result.punctuation === false) delete result.punctuation;

    if (result.mode !== "custom") delete result.customText;

    let addedResult = await ResultDAO.addResult(uid, result);

    if (isPb) {
      Logger.log(
        "user_new_pb",
        `${result.mode + " " + result.mode2} ${result.wpm} ${result.acc}% ${
          result.rawWpm
        } ${result.consistency}% (${addedResult.insertedId})`,
        uid
      );
    }

    return res.status(200).json({
      message: "Result saved",
      isPb,
      name: result.name,
      tagPbs,
      insertedId: addedResult.insertedId,
    });
  }
}

module.exports = ResultController;<|MERGE_RESOLUTION|>--- conflicted
+++ resolved
@@ -52,57 +52,9 @@
     return res.sendStatus(200);
   }
 
-<<<<<<< HEAD
-  static async addResult(req, res, next) {
-    try {
-      //todo remove
-      return res.sendStatus(200);
-      const { uid } = req.decodedToken;
-      const { result } = req.body;
-      result.uid = uid;
-      if (validateObjectValues(result) > 0)
-        return res.status(400).json({ message: "Bad input" });
-      if (
-        result.wpm <= 0 ||
-        result.wpm > 350 ||
-        result.acc < 75 ||
-        result.acc > 100 ||
-        result.consistency > 100
-      ) {
-        return res.status(400).json({ message: "Bad input" });
-      }
-      if (result.wpm == result.raw && result.acc != 100) {
-        return res.status(400).json({ message: "Bad input" });
-      }
-      if (
-        (result.mode === "time" && result.mode2 < 15 && result.mode2 > 0) ||
-        (result.mode === "time" &&
-          result.mode2 == 0 &&
-          result.testDuration < 15) ||
-        (result.mode === "words" && result.mode2 < 10 && result.mode2 > 0) ||
-        (result.mode === "words" &&
-          result.mode2 == 0 &&
-          result.testDuration < 15) ||
-        (result.mode === "custom" &&
-          result.customText !== undefined &&
-          !result.customText.isWordRandom &&
-          !result.customText.isTimeRandom &&
-          result.customText.textLen < 10) ||
-        (result.mode === "custom" &&
-          result.customText !== undefined &&
-          result.customText.isWordRandom &&
-          !result.customText.isTimeRandom &&
-          result.customText.word < 10) ||
-        (result.mode === "custom" &&
-          result.customText !== undefined &&
-          !result.customText.isWordRandom &&
-          result.customText.isTimeRandom &&
-          result.customText.time < 15)
-      ) {
-        return res.status(400).json({ message: "Test too short" });
-      }
-=======
   static async addResult(req, res) {
+    //todo remove
+    return res.sendStatus(200);
     const { uid } = req.ctx.decodedToken;
     const { result } = req.body;
     result.uid = uid;
@@ -147,7 +99,6 @@
     ) {
       return res.status(400).json({ message: "Test too short" });
     }
->>>>>>> a3fef55b
 
     let resulthash = result.hash;
     delete result.hash;
