const MonkeyError = require("../handlers/error");
const { mongoDB } = require("../init/mongodb");
const { ObjectID } = require("mongodb");
const { checkAndUpdatePb } = require("../handlers/pb");
const { updateAuthEmail } = require("../handlers/auth");

class UsersDAO {
  static async addUser(name, email, uid) {
    return await mongoDB()
      .collection("users")
      .insertOne({ name, email, uid, addedAt: Date.now() });
  }

  static async deleteUser(uid) {
    return await mongoDB().collection("users").deleteOne({ uid });
  }

  static async updateName(uid, name) {
    const nameDoc = await mongoDB()
      .collection("users")
      .findOne({ name: { $regex: new RegExp(`^${name}$`, "i") } });
    if (nameDoc) throw new MonkeyError(409, "Username already taken");
    let user = await mongoDB().collection("users").findOne({ uid });
    if (Date.now() - user.lastNameChange < 2592000000) {
      throw new MonkeyError(409, "You can change your name once every 30 days");
    }
    return await mongoDB()
      .collection("users")
      .updateOne({ uid }, { $set: { name, lastNameChange: Date.now() } });
  }

  static async clearPb(uid) {
    return await mongoDB()
      .collection("users")
      .updateOne({ uid }, { $set: { personalBests: {} } });
  }

  static async isNameAvailable(name) {
    const nameDoc = await mongoDB().collection("users").findOne({ name });
    if (nameDoc) {
      return false;
    } else {
      return true;
    }
  }

  static async updateQuoteRatings(uid, quoteRatings) {
    const user = await mongoDB().collection("users").findOne({ uid });
    if (!user)
      throw new MonkeyError(404, "User not found", "updateQuoteRatings");
    await mongoDB()
      .collection("users")
      .updateOne({ uid }, { $set: { quoteRatings } });
    return true;
  }

  static async updateEmail(uid, email) {
    const user = await mongoDB().collection("users").findOne({ uid });
    if (!user) throw new MonkeyError(404, "User not found", "update email");
    await updateAuthEmail(uid, email);
    await mongoDB().collection("users").updateOne({ uid }, { $set: { email } });
    return true;
  }

  static async getUser(uid) {
    const user = await mongoDB().collection("users").findOne({ uid });
    if (!user) throw new MonkeyError(404, "User not found", "get user");
    return user;
  }

  static async getUserByDiscordId(discordId) {
    const user = await mongoDB().collection("users").findOne({ discordId });
    if (!user)
      throw new MonkeyError(404, "User not found", "get user by discord id");
    return user;
  }

  static async addTag(uid, name) {
    let _id = ObjectID();
    await mongoDB()
      .collection("users")
      .updateOne({ uid }, { $push: { tags: { _id, name } } });
    return {
      _id,
      name,
    };
  }

  static async getTags(uid) {
    const user = await mongoDB().collection("users").findOne({ uid });
    if (!user) throw new MonkeyError(404, "User not found", "get tags");
    return user.tags;
  }

  static async editTag(uid, _id, name) {
    const user = await mongoDB().collection("users").findOne({ uid });
    if (!user) throw new MonkeyError(404, "User not found", "edit tag");
    if (
      user.tags === undefined ||
      user.tags.filter((t) => t._id == _id).length === 0
    )
      throw new MonkeyError(404, "Tag not found");
    return await mongoDB()
      .collection("users")
      .updateOne(
        {
          uid: uid,
          "tags._id": ObjectID(_id),
        },
        { $set: { "tags.$.name": name } }
      );
  }

  static async removeTag(uid, _id) {
    const user = await mongoDB().collection("users").findOne({ uid });
    if (!user) throw new MonkeyError(404, "User not found", "remove tag");
    if (
      user.tags === undefined ||
      user.tags.filter((t) => t._id == _id).length === 0
    )
      throw new MonkeyError(404, "Tag not found");
    return await mongoDB()
      .collection("users")
      .updateOne(
        {
          uid: uid,
          "tags._id": ObjectID(_id),
        },
        { $pull: { tags: { _id: ObjectID(_id) } } }
      );
  }

  static async removeTagPb(uid, _id) {
    const user = await mongoDB().collection("users").findOne({ uid });
    if (!user) throw new MonkeyError(404, "User not found", "remove tag pb");
    if (
      user.tags === undefined ||
      user.tags.filter((t) => t._id == _id).length === 0
    )
      throw new MonkeyError(404, "Tag not found");
    return await mongoDB()
      .collection("users")
      .updateOne(
        {
          uid: uid,
          "tags._id": ObjectID(_id),
        },
        { $set: { "tags.$.personalBests": {} } }
      );
  }

  static async updateLbMemory(uid, mode, mode2, language, rank) {
    const user = await mongoDB().collection("users").findOne({ uid });
    if (!user) throw new MonkeyError(404, "User not found", "get user");
    if (user.lbMemory === undefined) user.lbMemory = {};
    if (user.lbMemory[mode] === undefined) user.lbMemory[mode] = {};
    if (user.lbMemory[mode][mode2] === undefined)
      user.lbMemory[mode][mode2] = {};
    user.lbMemory[mode][mode2][language] = rank;
    return await mongoDB()
      .collection("users")
      .updateOne(
        { uid },
        {
          $set: { lbMemory: user.lbMemory },
        }
      );
  }

  static async checkIfPb(uid, result) {
    const user = await mongoDB().collection("users").findOne({ uid });
    if (!user) throw new MonkeyError(404, "User not found", "check if pb");

    const {
      mode,
      mode2,
      acc,
      consistency,
      difficulty,
      language,
      punctuation,
      rawWpm,
      wpm,
      funbox,
    } = result;

    if (funbox !== "none" && funbox !== "plus_one" && funbox !== "plus_two") {
      return false;
    }

    if (mode === "quote") {
      return false;
    }

    let lbpb = user.lbPersonalBests;
    if (!lbpb) lbpb = {};

    let pb = checkAndUpdatePb(
      user.personalBests,
      lbpb,
      mode,
      mode2,
      acc,
      consistency,
      difficulty,
      language,
      punctuation,
      rawWpm,
      wpm
    );

    if (pb.isPb) {
      await mongoDB()
        .collection("users")
        .updateOne({ uid }, { $set: { personalBests: pb.obj } });
<<<<<<< HEAD
      if (pb.lbPb) {
        await mongoDB()
          .collection("users")
          .updateOne({ uid }, { $set: { lbPersonalBests: pb.lbPb } });
=======
      if (pb.lbObj) {
        await mongoDB()
          .collection("users")
          .updateOne({ uid }, { $set: { lbPersonalBests: pb.lbObj } });
>>>>>>> 18136eb2
      }
      return true;
    } else {
      return false;
    }
  }

  static async checkIfTagPb(uid, result) {
    const user = await mongoDB().collection("users").findOne({ uid });
    if (!user) throw new MonkeyError(404, "User not found", "check if tag pb");

    if (user.tags === undefined || user.tags.length === 0) {
      return [];
    }

    const {
      mode,
      mode2,
      acc,
      consistency,
      difficulty,
      language,
      punctuation,
      rawWpm,
      wpm,
      tags,
      funbox,
    } = result;

    if (funbox !== "none" && funbox !== "plus_one" && funbox !== "plus_two") {
      return [];
    }

    if (mode === "quote") {
      return [];
    }

    let tagsToCheck = [];
    user.tags.forEach((tag) => {
      tags.forEach((resultTag) => {
        if (resultTag == tag._id) {
          tagsToCheck.push(tag);
        }
      });
    });

    let ret = [];

    tagsToCheck.forEach(async (tag) => {
      let tagpb = checkAndUpdatePb(
        tag.personalBests,
        undefined,
        mode,
        mode2,
        acc,
        consistency,
        difficulty,
        language,
        punctuation,
        rawWpm,
        wpm
      );
      if (tagpb.isPb) {
        ret.push(tag._id);
        await mongoDB()
          .collection("users")
          .updateOne(
            { uid, "tags._id": ObjectID(tag._id) },
            { $set: { "tags.$.personalBests": tagpb.obj } }
          );
      }
    });

    return ret;
  }

  static async resetPb(uid) {
    const user = await mongoDB().collection("users").findOne({ uid });
    if (!user) throw new MonkeyError(404, "User not found", "reset pb");
    return await mongoDB()
      .collection("users")
      .updateOne({ uid }, { $set: { personalBests: {} } });
  }

  static async updateTypingStats(uid, restartCount, timeTyping) {
    const user = await mongoDB().collection("users").findOne({ uid });
    if (!user)
      throw new MonkeyError(404, "User not found", "update typing stats");

    return await mongoDB()
      .collection("users")
      .updateOne(
        { uid },
        {
          $inc: {
            startedTests: restartCount + 1,
            completedTests: 1,
            timeTyping,
          },
        }
      );
  }

  static async linkDiscord(uid, discordId) {
    const user = await mongoDB().collection("users").findOne({ uid });
    if (!user) throw new MonkeyError(404, "User not found", "link discord");
    return await mongoDB()
      .collection("users")
      .updateOne({ uid }, { $set: { discordId } });
  }

  static async unlinkDiscord(uid) {
    const user = await mongoDB().collection("users").findOne({ uid });
    if (!user) throw new MonkeyError(404, "User not found", "unlink discord");
    return await mongoDB()
      .collection("users")
      .updateOne({ uid }, { $set: { discordId: null } });
  }

  static async incrementBananas(uid, wpm) {
    const user = await mongoDB().collection("users").findOne({ uid });
    if (!user)
      throw new MonkeyError(404, "User not found", "increment bananas");

    let best60;
    try {
      best60 = Math.max(...user.personalBests.time[60].map((best) => best.wpm));
    } catch (e) {
      best60 = undefined;
    }

    if (best60 === undefined || wpm >= best60 - best60 * 0.25) {
      //increment when no record found or wpm is within 25% of the record
      return await mongoDB()
        .collection("users")
        .updateOne({ uid }, { $inc: { bananas: 1 } });
    } else {
      return null;
    }
  }
}

module.exports = UsersDAO;<|MERGE_RESOLUTION|>--- conflicted
+++ resolved
@@ -213,17 +213,10 @@
       await mongoDB()
         .collection("users")
         .updateOne({ uid }, { $set: { personalBests: pb.obj } });
-<<<<<<< HEAD
-      if (pb.lbPb) {
-        await mongoDB()
-          .collection("users")
-          .updateOne({ uid }, { $set: { lbPersonalBests: pb.lbPb } });
-=======
       if (pb.lbObj) {
         await mongoDB()
           .collection("users")
           .updateOne({ uid }, { $set: { lbPersonalBests: pb.lbObj } });
->>>>>>> 18136eb2
       }
       return true;
     } else {
