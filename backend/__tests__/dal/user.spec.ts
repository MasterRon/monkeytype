import _ from "lodash";
import { ObjectId } from "mongodb";
import { updateStreak } from "../../src/dal/user";
import * as UserDAL from "../../src/dal/user";

const mockPersonalBest = {
  acc: 1,
  consistency: 1,
  difficulty: "normal" as const,
  lazyMode: true,
  language: "no",
  punctuation: false,
  raw: 230,
  wpm: 215,
  timestamp: 13123123,
};

const mockResultFilter = {
  _id: new ObjectId(),
  name: "sfdkjhgdf",
  difficulty: {
    normal: true,
    expert: false,
    master: false,
  },
  mode: {
    words: false,
    time: true,
    quote: false,
    zen: false,
    custom: false,
  },
  words: {
    "10": false,
    "25": false,
    "50": false,
    "100": false,
    custom: false,
  },
  time: {
    "15": false,
    "30": true,
    "60": false,
    "120": false,
    custom: false,
  },
  quoteLength: {
    short: false,
    medium: false,
    long: false,
    thicc: false,
  },
  punctuation: {
    on: false,
    off: true,
  },
  numbers: {
    on: false,
    off: true,
  },
  date: {
    last_day: false,
    last_week: false,
    last_month: false,
    last_3months: false,
    all: true,
  },
  tags: {
    none: true,
  },
  language: {
    english: true,
  },
  funbox: {
    none: true,
  },
};

describe("UserDal", () => {
  it("should be able to insert users", async () => {
    // given
    const newUser = {
      name: "Test",
      email: "mockemail@email.com",
      uid: "userId",
    };

    // when
    await UserDAL.addUser(newUser.name, newUser.email, newUser.uid);
    const insertedUser = await UserDAL.getUser("userId", "test");

    // then
    expect(insertedUser.email).toBe(newUser.email);
    expect(insertedUser.uid).toBe(newUser.uid);
    expect(insertedUser.name).toBe(newUser.name);
  });

  it("should error if the user already exists", async () => {
    // given
    const newUser = {
      name: "Test",
      email: "mockemail@email.com",
      uid: "userId",
    };

    // when
    await UserDAL.addUser(newUser.name, newUser.email, newUser.uid);

    // then
    // should error because user already exists
    await expect(
      UserDAL.addUser(newUser.name, newUser.email, newUser.uid)
    ).rejects.toThrow("User document already exists");
  });

  it("updatename should not allow unavailable usernames", async () => {
    // given
    const mockUsers = [...Array(3).keys()]
      .map((id) => ({
        name: `Test${id}`,
        email: `mockemail@email.com${id}`,
        uid: `userId${id}`,
      }))
      .map(({ name, email, uid }) => UserDAL.addUser(name, email, uid));
    await Promise.all(mockUsers);

    const userToUpdateNameFor = await UserDAL.getUser("userId0", "test");
    const userWithNameTaken = await UserDAL.getUser("userId1", "test");

    // when, then
    await expect(
      UserDAL.updateName(userToUpdateNameFor.uid, userWithNameTaken.name)
    ).rejects.toThrow("Username already taken");
  });

  it("updatename should not allow invalid usernames", async () => {
    // given
    const testUser = {
      name: "Test",
      email: "mockemail@email.com",
      uid: "userId",
    };

    await UserDAL.addUser(testUser.name, testUser.email, testUser.uid);

    const invalidNames = [
      null, // falsy
      undefined, // falsy
      "", // empty
      " ".repeat(16), // too long
      ".testName", // cant begin with period
      "miodec", // profanity
      "asdasdAS$", // invalid characters
    ];

    // when, then
    invalidNames.forEach(
      async (invalidName) =>
        await expect(
          UserDAL.updateName(testUser.uid, invalidName as unknown as string)
        ).rejects.toThrow("Invalid username")
    );
  });

  it("UserDAL.updateName should fail if user has changed name recently", async () => {
    // given
    const testUser = {
      name: "Test",
      email: "mockemail@email.com",
      uid: "userId",
    };

    await UserDAL.addUser(testUser.name, testUser.email, testUser.uid);

    // when
    await UserDAL.updateName(testUser.uid, "renamedTestUser");

    const updatedUser = await UserDAL.getUser(testUser.uid, "test");

    // then
    expect(updatedUser.name).toBe("renamedTestUser");

    await expect(
      UserDAL.updateName(updatedUser.uid, "NewValidName")
    ).rejects.toThrow("You can change your name once every 30 days");
  });

  it("UserDAL.updateName should change the name of a user", async () => {
    // given
    const testUser = {
      name: "Test",
      email: "mockemail@email.com",
      uid: "userId",
    };

    await UserDAL.addUser(testUser.name, testUser.email, testUser.uid);

    // when
    await UserDAL.updateName(testUser.uid, "renamedTestUser");

    // then
    const updatedUser = await UserDAL.getUser(testUser.uid, "test");
    expect(updatedUser.name).toBe("renamedTestUser");
  });

  it("clearPb should clear the personalBests of a user", async () => {
    // given
    const testUser = {
      name: "Test",
      email: "mockemail@email.com",
      uid: "userId",
    };
    await UserDAL.addUser(testUser.name, testUser.email, testUser.uid);
    await UserDAL.getUsersCollection().updateOne(
      { uid: testUser.uid },
      {
        $set: {
          personalBests: {
            time: { 20: [mockPersonalBest] },
            words: {},
            quote: {},
            custom: {},
            zen: {},
          },
        },
      }
    );

    const { personalBests } =
      (await UserDAL.getUser(testUser.uid, "test")) ?? {};
    expect(personalBests).toStrictEqual({
      time: { 20: [mockPersonalBest] },
      words: {},
      quote: {},
      custom: {},
      zen: {},
    });
    // when
    await UserDAL.clearPb(testUser.uid);

    // then
    const updatedUser = (await UserDAL.getUser(testUser.uid, "test")) ?? {};
    expect(_.values(updatedUser.personalBests).filter(_.isEmpty)).toHaveLength(
      5
    );
  });

  it("autoBan should automatically ban after configured anticheat triggers", async () => {
    // given
    const testUser = {
      name: "Test",
      email: "mockemail@email.com",
      uid: "userId",
    };

    await UserDAL.addUser(testUser.name, testUser.email, testUser.uid);

    // when
    Date.now = jest.fn(() => 0);
    await UserDAL.recordAutoBanEvent(testUser.uid, 2, 1);
    await UserDAL.recordAutoBanEvent(testUser.uid, 2, 1);
    await UserDAL.recordAutoBanEvent(testUser.uid, 2, 1);

    // then
    const updatedUser = await UserDAL.getUser(testUser.uid, "test");
    expect(updatedUser.banned).toBe(true);
    expect(updatedUser.autoBanTimestamps).toEqual([0, 0, 0]);
  });

  it("autoBan should not ban ban if triggered once", async () => {
    // given
    const testUser = {
      name: "Test",
      email: "mockemail@email.com",
      uid: "userId",
    };

    await UserDAL.addUser(testUser.name, testUser.email, testUser.uid);

    // when
    Date.now = jest.fn(() => 0);
    await UserDAL.recordAutoBanEvent(testUser.uid, 2, 1);

    // then
    const updatedUser = await UserDAL.getUser(testUser.uid, "test");
    expect(updatedUser.banned).toBe(undefined);
    expect(updatedUser.autoBanTimestamps).toEqual([0]);
  });

  it("autoBan should correctly remove old anticheat triggers", async () => {
    // given
    const testUser = {
      name: "Test",
      email: "mockemail@email.com",
      uid: "userId",
    };

    await UserDAL.addUser(testUser.name, testUser.email, testUser.uid);

    // when
    Date.now = jest.fn(() => 0);
    await UserDAL.recordAutoBanEvent(testUser.uid, 2, 1);
    await UserDAL.recordAutoBanEvent(testUser.uid, 2, 1);

    Date.now = jest.fn(() => 36000000);

    await UserDAL.recordAutoBanEvent(testUser.uid, 2, 1);

    // then
    const updatedUser = await UserDAL.getUser(testUser.uid, "test");
    expect(updatedUser.banned).toBe(undefined);
    expect(updatedUser.autoBanTimestamps).toEqual([36000000]);
  });

  it("addResultFilterPreset should return error if uuid not found", async () => {
    // given
    await UserDAL.addUser("test name", "test email", "TestID");

    // when, then
    await expect(
      UserDAL.addResultFilterPreset("non existing uid", mockResultFilter, 5)
    ).rejects.toThrow("User not found");
  });

  it("UserDAL.addResultFilterPreset should return error if user has reached maximum", async () => {
    // given
    await UserDAL.addUser("test name", "test email", "TestID");
    await UserDAL.addResultFilterPreset("TestID", mockResultFilter, 1);

    // when, then
    await expect(
      UserDAL.addResultFilterPreset("TestID", mockResultFilter, 1)
    ).rejects.toThrow("Maximum number of custom filters reached for user.");
  });

  it("addResultFilterPreset success", async () => {
    // given
    await UserDAL.addUser("test name", "test email", "TestID");

    // when
    const result = await UserDAL.addResultFilterPreset(
      "TestID",
      mockResultFilter,
      1
    );

    // then
    const user = await UserDAL.getUser("TestID", "test add result filters");
    const createdFilter = user.resultFilterPresets ?? [];

    expect(result).toStrictEqual(createdFilter[0]._id);
  });

  it("updateProfile should appropriately handle multiple profile updates", async () => {
    await UserDAL.addUser("test name", "test email", "TestID");

    await UserDAL.updateProfile(
      "TestID",
      {
        bio: "test bio",
      },
      {
        badges: [],
      }
    );

    const user = await UserDAL.getUser("TestID", "test add result filters");
    expect(user.profileDetails).toStrictEqual({
      bio: "test bio",
    });
    expect(user.inventory).toStrictEqual({
      badges: [],
    });

    await UserDAL.updateProfile(
      "TestID",
      {
        keyboard: "test keyboard",
        socialProfiles: {
          twitter: "test twitter",
        },
      },
      {
        badges: [
          {
            id: 1,
            selected: true,
          },
        ],
      }
    );

    const updatedUser = await UserDAL.getUser(
      "TestID",
      "test add result filters"
    );
    expect(updatedUser.profileDetails).toStrictEqual({
      bio: "test bio",
      keyboard: "test keyboard",
      socialProfiles: {
        twitter: "test twitter",
      },
    });
    expect(updatedUser.inventory).toStrictEqual({
      badges: [
        {
          id: 1,
          selected: true,
        },
      ],
    });

    await UserDAL.updateProfile(
      "TestID",
      {
        bio: "test bio 2",
        socialProfiles: {
          github: "test github",
          website: "test website",
        },
      },
      {
        badges: [
          {
            id: 1,
          },
        ],
      }
    );

    const updatedUser2 = await UserDAL.getUser(
      "TestID",
      "test add result filters"
    );
    expect(updatedUser2.profileDetails).toStrictEqual({
      bio: "test bio 2",
      keyboard: "test keyboard",
      socialProfiles: {
        twitter: "test twitter",
        github: "test github",
        website: "test website",
      },
    });
    expect(updatedUser2.inventory).toStrictEqual({
      badges: [
        {
          id: 1,
        },
      ],
    });
  });

  it("resetUser should reset user", async () => {
    await UserDAL.addUser("test name", "test email", "TestID");

    await UserDAL.updateProfile(
      "TestID",
      {
        bio: "test bio",
        keyboard: "test keyboard",
        socialProfiles: {
          twitter: "test twitter",
          github: "test github",
        },
      },
      {
        badges: [],
      }
    );

    await UserDAL.incrementBananas("TestID", "100");
    await UserDAL.incrementXp("TestID", 15);

    await UserDAL.resetUser("TestID");
    const resetUser = await UserDAL.getUser(
      "TestID",
      "test add result filters"
    );

    expect(resetUser.profileDetails).toStrictEqual({
      bio: "",
      keyboard: "",
      socialProfiles: {},
    });

    expect(resetUser.inventory).toStrictEqual({
      badges: [],
    });

    expect(resetUser.bananas).toStrictEqual(0);
    expect(resetUser.xp).toStrictEqual(0);
<<<<<<< HEAD
=======
    expect(resetUser.streak).toStrictEqual({
      length: 0,
      lastResultTimestamp: 0,
      maxLength: 0,
    });
  });

  it("getInbox should return the user's inbox", async () => {
    await UserDAL.addUser("test name", "test email", "TestID");

    const emptyInbox = await UserDAL.getInbox("TestID");

    expect(emptyInbox).toStrictEqual([]);

    await UserDAL.addToInbox(
      "TestID",
      [
        {
          subject: `Hello!`,
        } as any,
      ],
      {
        enabled: true,
        maxMail: 100,
      }
    );

    const inbox = await UserDAL.getInbox("TestID");

    expect(inbox).toStrictEqual([
      {
        subject: "Hello!",
      },
    ]);
  });

  it("addToInbox discards mail if inbox is full", async () => {
    await UserDAL.addUser("test name", "test email", "TestID");

    const config = {
      enabled: true,
      maxMail: 1,
    };

    await UserDAL.addToInbox(
      "TestID",
      [
        {
          subject: "Hello 1!",
        } as any,
      ],
      config
    );

    await UserDAL.addToInbox(
      "TestID",
      [
        {
          subject: "Hello 2!",
        } as any,
      ],
      config
    );

    const inbox = await UserDAL.getInbox("TestID");

    expect(inbox).toStrictEqual([
      {
        subject: "Hello 2!",
      },
    ]);
  });

  it("addToInboxBulk should add mail to multiple users", async () => {
    await UserDAL.addUser("test name", "test email", "TestID");
    await UserDAL.addUser("test name 2", "test email 2", "TestID2");

    await UserDAL.addToInboxBulk(
      [
        {
          uid: "TestID",
          mail: [
            {
              subject: `Hello!`,
            } as any,
          ],
        },
        {
          uid: "TestID2",
          mail: [
            {
              subject: `Hello 2!`,
            } as any,
          ],
        },
      ],
      {
        enabled: true,
        maxMail: 100,
      }
    );

    const inbox = await UserDAL.getInbox("TestID");
    const inbox2 = await UserDAL.getInbox("TestID2");

    expect(inbox).toStrictEqual([
      {
        subject: "Hello!",
      },
    ]);

    expect(inbox2).toStrictEqual([
      {
        subject: "Hello 2!",
      },
    ]);
  });

  it("updateStreak should update streak", async () => {
    await UserDAL.addUser("testStack", "test email", "TestID");

    Date.now = jest.fn(() => 1662372000000);

    const streak1 = await updateStreak("TestID", 1662372000000);

    await expect(streak1).toBe(1);

    Date.now = jest.fn(() => 1662458400000);

    const streak2 = await updateStreak("TestID", 1662458400000);

    await expect(streak2).toBe(2);

    Date.now = jest.fn(() => 1999969721000000);

    const streak3 = await updateStreak("TestID", 1999969721000);

    await expect(streak3).toBe(1);
>>>>>>> 7dff50dc
  });
});<|MERGE_RESOLUTION|>--- conflicted
+++ resolved
@@ -489,8 +489,6 @@
 
     expect(resetUser.bananas).toStrictEqual(0);
     expect(resetUser.xp).toStrictEqual(0);
-<<<<<<< HEAD
-=======
     expect(resetUser.streak).toStrictEqual({
       length: 0,
       lastResultTimestamp: 0,
@@ -629,6 +627,5 @@
     const streak3 = await updateStreak("TestID", 1999969721000);
 
     await expect(streak3).toBe(1);
->>>>>>> 7dff50dc
   });
 });