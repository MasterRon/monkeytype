{
  "name": "monkeytype",
  "version": "1.17.9",
  "license": "GPL-3.0",
  "private": true,
  "scripts": {
    "prepare": "husky install",
    "pre-commit": "lint-staged",
    "lint": "npm run lint-be && npm run lint-fe",
    "lint-be": "eslint \"./backend/**/*.ts\"",
    "lint-fe": "eslint \"./frontend/**/*.ts\"",
    "install-all": "sh ./bin/install.sh",
    "install-windows": ".\\bin\\install.cmd",
    "docker": "cd backend && docker-compose up",
    "test-be": "cd backend && npm run test",
    "dev": "concurrently --kill-others \"npm run dev-fe\" \"npm run dev-be\"",
    "dev-be": "cd backend && npm run dev",
    "dev-fe": "cd frontend && npm run dev",
    "live": "concurrently --kill-others \"cd frontend && npm run live\" \"cd backend && npm run start\"",
    "audit-fe": "cd frontend && npm run audit",
<<<<<<< HEAD
    "deploy-live": "cd frontend && npm run deploy-live",
    "deploy-dev": "cd frontend && npm run deploy-dev",
=======
    "release": "release-it",
    "hotfix": "cd frontend && npm run deploy-live && cd .. && sh ./bin/purgeCfCache.sh",
>>>>>>> 00863980
    "build-fe": "cd ./frontend && npm run build-live",
    "pretty": "prettier --check \"./backend/**/*.{ts,json,js,css,html}\" \"./frontend/**/*.{ts,js,scss}\" \"./frontend/static/**/*.{json,html,css}\"",
    "pretty-code": "prettier --check \"./backend/**/*.{ts,js,json,css,html}\" \"./frontend/**/*.{ts,js}\" \"./frontend/src/**/*.scss\"",
    "pretty-code-be": "prettier --check \"./backend/**/*.{ts,js,json,css,html}\"",
    "pretty-code-fe": "prettier --check \"./frontend/**/*.{ts,js}\" \"./frontend/src/**/*.scss\"",
    "pretty-fix": "prettier --write \"./backend/**/*.{ts,json,js,css,html}\" \"./frontend/**/*.{ts,js,scss}\" \"./frontend/static/**/*.{json,html,css}\"",
    "pr-check-lint-json": "cd frontend && npx gulp pr-check-lint-json",
    "pr-check-quote-json": "cd frontend && npx gulp pr-check-quote-json",
    "pr-check-language-json": "cd frontend && npx gulp pr-check-language-json",
    "pr-check-other-json": "cd frontend && npx gulp pr-check-other-json",
    "pr-check-ts": "cd frontend && npx gulp pr-check-ts",
    "pr-check-build-be": "cd backend && npm run build"
  },
  "engines": {
    "node": "18.17.1",
    "npm": "9.6.7"
  },
  "devDependencies": {
    "@commitlint/cli": "17.7.1",
    "@commitlint/config-conventional": "17.7.0",
    "@release-it/conventional-changelog": "7.0.0",
    "@typescript-eslint/eslint-plugin": "5.59.11",
    "@typescript-eslint/parser": "5.59.11",
    "concurrently": "7.2.1",
    "conventional-changelog": "4.0.0",
    "eslint": "8.42.0",
    "eslint-plugin-json": "2.1.2",
    "eslint-plugin-require-path-exists": "1.1.9",
    "husky": "8.0.1",
    "knip": "2.19.2",
    "lint-staged": "13.2.3",
    "prettier": "2.5.1",
    "release-it": "16.1.4",
    "typescript": "4.9.5"
  },
  "lint-staged": {
    "*.{json,scss,css,html}": [
      "prettier --write"
    ],
    "*.{ts,js}": [
      "prettier --write",
      "eslint"
    ]
  }
}<|MERGE_RESOLUTION|>--- conflicted
+++ resolved
@@ -18,13 +18,9 @@
     "dev-fe": "cd frontend && npm run dev",
     "live": "concurrently --kill-others \"cd frontend && npm run live\" \"cd backend && npm run start\"",
     "audit-fe": "cd frontend && npm run audit",
-<<<<<<< HEAD
-    "deploy-live": "cd frontend && npm run deploy-live",
-    "deploy-dev": "cd frontend && npm run deploy-dev",
-=======
     "release": "release-it",
     "hotfix": "cd frontend && npm run deploy-live && cd .. && sh ./bin/purgeCfCache.sh",
->>>>>>> 00863980
+    "deploy-dev": "cd frontend && npm run deploy-dev && cd .. && sh ./bin/purgeCfCache.sh",
     "build-fe": "cd ./frontend && npm run build-live",
     "pretty": "prettier --check \"./backend/**/*.{ts,json,js,css,html}\" \"./frontend/**/*.{ts,js,scss}\" \"./frontend/static/**/*.{json,html,css}\"",
     "pretty-code": "prettier --check \"./backend/**/*.{ts,js,json,css,html}\" \"./frontend/**/*.{ts,js}\" \"./frontend/src/**/*.scss\"",
