--- conflicted
+++ resolved
@@ -9,12 +9,6 @@
       pull-requests: write
     runs-on: ubuntu-latest
     steps:
-<<<<<<< HEAD
       - uses: actions/labeler@v4
         with:
-          repo-token: "${{ secrets.GITHUB_TOKEN }}"
-=======
-    - uses: actions/labeler@v4
-      with:
-        repo-token: "${{ secrets.API_TOKEN }}"
->>>>>>> 41834d9c
+          repo-token: "${{ secrets.API_TOKEN }}"